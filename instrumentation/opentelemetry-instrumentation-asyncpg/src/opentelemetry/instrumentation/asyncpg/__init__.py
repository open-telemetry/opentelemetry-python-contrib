# Copyright The OpenTelemetry Authors
#
# Licensed under the Apache License, Version 2.0 (the "License");
# you may not use this file except in compliance with the License.
# You may obtain a copy of the License at
#
#     http://www.apache.org/licenses/LICENSE-2.0
#
# Unless required by applicable law or agreed to in writing, software
# distributed under the License is distributed on an "AS IS" BASIS,
# WITHOUT WARRANTIES OR CONDITIONS OF ANY KIND, either express or implied.
# See the License for the specific language governing permissions and
# limitations under the License.

"""
This library allows tracing PostgreSQL queries made by the
`asyncpg <https://magicstack.github.io/asyncpg/current/>`_ library.

Usage
-----

.. code-block:: python

    import asyncpg
    from opentelemetry.instrumentation.asyncpg import AsyncPGInstrumentor

    # You can optionally pass a custom TracerProvider to AsyncPGInstrumentor.instrument()
    AsyncPGInstrumentor().instrument()
    conn = await asyncpg.connect(user='user', password='password',
                                 database='database', host='127.0.0.1')
    values = await conn.fetch('''SELECT 42;''')

API
---
"""

import asyncpg
import wrapt
from asyncpg import exceptions

from opentelemetry import trace
from opentelemetry.instrumentation.asyncpg.version import __version__
from opentelemetry.instrumentation.instrumentor import BaseInstrumentor
from opentelemetry.instrumentation.utils import unwrap
from opentelemetry.trace import SpanKind
from opentelemetry.trace.attributes import DbSystemValues, SpanAttributes
from opentelemetry.trace.status import Status, StatusCode

_APPLIED = "_opentelemetry_tracer"


def _hydrate_span_from_args(connection, query, parameters) -> dict:
    """Get network and database attributes from connection."""
    span_attributes = {
        SpanAttributes.DB_SYSTEM: DbSystemValues.POSTGRESQL.value
    }

    # connection contains _params attribute which is a namedtuple ConnectionParameters.
    # https://github.com/MagicStack/asyncpg/blob/master/asyncpg/connection.py#L68

    params = getattr(connection, "_params", None)
    dbname = getattr(params, "database", None)
    if dbname:
        span_attributes[SpanAttributes.DB_NAME] = dbname
    user = getattr(params, "user", None)
    if user:
        span_attributes[SpanAttributes.DB_USER] = user

    # connection contains _addr attribute which is either a host/port tuple, or unix socket string
    # https://magicstack.github.io/asyncpg/current/_modules/asyncpg/connection.html
    addr = getattr(connection, "_addr", None)
    if isinstance(addr, tuple):
<<<<<<< HEAD
        span_attributes[SpanAttributes.NET_PEER_NAME] = addr[0]
        span_attributes[SpanAttributes.NET_PEER_IP] = addr[1]
        span_attributes[SpanAttributes.NET_TRANSPORT] = "IP.TCP"
=======
        span_attributes["net.peer.name"] = addr[0]
        span_attributes["net.peer.port"] = addr[1]
        span_attributes["net.transport"] = "IP.TCP"
>>>>>>> 0fcb60d2
    elif isinstance(addr, str):
        span_attributes[SpanAttributes.NET_PEER_NAME] = addr
        span_attributes[SpanAttributes.NET_TRANSPORT] = "Unix"

    if query is not None:
        span_attributes[SpanAttributes.DB_STATEMENT] = query

    if parameters is not None and len(parameters) > 0:
        span_attributes["db.statement.parameters"] = str(parameters)

    return span_attributes


class AsyncPGInstrumentor(BaseInstrumentor):
    def __init__(self, capture_parameters=False):
        super().__init__()
        self.capture_parameters = capture_parameters

    def _instrument(self, **kwargs):
        tracer_provider = kwargs.get(
            "tracer_provider", trace.get_tracer_provider()
        )
        setattr(
            asyncpg,
            _APPLIED,
            tracer_provider.get_tracer("asyncpg", __version__),
        )

        for method in [
            "Connection.execute",
            "Connection.executemany",
            "Connection.fetch",
            "Connection.fetchval",
            "Connection.fetchrow",
        ]:
            wrapt.wrap_function_wrapper(
                "asyncpg.connection", method, self._do_execute
            )

    def _uninstrument(self, **__):
        delattr(asyncpg, _APPLIED)
        for method in [
            "execute",
            "executemany",
            "fetch",
            "fetchval",
            "fetchrow",
        ]:
            unwrap(asyncpg.Connection, method)

    async def _do_execute(self, func, instance, args, kwargs):
        tracer = getattr(asyncpg, _APPLIED)

        exception = None
        params = getattr(instance, "_params", {})
        name = args[0] if args[0] else params.get("database", "postgresql")

        with tracer.start_as_current_span(name, kind=SpanKind.CLIENT) as span:
            if span.is_recording():
                span_attributes = _hydrate_span_from_args(
                    instance,
                    args[0],
                    args[1:] if self.capture_parameters else None,
                )
                for attribute, value in span_attributes.items():
                    span.set_attribute(attribute, value)

            try:
                result = await func(*args, **kwargs)
            except Exception as exc:  # pylint: disable=W0703
                exception = exc
                raise
            finally:
                if span.is_recording() and exception is not None:
                    span.set_status(Status(StatusCode.ERROR))

        return result<|MERGE_RESOLUTION|>--- conflicted
+++ resolved
@@ -43,7 +43,11 @@
 from opentelemetry.instrumentation.instrumentor import BaseInstrumentor
 from opentelemetry.instrumentation.utils import unwrap
 from opentelemetry.trace import SpanKind
-from opentelemetry.trace.attributes import DbSystemValues, SpanAttributes
+from opentelemetry.trace.attributes import (
+    DbSystemValues,
+    SpanAttributes,
+    NetTransportValues,
+)
 from opentelemetry.trace.status import Status, StatusCode
 
 _APPLIED = "_opentelemetry_tracer"
@@ -70,18 +74,16 @@
     # https://magicstack.github.io/asyncpg/current/_modules/asyncpg/connection.html
     addr = getattr(connection, "_addr", None)
     if isinstance(addr, tuple):
-<<<<<<< HEAD
         span_attributes[SpanAttributes.NET_PEER_NAME] = addr[0]
-        span_attributes[SpanAttributes.NET_PEER_IP] = addr[1]
-        span_attributes[SpanAttributes.NET_TRANSPORT] = "IP.TCP"
-=======
-        span_attributes["net.peer.name"] = addr[0]
-        span_attributes["net.peer.port"] = addr[1]
-        span_attributes["net.transport"] = "IP.TCP"
->>>>>>> 0fcb60d2
+        span_attributes[SpanAttributes.NET_PEER_PORT] = addr[1]
+        span_attributes[
+            SpanAttributes.NET_TRANSPORT
+        ] = NetTransportValues.IP_TCP.value
     elif isinstance(addr, str):
         span_attributes[SpanAttributes.NET_PEER_NAME] = addr
-        span_attributes[SpanAttributes.NET_TRANSPORT] = "Unix"
+        span_attributes[
+            SpanAttributes.NET_TRANSPORT
+        ] = NetTransportValues.UNIX.value
 
     if query is not None:
         span_attributes[SpanAttributes.DB_STATEMENT] = query
