# Copyright The OpenTelemetry Authors
#
# Licensed under the Apache License, Version 2.0 (the "License");
# you may not use this file except in compliance with the License.
# You may obtain a copy of the License at
#
#     http://www.apache.org/licenses/LICENSE-2.0
#
# Unless required by applicable law or agreed to in writing, software
# distributed under the License is distributed on an "AS IS" BASIS,
# WITHOUT WARRANTIES OR CONDITIONS OF ANY KIND, either express or implied.
# See the License for the specific language governing permissions and
# limitations under the License.
# pylint: disable=too-many-locals

"""
The opentelemetry-instrumentation-asgi package provides an ASGI middleware that can be used
on any ASGI framework (such as Django-channels / Quart) to track request timing through OpenTelemetry.

Usage (Quart)
-------------

.. code-block:: python

    from quart import Quart
    from opentelemetry.instrumentation.asgi import OpenTelemetryMiddleware

    app = Quart(__name__)
    app.asgi_app = OpenTelemetryMiddleware(app.asgi_app)

    @app.route("/")
    async def hello():
        return "Hello!"

    if __name__ == "__main__":
        app.run(debug=True)


Usage (Django 3.0)
------------------

Modify the application's ``asgi.py`` file as shown below.

.. code-block:: python

    import os
    from django.core.asgi import get_asgi_application
    from opentelemetry.instrumentation.asgi import OpenTelemetryMiddleware

    os.environ.setdefault('DJANGO_SETTINGS_MODULE', 'asgi_example.settings')

    application = get_asgi_application()
    application = OpenTelemetryMiddleware(application)


Usage (Raw ASGI)
----------------

.. code-block:: python

    from opentelemetry.instrumentation.asgi import OpenTelemetryMiddleware

    app = ...  # An ASGI application.
    app = OpenTelemetryMiddleware(app)


Configuration
-------------

Request/Response hooks
**********************

This instrumentation supports request and response hooks. These are functions that get called
right after a span is created for a request and right before the span is finished for the response.

- The server request hook is passed a server span and ASGI scope object for every incoming request.
- The client request hook is called with the internal span and an ASGI scope when the method ``receive`` is called.
- The client response hook is called with the internal span and an ASGI event when the method ``send`` is called.

For example,

.. code-block:: python

    def server_request_hook(span: Span, scope: dict):
        if span and span.is_recording():
            span.set_attribute("custom_user_attribute_from_request_hook", "some-value")

    def client_request_hook(span: Span, scope: dict):
        if span and span.is_recording():
            span.set_attribute("custom_user_attribute_from_client_request_hook", "some-value")

    def client_response_hook(span: Span, message: dict):
        if span and span.is_recording():
            span.set_attribute("custom_user_attribute_from_response_hook", "some-value")

   OpenTelemetryMiddleware().(application, server_request_hook=server_request_hook, client_request_hook=client_request_hook, client_response_hook=client_response_hook)

Capture HTTP request and response headers
*****************************************
You can configure the agent to capture specified HTTP headers as span attributes, according to the
`semantic convention <https://github.com/open-telemetry/opentelemetry-specification/blob/main/specification/trace/semantic_conventions/http.md#http-request-and-response-headers>`_.

Request headers
***************
To capture HTTP request headers as span attributes, set the environment variable
``OTEL_INSTRUMENTATION_HTTP_CAPTURE_HEADERS_SERVER_REQUEST`` to a comma delimited list of HTTP header names.

For example,
::

    export OTEL_INSTRUMENTATION_HTTP_CAPTURE_HEADERS_SERVER_REQUEST="content-type,custom_request_header"

will extract ``content-type`` and ``custom_request_header`` from the request headers and add them as span attributes.

Request header names in ASGI are case-insensitive. So, giving the header name as ``CUStom-Header`` in the environment
variable will capture the header named ``custom-header``.

Regular expressions may also be used to match multiple headers that correspond to the given pattern.  For example:
::

    export OTEL_INSTRUMENTATION_HTTP_CAPTURE_HEADERS_SERVER_REQUEST="Accept.*,X-.*"

Would match all request headers that start with ``Accept`` and ``X-``.

To capture all request headers, set ``OTEL_INSTRUMENTATION_HTTP_CAPTURE_HEADERS_SERVER_REQUEST`` to ``".*"``.
::

    export OTEL_INSTRUMENTATION_HTTP_CAPTURE_HEADERS_SERVER_REQUEST=".*"

The name of the added span attribute will follow the format ``http.request.header.<header_name>`` where ``<header_name>``
is the normalized HTTP header name (lowercase, with ``-`` replaced by ``_``). The value of the attribute will be a
single item list containing all the header values.

For example:
``http.request.header.custom_request_header = ["<value1>,<value2>"]``

Response headers
****************
To capture HTTP response headers as span attributes, set the environment variable
``OTEL_INSTRUMENTATION_HTTP_CAPTURE_HEADERS_SERVER_RESPONSE`` to a comma delimited list of HTTP header names.

For example,
::

    export OTEL_INSTRUMENTATION_HTTP_CAPTURE_HEADERS_SERVER_RESPONSE="content-type,custom_response_header"

will extract ``content-type`` and ``custom_response_header`` from the response headers and add them as span attributes.

Response header names in ASGI are case-insensitive. So, giving the header name as ``CUStom-Header`` in the environment
variable will capture the header named ``custom-header``.

Regular expressions may also be used to match multiple headers that correspond to the given pattern.  For example:
::

    export OTEL_INSTRUMENTATION_HTTP_CAPTURE_HEADERS_SERVER_RESPONSE="Content.*,X-.*"

Would match all response headers that start with ``Content`` and ``X-``.

To capture all response headers, set ``OTEL_INSTRUMENTATION_HTTP_CAPTURE_HEADERS_SERVER_RESPONSE`` to ``".*"``.
::

    export OTEL_INSTRUMENTATION_HTTP_CAPTURE_HEADERS_SERVER_RESPONSE=".*"

The name of the added span attribute will follow the format ``http.response.header.<header_name>`` where ``<header_name>``
is the normalized HTTP header name (lowercase, with ``-`` replaced by ``_``). The value of the attribute will be a
single item list containing all the header values.

For example:
``http.response.header.custom_response_header = ["<value1>,<value2>"]``

Sanitizing headers
******************
In order to prevent storing sensitive data such as personally identifiable information (PII), session keys, passwords,
etc, set the environment variable ``OTEL_INSTRUMENTATION_HTTP_CAPTURE_HEADERS_SANITIZE_FIELDS``
to a comma delimited list of HTTP header names to be sanitized.  Regexes may be used, and all header names will be
matched in a case-insensitive manner.

For example,
::

    export OTEL_INSTRUMENTATION_HTTP_CAPTURE_HEADERS_SANITIZE_FIELDS=".*session.*,set-cookie"

will replace the value of headers such as ``session-id`` and ``set-cookie`` with ``[REDACTED]`` in the span.

Note:
    The environment variable names used to capture HTTP headers are still experimental, and thus are subject to change.

API
---
"""

from __future__ import annotations

import typing
import urllib
from collections import defaultdict
from functools import wraps
from timeit import default_timer
<<<<<<< HEAD
from typing import Any, Awaitable, Callable, DefaultDict, Tuple
=======
from typing import Any, Awaitable, Callable, Tuple
>>>>>>> 5116305f

from asgiref.compatibility import guarantee_single_callable

from opentelemetry import context, trace
from opentelemetry.instrumentation.asgi.version import __version__  # noqa
from opentelemetry.instrumentation.propagators import (
    get_global_response_propagator,
)
from opentelemetry.instrumentation.utils import (
    _start_internal_or_server_span,
    http_status_to_status_code,
)
from opentelemetry.metrics import get_meter
from opentelemetry.propagators.textmap import Getter, Setter
from opentelemetry.semconv.metrics import MetricInstruments
from opentelemetry.semconv.trace import SpanAttributes
from opentelemetry.trace import Span, set_span_in_context
from opentelemetry.trace.status import Status, StatusCode
from opentelemetry.util.http import (
    OTEL_INSTRUMENTATION_HTTP_CAPTURE_HEADERS_SANITIZE_FIELDS,
    OTEL_INSTRUMENTATION_HTTP_CAPTURE_HEADERS_SERVER_REQUEST,
    OTEL_INSTRUMENTATION_HTTP_CAPTURE_HEADERS_SERVER_RESPONSE,
    SanitizeValue,
    _parse_active_request_count_attrs,
    _parse_duration_attrs,
    get_custom_headers,
    normalise_request_header_name,
    normalise_response_header_name,
    remove_url_credentials,
)

_ServerRequestHookT = typing.Optional[typing.Callable[[Span, dict], None]]
_ClientRequestHookT = typing.Optional[typing.Callable[[Span, dict], None]]
_ClientResponseHookT = typing.Optional[typing.Callable[[Span, dict], None]]


class ASGIGetter(Getter[dict]):
    def get(
        self, carrier: dict, key: str
    ) -> typing.Optional[typing.List[str]]:
        """Getter implementation to retrieve a HTTP header value from the ASGI
        scope.

        Args:
            carrier: ASGI scope object
            key: header name in scope
        Returns:
            A list with a single string with the header value if it exists,
                else None.
        """
        headers = carrier.get("headers")
        if not headers:
            return None

        # ASGI header keys are in lower case
        key = key.lower()
        decoded = [
            _value.decode("utf8")
            for (_key, _value) in headers
            if _key.decode("utf8").lower() == key
        ]
        if not decoded:
            return None
        return decoded

    def keys(self, carrier: dict) -> typing.List[str]:
        headers = carrier.get("headers") or []
        return [_key.decode("utf8") for (_key, _value) in headers]


asgi_getter = ASGIGetter()


class ASGISetter(Setter[dict]):
    def set(
        self, carrier: dict, key: str, value: str
    ) -> None:  # pylint: disable=no-self-use
        """Sets response header values on an ASGI scope according to `the spec <https://asgi.readthedocs.io/en/latest/specs/www.html#response-start-send-event>`_.

        Args:
            carrier: ASGI scope object
            key: response header name to set
            value: response header value
        Returns:
            None
        """
        headers = carrier.get("headers")
        if not headers:
            headers = []
            carrier["headers"] = headers

        headers.append([key.lower().encode(), value.encode()])


asgi_setter = ASGISetter()


def collect_request_attributes(scope):
    """Collects HTTP request attributes from the ASGI scope and returns a
    dictionary to be used as span creation attributes."""
    server_host, port, http_url = get_host_port_url_tuple(scope)
    query_string = scope.get("query_string")
    if query_string and http_url:
        if isinstance(query_string, bytes):
            query_string = query_string.decode("utf8")
        http_url += "?" + urllib.parse.unquote(query_string)

    result = {
        SpanAttributes.HTTP_SCHEME: scope.get("scheme"),
        SpanAttributes.HTTP_HOST: server_host,
        SpanAttributes.NET_HOST_PORT: port,
        SpanAttributes.HTTP_FLAVOR: scope.get("http_version"),
        SpanAttributes.HTTP_TARGET: scope.get("path"),
        SpanAttributes.HTTP_URL: remove_url_credentials(http_url),
    }
    http_method = scope.get("method")
    if http_method:
        result[SpanAttributes.HTTP_METHOD] = http_method

    http_host_value_list = asgi_getter.get(scope, "host")
    if http_host_value_list:
        result[SpanAttributes.HTTP_SERVER_NAME] = ",".join(
            http_host_value_list
        )
    http_user_agent = asgi_getter.get(scope, "user-agent")
    if http_user_agent:
        result[SpanAttributes.HTTP_USER_AGENT] = http_user_agent[0]

    if "client" in scope and scope["client"] is not None:
        result[SpanAttributes.NET_PEER_IP] = scope.get("client")[0]
        result[SpanAttributes.NET_PEER_PORT] = scope.get("client")[1]

    # remove None values
    result = {k: v for k, v in result.items() if v is not None}

    return result


def collect_custom_headers_attributes(
    scope_or_response_message: dict[str, Any],
    sanitize: SanitizeValue,
    header_regexes: list[str],
    normalize_names: Callable[[str], str],
) -> dict[str, list[str]]:
    """
    Returns custom HTTP request or response headers to be added into SERVER span as span attributes.

    Refer specifications:
     - https://github.com/open-telemetry/opentelemetry-specification/blob/main/specification/trace/semantic_conventions/http.md#http-request-and-response-headers
    """
    # Decode headers before processing.
<<<<<<< HEAD
    headers: DefaultDict[str, list[str]] = defaultdict(list)
    raw_headers = scope_or_response_message.get("headers")
    if raw_headers:
        for key, value in raw_headers:
            headers[key.decode()].append(value.decode())
=======
    headers: dict[str, str] = {}
    raw_headers = scope_or_response_message.get("headers")
    if raw_headers:
        for _key, _value in raw_headers:
            key = _key.decode().lower()
            value = _value.decode()
            if key in headers:
                headers[key] += f",{value}"
            else:
                headers[key] = value
>>>>>>> 5116305f

    return sanitize.sanitize_header_values(
        headers,
        header_regexes,
        normalize_names,
    )


def get_host_port_url_tuple(scope):
    """Returns (host, port, full_url) tuple."""
    server = scope.get("server") or ["0.0.0.0", 80]
    port = server[1]
    server_host = server[0] + (":" + str(port) if str(port) != "80" else "")
    full_path = scope.get("root_path", "") + scope.get("path", "")
    http_url = scope.get("scheme", "http") + "://" + server_host + full_path
    return server_host, port, http_url


def set_status_code(span, status_code):
    """Adds HTTP response attributes to span using the status_code argument."""
    if not span.is_recording():
        return
    try:
        status_code = int(status_code)
    except ValueError:
        span.set_status(
            Status(
                StatusCode.ERROR,
                "Non-integer HTTP status: " + repr(status_code),
            )
        )
    else:
        span.set_attribute(SpanAttributes.HTTP_STATUS_CODE, status_code)
        span.set_status(
            Status(http_status_to_status_code(status_code, server_span=True))
        )


def get_default_span_details(scope: dict) -> Tuple[str, dict]:
    """
    Default span name is the HTTP method and URL path, or just the method.
    https://github.com/open-telemetry/opentelemetry-specification/pull/3165
    https://opentelemetry.io/docs/reference/specification/trace/semantic_conventions/http/#name

    Args:
        scope: the ASGI scope dictionary
    Returns:
        a tuple of the span name, and any attributes to attach to the span.
    """
    path = scope.get("path", "").strip()
    method = scope.get("method", "").strip()
    if method and path:  # http
        return f"{method} {path}", {}
    if path:  # websocket
        return path, {}
    return method, {}  # http with no path


def _collect_target_attribute(
    scope: typing.Dict[str, typing.Any]
) -> typing.Optional[str]:
    """
    Returns the target path as defined by the Semantic Conventions.

    This value is suitable to use in metrics as it should replace concrete
    values with a parameterized name. Example: /api/users/{user_id}

    Refer to the specification
    https://github.com/open-telemetry/opentelemetry-specification/blob/main/specification/metrics/semantic_conventions/http-metrics.md#parameterized-attributes

    Note: this function requires specific code for each framework, as there's no
    standard attribute to use.
    """
    # FastAPI
    root_path = scope.get("root_path", "")

    route = scope.get("route")
    path_format = getattr(route, "path_format", None)
    if path_format:
        return f"{root_path}{path_format}"

    return None


class OpenTelemetryMiddleware:
    """The ASGI application middleware.

    This class is an ASGI middleware that starts and annotates spans for any
    requests it is invoked with.

    Args:
        app: The ASGI application callable to forward requests to.
        default_span_details: Callback which should return a string and a tuple, representing the desired default span name and a
                      dictionary with any additional span attributes to set.
                      Optional: Defaults to get_default_span_details.
        server_request_hook: Optional callback which is called with the server span and ASGI
                      scope object for every incoming request.
        client_request_hook: Optional callback which is called with the internal span and an ASGI
                      scope which is sent as a dictionary for when the method receive is called.
        client_response_hook: Optional callback which is called with the internal span and an ASGI
                      event which is sent as a dictionary for when the method send is called.
        tracer_provider: The optional tracer provider to use. If omitted
            the current globally configured one is used.
    """

    # pylint: disable=too-many-branches
    def __init__(
        self,
        app,
        excluded_urls=None,
        default_span_details=None,
        server_request_hook: _ServerRequestHookT = None,
        client_request_hook: _ClientRequestHookT = None,
        client_response_hook: _ClientResponseHookT = None,
        tracer_provider=None,
        meter_provider=None,
        meter=None,
        http_capture_headers_server_request: list[str] | None = None,
        http_capture_headers_server_response: list[str] | None = None,
        http_capture_headers_sanitize_fields: list[str] | None = None,
    ):
        self.app = guarantee_single_callable(app)
        self.tracer = trace.get_tracer(
            __name__,
            __version__,
            tracer_provider,
            schema_url="https://opentelemetry.io/schemas/1.11.0",
        )
        self.meter = (
            get_meter(
                __name__,
                __version__,
                meter_provider,
                schema_url="https://opentelemetry.io/schemas/1.11.0",
            )
            if meter is None
            else meter
        )
        self.duration_histogram = self.meter.create_histogram(
            name=MetricInstruments.HTTP_SERVER_DURATION,
            unit="ms",
            description="Duration of HTTP client requests.",
        )
        self.server_response_size_histogram = self.meter.create_histogram(
            name=MetricInstruments.HTTP_SERVER_RESPONSE_SIZE,
            unit="By",
            description="measures the size of HTTP response messages (compressed).",
        )
        self.server_request_size_histogram = self.meter.create_histogram(
            name=MetricInstruments.HTTP_SERVER_REQUEST_SIZE,
            unit="By",
            description="Measures the size of HTTP request messages (compressed).",
        )
        self.active_requests_counter = self.meter.create_up_down_counter(
            name=MetricInstruments.HTTP_SERVER_ACTIVE_REQUESTS,
            unit="requests",
            description="measures the number of concurrent HTTP requests that are currently in-flight",
        )
        self.excluded_urls = excluded_urls
        self.default_span_details = (
            default_span_details or get_default_span_details
        )
        self.server_request_hook = server_request_hook
        self.client_request_hook = client_request_hook
        self.client_response_hook = client_response_hook
        self.content_length_header = None

        # Environment variables as constructor parameters
        self.http_capture_headers_server_request = (
            http_capture_headers_server_request
            or (
                get_custom_headers(
                    OTEL_INSTRUMENTATION_HTTP_CAPTURE_HEADERS_SERVER_REQUEST
                )
            )
            or None
        )
        self.http_capture_headers_server_response = (
            http_capture_headers_server_response
            or (
                get_custom_headers(
                    OTEL_INSTRUMENTATION_HTTP_CAPTURE_HEADERS_SERVER_RESPONSE
                )
            )
            or None
        )
        self.http_capture_headers_sanitize_fields = SanitizeValue(
            http_capture_headers_sanitize_fields
            or (
                get_custom_headers(
                    OTEL_INSTRUMENTATION_HTTP_CAPTURE_HEADERS_SANITIZE_FIELDS
                )
            )
            or []
        )

    async def __call__(
        self,
        scope: dict[str, Any],
        receive: Callable[[], Awaitable[dict[str, Any]]],
        send: Callable[[dict[str, Any]], Awaitable[None]],
    ) -> None:
        """The ASGI application

        Args:
            scope: An ASGI environment.
            receive: An awaitable callable yielding dictionaries
            send: An awaitable callable taking a single dictionary as argument.
        """
        start = default_timer()
        if scope["type"] not in ("http", "websocket"):
            return await self.app(scope, receive, send)

        _, _, url = get_host_port_url_tuple(scope)
        if self.excluded_urls and self.excluded_urls.url_disabled(url):
            return await self.app(scope, receive, send)

        span_name, additional_attributes = self.default_span_details(scope)

        attributes = collect_request_attributes(scope)
        attributes.update(additional_attributes)
        span, token = _start_internal_or_server_span(
            tracer=self.tracer,
            span_name=span_name,
            start_time=None,
            context_carrier=scope,
            context_getter=asgi_getter,
            attributes=attributes,
        )
        active_requests_count_attrs = _parse_active_request_count_attrs(
            attributes
        )
        duration_attrs = _parse_duration_attrs(attributes)

        if scope["type"] == "http":
            self.active_requests_counter.add(1, active_requests_count_attrs)
        try:
            with trace.use_span(span, end_on_exit=False) as current_span:
                if current_span.is_recording():
                    for key, value in attributes.items():
                        current_span.set_attribute(key, value)

                    if current_span.kind == trace.SpanKind.SERVER:
                        custom_attributes = (
                            collect_custom_headers_attributes(
                                scope,
                                self.http_capture_headers_sanitize_fields,
                                self.http_capture_headers_server_request,
                                normalise_request_header_name,
                            )
                            if self.http_capture_headers_server_request
                            else {}
                        )
                        if len(custom_attributes) > 0:
                            current_span.set_attributes(custom_attributes)

                if callable(self.server_request_hook):
                    self.server_request_hook(current_span, scope)

                otel_receive = self._get_otel_receive(
                    span_name, scope, receive
                )

                otel_send = self._get_otel_send(
                    current_span,
                    span_name,
                    scope,
                    send,
                    duration_attrs,
                )

                await self.app(scope, otel_receive, otel_send)
        finally:
            if scope["type"] == "http":
                target = _collect_target_attribute(scope)
                if target:
                    duration_attrs[SpanAttributes.HTTP_TARGET] = target
                duration = max(round((default_timer() - start) * 1000), 0)
                self.duration_histogram.record(duration, duration_attrs)
                self.active_requests_counter.add(
                    -1, active_requests_count_attrs
                )
                if self.content_length_header:
                    self.server_response_size_histogram.record(
                        self.content_length_header, duration_attrs
                    )
                request_size = asgi_getter.get(scope, "content-length")
                if request_size:
                    try:
                        request_size_amount = int(request_size[0])
                    except ValueError:
                        pass
                    else:
                        self.server_request_size_histogram.record(
                            request_size_amount, duration_attrs
                        )
            if token:
                context.detach(token)
            if span.is_recording():
                span.end()

    # pylint: enable=too-many-branches

    def _get_otel_receive(self, server_span_name, scope, receive):
        @wraps(receive)
        async def otel_receive():
            with self.tracer.start_as_current_span(
                " ".join((server_span_name, scope["type"], "receive"))
            ) as receive_span:
                if callable(self.client_request_hook):
                    self.client_request_hook(receive_span, scope)
                message = await receive()
                if receive_span.is_recording():
                    if message["type"] == "websocket.receive":
                        set_status_code(receive_span, 200)
                    receive_span.set_attribute(
                        "asgi.event.type", message["type"]
                    )
            return message

        return otel_receive

    def _get_otel_send(
        self, server_span, server_span_name, scope, send, duration_attrs
    ):
        expecting_trailers = False

        @wraps(send)
        async def otel_send(message: dict[str, Any]):
            nonlocal expecting_trailers
            with self.tracer.start_as_current_span(
                " ".join((server_span_name, scope["type"], "send"))
            ) as send_span:
                if callable(self.client_response_hook):
                    self.client_response_hook(send_span, message)
                if send_span.is_recording():
                    if message["type"] == "http.response.start":
                        status_code = message["status"]
                        duration_attrs[SpanAttributes.HTTP_STATUS_CODE] = (
                            status_code
                        )
                        set_status_code(server_span, status_code)
                        set_status_code(send_span, status_code)

                        expecting_trailers = message.get("trailers", False)
                    elif message["type"] == "websocket.send":
                        set_status_code(server_span, 200)
                        set_status_code(send_span, 200)
                    send_span.set_attribute("asgi.event.type", message["type"])
                    if (
                        server_span.is_recording()
                        and server_span.kind == trace.SpanKind.SERVER
                        and "headers" in message
                    ):
                        custom_response_attributes = (
                            collect_custom_headers_attributes(
                                message,
                                self.http_capture_headers_sanitize_fields,
                                self.http_capture_headers_server_response,
                                normalise_response_header_name,
                            )
                            if self.http_capture_headers_server_response
                            else {}
                        )
                        if len(custom_response_attributes) > 0:
                            server_span.set_attributes(
                                custom_response_attributes
                            )

                propagator = get_global_response_propagator()
                if propagator:
                    propagator.inject(
                        message,
                        context=set_span_in_context(
                            server_span, trace.context_api.Context()
                        ),
                        setter=asgi_setter,
                    )

                content_length = asgi_getter.get(message, "content-length")
                if content_length:
                    try:
                        self.content_length_header = int(content_length[0])
                    except ValueError:
                        pass

                await send(message)
            # pylint: disable=too-many-boolean-expressions
            if (
                not expecting_trailers
                and message["type"] == "http.response.body"
                and not message.get("more_body", False)
            ) or (
                expecting_trailers
                and message["type"] == "http.response.trailers"
                and not message.get("more_trailers", False)
            ):
                server_span.end()

        return otel_send<|MERGE_RESOLUTION|>--- conflicted
+++ resolved
@@ -196,11 +196,7 @@
 from collections import defaultdict
 from functools import wraps
 from timeit import default_timer
-<<<<<<< HEAD
 from typing import Any, Awaitable, Callable, DefaultDict, Tuple
-=======
-from typing import Any, Awaitable, Callable, Tuple
->>>>>>> 5116305f
 
 from asgiref.compatibility import guarantee_single_callable
 
@@ -351,25 +347,12 @@
     Refer specifications:
      - https://github.com/open-telemetry/opentelemetry-specification/blob/main/specification/trace/semantic_conventions/http.md#http-request-and-response-headers
     """
-    # Decode headers before processing.
-<<<<<<< HEAD
     headers: DefaultDict[str, list[str]] = defaultdict(list)
     raw_headers = scope_or_response_message.get("headers")
     if raw_headers:
         for key, value in raw_headers:
+            # Decode headers before processing.
             headers[key.decode()].append(value.decode())
-=======
-    headers: dict[str, str] = {}
-    raw_headers = scope_or_response_message.get("headers")
-    if raw_headers:
-        for _key, _value in raw_headers:
-            key = _key.decode().lower()
-            value = _value.decode()
-            if key in headers:
-                headers[key] += f",{value}"
-            else:
-                headers[key] = value
->>>>>>> 5116305f
 
     return sanitize.sanitize_header_values(
         headers,
