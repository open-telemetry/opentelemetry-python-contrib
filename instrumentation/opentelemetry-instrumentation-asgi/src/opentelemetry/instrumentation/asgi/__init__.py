# Copyright The OpenTelemetry Authors
#
# Licensed under the Apache License, Version 2.0 (the "License");
# you may not use this file except in compliance with the License.
# You may obtain a copy of the License at
#
#     http://www.apache.org/licenses/LICENSE-2.0
#
# Unless required by applicable law or agreed to in writing, software
# distributed under the License is distributed on an "AS IS" BASIS,
# WITHOUT WARRANTIES OR CONDITIONS OF ANY KIND, either express or implied.
# See the License for the specific language governing permissions and
# limitations under the License.
# pylint: disable=too-many-locals,too-many-lines

"""
The opentelemetry-instrumentation-asgi package provides an ASGI middleware that can be used
on any ASGI framework (such as Django-channels / Quart) to track request timing through OpenTelemetry.

Usage (Quart)
-------------

.. code-block:: python

    from quart import Quart
    from opentelemetry.instrumentation.asgi import OpenTelemetryMiddleware

    app = Quart(__name__)
    app.asgi_app = OpenTelemetryMiddleware(app.asgi_app)

    @app.route("/")
    async def hello():
        return "Hello!"

    if __name__ == "__main__":
        app.run(debug=True)


Usage (Django 3.0)
------------------

Modify the application's ``asgi.py`` file as shown below.

.. code-block:: python

    import os
    from django.core.asgi import get_asgi_application
    from opentelemetry.instrumentation.asgi import OpenTelemetryMiddleware

    os.environ.setdefault('DJANGO_SETTINGS_MODULE', 'asgi_example.settings')

    application = get_asgi_application()
    application = OpenTelemetryMiddleware(application)


Usage (Raw ASGI)
----------------

.. code-block:: python

    from opentelemetry.instrumentation.asgi import OpenTelemetryMiddleware

    app = ...  # An ASGI application.
    app = OpenTelemetryMiddleware(app)


Configuration
-------------

Request/Response hooks
**********************

This instrumentation supports request and response hooks. These are functions that get called
right after a span is created for a request and right before the span is finished for the response.

- The server request hook is passed a server span and ASGI scope object for every incoming request.
- The client request hook is called with the internal span and an ASGI scope when the method ``receive`` is called.
- The client response hook is called with the internal span and an ASGI event when the method ``send`` is called.

For example,

.. code-block:: python

    from opentelemetry.trace import Span
    from typing import Any
    from asgiref.typing import Scope, ASGIReceiveEvent, ASGISendEvent
    from opentelemetry.instrumentation.asgi import OpenTelemetryMiddleware

    async def application(scope: Scope, receive: ASGIReceiveEvent, send: ASGISendEvent):
        await send({
            'type': 'http.response.start',
            'status': 200,
            'headers': [
                [b'content-type', b'text/plain'],
            ],
        })

        await send({
            'type': 'http.response.body',
            'body': b'Hello, world!',
        })

    def server_request_hook(span: Span, scope: Scope):
        if span and span.is_recording():
            span.set_attribute("custom_user_attribute_from_request_hook", "some-value")

    def client_request_hook(span: Span, scope: Scope, message: dict[str, Any]):
        if span and span.is_recording():
            span.set_attribute("custom_user_attribute_from_client_request_hook", "some-value")

    def client_response_hook(span: Span, scope: Scope, message: dict[str, Any]):
        if span and span.is_recording():
            span.set_attribute("custom_user_attribute_from_response_hook", "some-value")

    OpenTelemetryMiddleware(application, server_request_hook=server_request_hook, client_request_hook=client_request_hook, client_response_hook=client_response_hook)

Capture HTTP request and response headers
*****************************************
You can configure the agent to capture specified HTTP headers as span attributes, according to the
`semantic convention <https://github.com/open-telemetry/opentelemetry-specification/blob/main/specification/trace/semantic_conventions/http.md#http-request-and-response-headers>`_.

Request headers
***************
To capture HTTP request headers as span attributes, set the environment variable
``OTEL_INSTRUMENTATION_HTTP_CAPTURE_HEADERS_SERVER_REQUEST`` to a comma delimited list of HTTP header names.

For example,
::

    export OTEL_INSTRUMENTATION_HTTP_CAPTURE_HEADERS_SERVER_REQUEST="content-type,custom_request_header"

will extract ``content-type`` and ``custom_request_header`` from the request headers and add them as span attributes.

Request header names in ASGI are case-insensitive. So, giving the header name as ``CUStom-Header`` in the environment
variable will capture the header named ``custom-header``.

Regular expressions may also be used to match multiple headers that correspond to the given pattern.  For example:
::

    export OTEL_INSTRUMENTATION_HTTP_CAPTURE_HEADERS_SERVER_REQUEST="Accept.*,X-.*"

Would match all request headers that start with ``Accept`` and ``X-``.

To capture all request headers, set ``OTEL_INSTRUMENTATION_HTTP_CAPTURE_HEADERS_SERVER_REQUEST`` to ``".*"``.
::

    export OTEL_INSTRUMENTATION_HTTP_CAPTURE_HEADERS_SERVER_REQUEST=".*"

The name of the added span attribute will follow the format ``http.request.header.<header_name>`` where ``<header_name>``
is the normalized HTTP header name (lowercase, with ``-`` replaced by ``_``). The value of the attribute will be a
list containing the header values.

For example:
``http.request.header.custom_request_header = ["<value1>", "<value2>"]``

Response headers
****************
To capture HTTP response headers as span attributes, set the environment variable
``OTEL_INSTRUMENTATION_HTTP_CAPTURE_HEADERS_SERVER_RESPONSE`` to a comma delimited list of HTTP header names.

For example,
::

    export OTEL_INSTRUMENTATION_HTTP_CAPTURE_HEADERS_SERVER_RESPONSE="content-type,custom_response_header"

will extract ``content-type`` and ``custom_response_header`` from the response headers and add them as span attributes.

Response header names in ASGI are case-insensitive. So, giving the header name as ``CUStom-Header`` in the environment
variable will capture the header named ``custom-header``.

Regular expressions may also be used to match multiple headers that correspond to the given pattern.  For example:
::

    export OTEL_INSTRUMENTATION_HTTP_CAPTURE_HEADERS_SERVER_RESPONSE="Content.*,X-.*"

Would match all response headers that start with ``Content`` and ``X-``.

To capture all response headers, set ``OTEL_INSTRUMENTATION_HTTP_CAPTURE_HEADERS_SERVER_RESPONSE`` to ``".*"``.
::

    export OTEL_INSTRUMENTATION_HTTP_CAPTURE_HEADERS_SERVER_RESPONSE=".*"

The name of the added span attribute will follow the format ``http.response.header.<header_name>`` where ``<header_name>``
is the normalized HTTP header name (lowercase, with ``-`` replaced by ``_``). The value of the attribute will be a
list containing the header values.

For example:
``http.response.header.custom_response_header = ["<value1>", "<value2>"]``

Sanitizing headers
******************
In order to prevent storing sensitive data such as personally identifiable information (PII), session keys, passwords,
etc, set the environment variable ``OTEL_INSTRUMENTATION_HTTP_CAPTURE_HEADERS_SANITIZE_FIELDS``
to a comma delimited list of HTTP header names to be sanitized.  Regexes may be used, and all header names will be
matched in a case-insensitive manner.

For example,
::

    export OTEL_INSTRUMENTATION_HTTP_CAPTURE_HEADERS_SANITIZE_FIELDS=".*session.*,set-cookie"

will replace the value of headers such as ``session-id`` and ``set-cookie`` with ``[REDACTED]`` in the span.

Note:
    The environment variable names used to capture HTTP headers are still experimental, and thus are subject to change.

API
---
"""

from __future__ import annotations

import typing
import urllib
from collections import defaultdict
from functools import wraps
from timeit import default_timer
from typing import Any, Awaitable, Callable, DefaultDict, Tuple

from asgiref.compatibility import guarantee_single_callable

from opentelemetry import context, trace
from opentelemetry.instrumentation._semconv import (
    HTTP_DURATION_HISTOGRAM_BUCKETS_NEW,
    _filter_semconv_active_request_count_attr,
    _filter_semconv_duration_attrs,
    _get_schema_url,
    _OpenTelemetrySemanticConventionStability,
    _OpenTelemetryStabilitySignalType,
    _report_new,
    _report_old,
    _server_active_requests_count_attrs_new,
    _server_active_requests_count_attrs_old,
    _server_duration_attrs_new,
    _server_duration_attrs_old,
    _set_http_flavor_version,
    _set_http_host_server,
    _set_http_method,
    _set_http_net_host_port,
    _set_http_peer_ip_server,
    _set_http_peer_port_server,
    _set_http_scheme,
    _set_http_target,
    _set_http_url,
    _set_http_user_agent,
    _set_status,
    _StabilityMode,
)
from opentelemetry.instrumentation.asgi.types import (
    ClientRequestHook,
    ClientResponseHook,
    ServerRequestHook,
)
from opentelemetry.instrumentation.asgi.version import __version__  # noqa
from opentelemetry.instrumentation.propagators import (
    get_global_response_propagator,
)
from opentelemetry.instrumentation.utils import _start_internal_or_server_span
from opentelemetry.metrics import get_meter
from opentelemetry.propagators.textmap import Getter, Setter
from opentelemetry.semconv._incubating.metrics.http_metrics import (
    create_http_server_active_requests,
    create_http_server_request_body_size,
    create_http_server_response_body_size,
)
from opentelemetry.semconv.metrics import MetricInstruments
from opentelemetry.semconv.metrics.http_metrics import (
    HTTP_SERVER_REQUEST_DURATION,
)
from opentelemetry.semconv.trace import SpanAttributes
from opentelemetry.trace import set_span_in_context
from opentelemetry.util.http import (
    OTEL_INSTRUMENTATION_HTTP_CAPTURE_HEADERS_SANITIZE_FIELDS,
    OTEL_INSTRUMENTATION_HTTP_CAPTURE_HEADERS_SERVER_REQUEST,
    OTEL_INSTRUMENTATION_HTTP_CAPTURE_HEADERS_SERVER_RESPONSE,
    ExcludeList,
    SanitizeValue,
    _parse_url_query,
    get_custom_headers,
    normalise_request_header_name,
    normalise_response_header_name,
<<<<<<< HEAD
    parse_excluded_urls,
    remove_url_credentials,
=======
    redact_url,
>>>>>>> b69ebb72
    sanitize_method,
)


class ASGIGetter(Getter[dict]):
    def get(
        self, carrier: dict, key: str
    ) -> typing.Optional[typing.List[str]]:
        """Getter implementation to retrieve a HTTP header value from the ASGI
        scope.

        Args:
            carrier: ASGI scope object
            key: header name in scope
        Returns:
            A list with a single string with the header value if it exists,
                else None.
        """
        headers = carrier.get("headers")
        if not headers:
            return None

        # ASGI header keys are in lower case
        key = key.lower()
        decoded = [
            _decode_header_item(_value)
            for (_key, _value) in headers
            if _decode_header_item(_key).lower() == key
        ]
        if not decoded:
            return None
        return decoded

    def keys(self, carrier: dict) -> typing.List[str]:
        headers = carrier.get("headers") or []
        return [_decode_header_item(_key) for (_key, _value) in headers]


asgi_getter = ASGIGetter()


class ASGISetter(Setter[dict]):
    def set(self, carrier: dict, key: str, value: str) -> None:  # pylint: disable=no-self-use
        """Sets response header values on an ASGI scope according to `the spec <https://asgi.readthedocs.io/en/latest/specs/www.html#response-start-send-event>`_.

        Args:
            carrier: ASGI scope object
            key: response header name to set
            value: response header value
        Returns:
            None
        """
        headers = carrier.get("headers")
        if not headers:
            headers = []
            carrier["headers"] = headers

        headers.append([key.lower().encode(), value.encode()])


asgi_setter = ASGISetter()


# pylint: disable=too-many-branches
def collect_request_attributes(
    scope, sem_conv_opt_in_mode=_StabilityMode.DEFAULT
):
    """Collects HTTP request attributes from the ASGI scope and returns a
    dictionary to be used as span creation attributes."""
    server_host, port, http_url = get_host_port_url_tuple(scope)
    query_string = scope.get("query_string")
    if query_string and http_url:
        if isinstance(query_string, bytes):
            query_string = query_string.decode("utf8")
        http_url += "?" + urllib.parse.unquote(query_string)
    result = {}

    scheme = scope.get("scheme")
    if scheme:
        _set_http_scheme(result, scheme, sem_conv_opt_in_mode)
    if server_host:
        _set_http_host_server(result, server_host, sem_conv_opt_in_mode)
    if port:
        _set_http_net_host_port(result, port, sem_conv_opt_in_mode)
    flavor = scope.get("http_version")
    if flavor:
        _set_http_flavor_version(result, flavor, sem_conv_opt_in_mode)
    path = scope.get("path")
    if path:
        _set_http_target(
            result, path, path, query_string, sem_conv_opt_in_mode
        )
    if http_url:
        if _report_old(sem_conv_opt_in_mode):
            _set_http_url(
                result,
                redact_url(http_url),
                _StabilityMode.DEFAULT,
            )
    http_method = scope.get("method", "")
    if http_method:
        _set_http_method(
            result,
            http_method,
            sanitize_method(http_method),
            sem_conv_opt_in_mode,
        )

    http_host_value_list = asgi_getter.get(scope, "host")
    if http_host_value_list:
        if _report_old(sem_conv_opt_in_mode):
            result[SpanAttributes.HTTP_SERVER_NAME] = ",".join(
                http_host_value_list
            )
    http_user_agent = asgi_getter.get(scope, "user-agent")
    if http_user_agent:
        _set_http_user_agent(result, http_user_agent[0], sem_conv_opt_in_mode)

    if "client" in scope and scope["client"] is not None:
        _set_http_peer_ip_server(
            result, scope.get("client")[0], sem_conv_opt_in_mode
        )
        _set_http_peer_port_server(
            result, scope.get("client")[1], sem_conv_opt_in_mode
        )

    # remove None values
    result = {k: v for k, v in result.items() if v is not None}

    return result


def collect_custom_headers_attributes(
    scope_or_response_message: dict[str, Any],
    sanitize: SanitizeValue,
    header_regexes: list[str],
    normalize_names: Callable[[str], str],
) -> dict[str, list[str]]:
    """
    Returns custom HTTP request or response headers to be added into SERVER span as span attributes.

    Refer specifications:
     - https://github.com/open-telemetry/opentelemetry-specification/blob/main/specification/trace/semantic_conventions/http.md#http-request-and-response-headers
    """
    headers: DefaultDict[str, list[str]] = defaultdict(list)
    raw_headers = scope_or_response_message.get("headers")
    if raw_headers:
        for key, value in raw_headers:
            # Decode headers before processing.
            headers[_decode_header_item(key)].append(
                _decode_header_item(value)
            )

    return sanitize.sanitize_header_values(
        headers,
        header_regexes,
        normalize_names,
    )


def get_host_port_url_tuple(scope):
    """Returns (host, port, full_url) tuple."""
    server = scope.get("server") or ["0.0.0.0", 80]
    port = server[1]
    server_host = server[0] + (":" + str(port) if str(port) != "80" else "")
    # using the scope path is enough, see:
    # - https://asgi.readthedocs.io/en/latest/specs/www.html#http-connection-scope (see: root_path and path)
    # - https://asgi.readthedocs.io/en/latest/specs/www.html#wsgi-compatibility (see: PATH_INFO)
    #       PATH_INFO can be derived by stripping root_path from path
    #       -> that means that the path should contain the root_path already, so prefixing it again is not necessary
    # - https://wsgi.readthedocs.io/en/latest/definitions.html#envvar-PATH_INFO
    full_path = scope.get("path", "")
    http_url = scope.get("scheme", "http") + "://" + server_host + full_path
    return server_host, port, http_url


def set_status_code(
    span,
    status_code,
    metric_attributes=None,
    sem_conv_opt_in_mode=_StabilityMode.DEFAULT,
):
    """Adds HTTP response attributes to span using the status_code argument."""
    status_code_str = str(status_code)

    try:
        status_code = int(status_code)
    except ValueError:
        status_code = -1
    if metric_attributes is None:
        metric_attributes = {}
    _set_status(
        span,
        metric_attributes,
        status_code,
        status_code_str,
        server_span=True,
        sem_conv_opt_in_mode=sem_conv_opt_in_mode,
    )


def get_default_span_details(scope: dict) -> Tuple[str, dict]:
    """
    Default span name is the HTTP method and URL path, or just the method.
    https://github.com/open-telemetry/opentelemetry-specification/pull/3165
    https://opentelemetry.io/docs/reference/specification/trace/semantic_conventions/http/#name

    Args:
        scope: the ASGI scope dictionary
    Returns:
        a tuple of the span name, and any attributes to attach to the span.
    """
    path = scope.get("path", "").strip()
    method = sanitize_method(scope.get("method", "").strip())
    if method == "_OTHER":
        method = "HTTP"
    if method and path:  # http
        return f"{method} {path}", {}
    if path:  # websocket
        return path, {}
    return method, {}  # http with no path


def _collect_target_attribute(
    scope: typing.Dict[str, typing.Any],
) -> typing.Optional[str]:
    """
    Returns the target path as defined by the Semantic Conventions.

    This value is suitable to use in metrics as it should replace concrete
    values with a parameterized name. Example: /api/users/{user_id}

    Refer to the specification
    https://github.com/open-telemetry/opentelemetry-specification/blob/main/specification/metrics/semantic_conventions/http-metrics.md#parameterized-attributes

    Note: this function requires specific code for each framework, as there's no
    standard attribute to use.
    """
    # FastAPI
    root_path = scope.get("root_path", "")

    route = scope.get("route")
    path_format = getattr(route, "path_format", None)
    if path_format:
        return f"{root_path}{path_format}"

    return None


class OpenTelemetryMiddleware:
    """The ASGI application middleware.

    This class is an ASGI middleware that starts and annotates spans for any
    requests it is invoked with.

    Args:
        app: The ASGI application callable to forward requests to.
        default_span_details: Callback which should return a string and a tuple, representing the desired default span name and a
                      dictionary with any additional span attributes to set.
                      Optional: Defaults to get_default_span_details.
        server_request_hook: Optional callback which is called with the server span and ASGI
                      scope object for every incoming request.
        client_request_hook: Optional callback which is called with the internal span, and ASGI
                      scope and event which are sent as dictionaries for when the method receive is called.
        client_response_hook: Optional callback which is called with the internal span, and ASGI
                      scope and event which are sent as dictionaries for when the method send is called.
        tracer_provider: The optional tracer provider to use. If omitted
            the current globally configured one is used.
        meter_provider: The optional meter provider to use. If omitted
            the current globally configured one is used.
        exclude_spans: Optionally exclude HTTP `send` and/or `receive` spans from the trace.
    """

    # pylint: disable=too-many-branches
    def __init__(
        self,
        app,
        excluded_urls: ExcludeList | str | None = None,
        default_span_details=None,
        server_request_hook: ServerRequestHook = None,
        client_request_hook: ClientRequestHook = None,
        client_response_hook: ClientResponseHook = None,
        tracer_provider=None,
        meter_provider=None,
        tracer=None,
        meter=None,
        http_capture_headers_server_request: list[str] | None = None,
        http_capture_headers_server_response: list[str] | None = None,
        http_capture_headers_sanitize_fields: list[str] | None = None,
        exclude_spans: list[typing.Literal["receive", "send"]] | None = None,
    ):
        # initialize semantic conventions opt-in if needed
        _OpenTelemetrySemanticConventionStability._initialize()
        sem_conv_opt_in_mode = _OpenTelemetrySemanticConventionStability._get_opentelemetry_stability_opt_in_mode(
            _OpenTelemetryStabilitySignalType.HTTP,
        )
        self.app = guarantee_single_callable(app)
        self.tracer = (
            trace.get_tracer(
                __name__,
                __version__,
                tracer_provider,
                schema_url=_get_schema_url(sem_conv_opt_in_mode),
            )
            if tracer is None
            else tracer
        )
        self.meter = (
            get_meter(
                __name__,
                __version__,
                meter_provider,
                schema_url=_get_schema_url(sem_conv_opt_in_mode),
            )
            if meter is None
            else meter
        )
        self.duration_histogram_old = None
        if _report_old(sem_conv_opt_in_mode):
            self.duration_histogram_old = self.meter.create_histogram(
                name=MetricInstruments.HTTP_SERVER_DURATION,
                unit="ms",
                description="Measures the duration of inbound HTTP requests.",
            )
        self.duration_histogram_new = None
        if _report_new(sem_conv_opt_in_mode):
            self.duration_histogram_new = self.meter.create_histogram(
                name=HTTP_SERVER_REQUEST_DURATION,
                description="Duration of HTTP server requests.",
                unit="s",
                explicit_bucket_boundaries_advisory=HTTP_DURATION_HISTOGRAM_BUCKETS_NEW,
            )
        self.server_response_size_histogram = None
        if _report_old(sem_conv_opt_in_mode):
            self.server_response_size_histogram = self.meter.create_histogram(
                name=MetricInstruments.HTTP_SERVER_RESPONSE_SIZE,
                unit="By",
                description="measures the size of HTTP response messages (compressed).",
            )
        self.server_response_body_size_histogram = None
        if _report_new(sem_conv_opt_in_mode):
            self.server_response_body_size_histogram = (
                create_http_server_response_body_size(self.meter)
            )
        self.server_request_size_histogram = None
        if _report_old(sem_conv_opt_in_mode):
            self.server_request_size_histogram = self.meter.create_histogram(
                name=MetricInstruments.HTTP_SERVER_REQUEST_SIZE,
                unit="By",
                description="Measures the size of HTTP request messages (compressed).",
            )
        self.server_request_body_size_histogram = None
        if _report_new(sem_conv_opt_in_mode):
            self.server_request_body_size_histogram = (
                create_http_server_request_body_size(self.meter)
            )
        self.active_requests_counter = create_http_server_active_requests(
            self.meter
        )
        if isinstance(excluded_urls, str):
            excluded_urls = parse_excluded_urls(excluded_urls)
        self.excluded_urls = excluded_urls
        self.default_span_details = (
            default_span_details or get_default_span_details
        )
        self.server_request_hook = server_request_hook
        self.client_request_hook = client_request_hook
        self.client_response_hook = client_response_hook
        self.content_length_header = None
        self._sem_conv_opt_in_mode = sem_conv_opt_in_mode

        # Environment variables as constructor parameters
        self.http_capture_headers_server_request = (
            http_capture_headers_server_request
            or (
                get_custom_headers(
                    OTEL_INSTRUMENTATION_HTTP_CAPTURE_HEADERS_SERVER_REQUEST
                )
            )
            or None
        )
        self.http_capture_headers_server_response = (
            http_capture_headers_server_response
            or (
                get_custom_headers(
                    OTEL_INSTRUMENTATION_HTTP_CAPTURE_HEADERS_SERVER_RESPONSE
                )
            )
            or None
        )
        self.http_capture_headers_sanitize_fields = SanitizeValue(
            http_capture_headers_sanitize_fields
            or (
                get_custom_headers(
                    OTEL_INSTRUMENTATION_HTTP_CAPTURE_HEADERS_SANITIZE_FIELDS
                )
            )
            or []
        )
        self.exclude_receive_span = (
            "receive" in exclude_spans if exclude_spans else False
        )
        self.exclude_send_span = (
            "send" in exclude_spans if exclude_spans else False
        )

    # pylint: disable=too-many-statements
    async def __call__(
        self,
        scope: typing.MutableMapping[str, Any],
        receive: Callable[[], Awaitable[typing.MutableMapping[str, Any]]],
        send: Callable[[typing.MutableMapping[str, Any]], Awaitable[None]],
    ) -> None:
        """The ASGI application

        Args:
            scope: An ASGI environment.
            receive: An awaitable callable yielding dictionaries
            send: An awaitable callable taking a single dictionary as argument.
        """
        start = default_timer()
        if scope["type"] not in ("http", "websocket"):
            return await self.app(scope, receive, send)

        _, _, url = get_host_port_url_tuple(scope)
        if self.excluded_urls and self.excluded_urls.url_disabled(url):
            return await self.app(scope, receive, send)

        span_name, additional_attributes = self.default_span_details(scope)

        attributes = collect_request_attributes(
            scope, self._sem_conv_opt_in_mode
        )
        attributes.update(additional_attributes)
        span, token = _start_internal_or_server_span(
            tracer=self.tracer,
            span_name=span_name,
            start_time=None,
            context_carrier=scope,
            context_getter=asgi_getter,
            attributes=attributes,
        )
        active_requests_count_attrs = _parse_active_request_count_attrs(
            attributes,
            self._sem_conv_opt_in_mode,
        )

        if scope["type"] == "http":
            self.active_requests_counter.add(1, active_requests_count_attrs)
        try:
            with trace.use_span(span, end_on_exit=False) as current_span:
                if current_span.is_recording():
                    for key, value in attributes.items():
                        current_span.set_attribute(key, value)

                    if current_span.kind == trace.SpanKind.SERVER:
                        custom_attributes = (
                            collect_custom_headers_attributes(
                                scope,
                                self.http_capture_headers_sanitize_fields,
                                self.http_capture_headers_server_request,
                                normalise_request_header_name,
                            )
                            if self.http_capture_headers_server_request
                            else {}
                        )
                        if len(custom_attributes) > 0:
                            current_span.set_attributes(custom_attributes)

                if callable(self.server_request_hook):
                    self.server_request_hook(current_span, scope)

                otel_receive = self._get_otel_receive(
                    span_name, scope, receive
                )

                otel_send = self._get_otel_send(
                    current_span,
                    span_name,
                    scope,
                    send,
                    attributes,
                )

                await self.app(scope, otel_receive, otel_send)
        finally:
            if scope["type"] == "http":
                target = _collect_target_attribute(scope)
                if target:
                    path, query = _parse_url_query(target)
                    _set_http_target(
                        attributes,
                        target,
                        path,
                        query,
                        self._sem_conv_opt_in_mode,
                    )
                duration_s = default_timer() - start
                duration_attrs_old = _parse_duration_attrs(
                    attributes, _StabilityMode.DEFAULT
                )
                if target:
                    duration_attrs_old[SpanAttributes.HTTP_TARGET] = target
                duration_attrs_new = _parse_duration_attrs(
                    attributes, _StabilityMode.HTTP
                )
                if self.duration_histogram_old:
                    self.duration_histogram_old.record(
                        max(round(duration_s * 1000), 0), duration_attrs_old
                    )
                if self.duration_histogram_new:
                    self.duration_histogram_new.record(
                        max(duration_s, 0), duration_attrs_new
                    )
                self.active_requests_counter.add(
                    -1, active_requests_count_attrs
                )
                if self.content_length_header:
                    if self.server_response_size_histogram:
                        self.server_response_size_histogram.record(
                            self.content_length_header, duration_attrs_old
                        )
                    if self.server_response_body_size_histogram:
                        self.server_response_body_size_histogram.record(
                            self.content_length_header, duration_attrs_new
                        )

                request_size = asgi_getter.get(scope, "content-length")
                if request_size:
                    try:
                        request_size_amount = int(request_size[0])
                    except ValueError:
                        pass
                    else:
                        if self.server_request_size_histogram:
                            self.server_request_size_histogram.record(
                                request_size_amount, duration_attrs_old
                            )
                        if self.server_request_body_size_histogram:
                            self.server_request_body_size_histogram.record(
                                request_size_amount, duration_attrs_new
                            )
            if token:
                context.detach(token)
            if span.is_recording():
                span.end()

    # pylint: enable=too-many-branches
    def _get_otel_receive(self, server_span_name, scope, receive):
        if self.exclude_receive_span:
            return receive

        @wraps(receive)
        async def otel_receive():
            with self.tracer.start_as_current_span(
                " ".join((server_span_name, scope["type"], "receive"))
            ) as receive_span:
                message = await receive()
                if callable(self.client_request_hook):
                    self.client_request_hook(receive_span, scope, message)
                if receive_span.is_recording():
                    if message["type"] == "websocket.receive":
                        set_status_code(
                            receive_span,
                            200,
                            None,
                            self._sem_conv_opt_in_mode,
                        )
                    receive_span.set_attribute(
                        "asgi.event.type", message["type"]
                    )
            return message

        return otel_receive

    def _set_send_span(
        self,
        server_span_name,
        scope,
        send,
        message,
        status_code,
        expecting_trailers,
    ):
        """Set send span attributes and status code."""
        with self.tracer.start_as_current_span(
            " ".join((server_span_name, scope["type"], "send"))
        ) as send_span:
            if callable(self.client_response_hook):
                self.client_response_hook(send_span, scope, message)

            if send_span.is_recording():
                if message["type"] == "http.response.start":
                    expecting_trailers = message.get("trailers", False)
                send_span.set_attribute("asgi.event.type", message["type"])

            if status_code:
                set_status_code(
                    send_span,
                    status_code,
                    None,
                    self._sem_conv_opt_in_mode,
                )
        return expecting_trailers

    def _set_server_span(
        self, server_span, message, status_code, duration_attrs
    ):
        """Set server span attributes and status code."""
        if (
            server_span.is_recording()
            and server_span.kind == trace.SpanKind.SERVER
            and "headers" in message
        ):
            custom_response_attributes = (
                collect_custom_headers_attributes(
                    message,
                    self.http_capture_headers_sanitize_fields,
                    self.http_capture_headers_server_response,
                    normalise_response_header_name,
                )
                if self.http_capture_headers_server_response
                else {}
            )
            if len(custom_response_attributes) > 0:
                server_span.set_attributes(custom_response_attributes)

        if status_code:
            set_status_code(
                server_span,
                status_code,
                duration_attrs,
                self._sem_conv_opt_in_mode,
            )

    def _get_otel_send(
        self,
        server_span,
        server_span_name,
        scope,
        send,
        duration_attrs,
    ):
        expecting_trailers = False

        @wraps(send)
        async def otel_send(message: dict[str, Any]):
            nonlocal expecting_trailers

            status_code = None
            if message["type"] == "http.response.start":
                status_code = message["status"]
            elif message["type"] == "websocket.send":
                status_code = 200

            if not self.exclude_send_span:
                expecting_trailers = self._set_send_span(
                    server_span_name,
                    scope,
                    send,
                    message,
                    status_code,
                    expecting_trailers,
                )

            self._set_server_span(
                server_span, message, status_code, duration_attrs
            )

            propagator = get_global_response_propagator()
            if propagator:
                propagator.inject(
                    message,
                    context=set_span_in_context(
                        server_span, trace.context_api.Context()
                    ),
                    setter=asgi_setter,
                )

            content_length = asgi_getter.get(message, "content-length")
            if content_length:
                try:
                    self.content_length_header = int(content_length[0])
                except ValueError:
                    pass

            await send(message)

            # pylint: disable=too-many-boolean-expressions
            if (
                not expecting_trailers
                and message["type"] == "http.response.body"
                and not message.get("more_body", False)
            ) or (
                expecting_trailers
                and message["type"] == "http.response.trailers"
                and not message.get("more_trailers", False)
            ):
                server_span.end()

        return otel_send


def _parse_duration_attrs(
    req_attrs, sem_conv_opt_in_mode=_StabilityMode.DEFAULT
):
    return _filter_semconv_duration_attrs(
        req_attrs,
        _server_duration_attrs_old,
        _server_duration_attrs_new,
        sem_conv_opt_in_mode,
    )


def _parse_active_request_count_attrs(
    req_attrs, sem_conv_opt_in_mode=_StabilityMode.DEFAULT
):
    return _filter_semconv_active_request_count_attr(
        req_attrs,
        _server_active_requests_count_attrs_old,
        _server_active_requests_count_attrs_new,
        sem_conv_opt_in_mode,
    )


def _decode_header_item(value):
    try:
        return value.decode("utf-8")
    except ValueError:
        # ASGI header encoding specs, see:
        # - https://asgi.readthedocs.io/en/latest/specs/www.html#wsgi-encoding-differences (see: WSGI encoding differences)
        # - https://docs.python.org/3/library/codecs.html#text-encodings (see: Text Encodings)
        return value.decode("unicode_escape")<|MERGE_RESOLUTION|>--- conflicted
+++ resolved
@@ -279,12 +279,8 @@
     get_custom_headers,
     normalise_request_header_name,
     normalise_response_header_name,
-<<<<<<< HEAD
     parse_excluded_urls,
-    remove_url_credentials,
-=======
     redact_url,
->>>>>>> b69ebb72
     sanitize_method,
 )
 
