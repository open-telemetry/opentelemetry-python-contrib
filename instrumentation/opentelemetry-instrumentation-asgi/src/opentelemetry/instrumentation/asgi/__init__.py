--- conflicted
+++ resolved
@@ -467,11 +467,6 @@
     Returns:
         a tuple of the span name, and any attributes to attach to the span.
     """
-<<<<<<< HEAD
-    if scope.get("type") == "http":
-        return scope.get("method", ""), {}
-    return scope.get("type", ""), {}
-=======
     path = scope.get("path", "").strip()
     method = sanitize_method(scope.get("method", "").strip())
     if method == "_OTHER":
@@ -481,7 +476,6 @@
     if path:  # websocket
         return path, {}
     return method, {}  # http with no path
->>>>>>> 4f985196
 
 
 def _collect_target_attribute(
