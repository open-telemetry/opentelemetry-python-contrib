--- conflicted
+++ resolved
@@ -277,23 +277,7 @@
             cursor.query,
             r"Select 1 /\*dbapi_threadsafety=123,driver_paramstyle='test',libpq_version=123,traceparent='\d{1,2}-[a-zA-Z0-9_]{32}-[a-zA-Z0-9_]{16}-\d{1,2}'\*/;",
         )
-
-<<<<<<< HEAD
-    def test_executemany_comment_matches_db_statement_attribute(self):
-        connect_module = mock.MagicMock()
-        connect_module.__version__ = mock.MagicMock()
-        connect_module.__libpq_version__ = 123
-        connect_module.apilevel = 123
-        connect_module.threadsafety = 123
-        connect_module.paramstyle = "test"
-
-        db_integration = dbapi.DatabaseApiIntegration(
-            "testname",
-            "testcomponent",
-            enable_commenter=True,
-            commenter_options={"db_driver": False, "dbapi_level": False},
-            connect_module=connect_module,
-=======
+          
     def test_executemany_comment_non_pep_249_compliant(self):
         class MockConnectModule:
             def __getattr__(self, name):
@@ -312,16 +296,39 @@
             enable_commenter=True,
             connect_module=connect_module,
             commenter_options={"db_driver": False},
->>>>>>> 3109724f
-        )
-        mock_connection = db_integration.wrapped_connection(
-            mock_connect, {}, {}
-        )
-        cursor = mock_connection.cursor()
-        cursor.executemany("Select 1;")
-        self.assertRegex(
-            cursor.query,
-<<<<<<< HEAD
+        )
+        mock_connection = db_integration.wrapped_connection(
+            mock_connect, {}, {}
+        )
+        cursor = mock_connection.cursor()
+        cursor.executemany("Select 1;")
+        self.assertRegex(
+            cursor.query,
+            r"Select 1 /\*dbapi_level='1.0',dbapi_threadsafety='unknown',driver_paramstyle='unknown',libpq_version=123,traceparent='\d{1,2}-[a-zA-Z0-9_]{32}-[a-zA-Z0-9_]{16}-\d{1,2}'\*/;",
+        )
+
+    def test_executemany_comment_matches_db_statement_attribute(self):
+        connect_module = mock.MagicMock()
+        connect_module.__version__ = mock.MagicMock()
+        connect_module.__libpq_version__ = 123
+        connect_module.apilevel = 123
+        connect_module.threadsafety = 123
+        connect_module.paramstyle = "test"
+
+        db_integration = dbapi.DatabaseApiIntegration(
+            "testname",
+            "testcomponent",
+            enable_commenter=True,
+            commenter_options={"db_driver": False, "dbapi_level": False},
+            connect_module=connect_module,
+        )
+        mock_connection = db_integration.wrapped_connection(
+            mock_connect, {}, {}
+        )
+        cursor = mock_connection.cursor()
+        cursor.executemany("Select 1;")
+        self.assertRegex(
+            cursor.query,
             r"Select 1 /\*dbapi_threadsafety=123,driver_paramstyle='test',libpq_version=123,traceparent='\d{1,2}-[a-zA-Z0-9_]{32}-[a-zA-Z0-9_]{16}-\d{1,2}'\*/;",
         )
         spans_list = self.memory_exporter.get_finished_spans()
@@ -337,11 +344,7 @@
             r"[a-zA-Z0-9_]{16}", span.attributes[SpanAttributes.DB_STATEMENT]
         ).group()
         self.assertEqual(cursor_span_id, db_statement_span_id)
-=======
-            r"Select 1 /\*dbapi_level='1.0',dbapi_threadsafety='unknown',driver_paramstyle='unknown',libpq_version=123,traceparent='\d{1,2}-[a-zA-Z0-9_]{32}-[a-zA-Z0-9_]{16}-\d{1,2}'\*/;",
-        )
->>>>>>> 3109724f
-
+        
     def test_compatible_build_version_psycopg_psycopg2_libpq(self):
         connect_module = mock.MagicMock()
         connect_module.__name__ = "test"
