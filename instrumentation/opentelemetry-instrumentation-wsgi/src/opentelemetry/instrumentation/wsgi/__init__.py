# Copyright The OpenTelemetry Authors
#
# Licensed under the Apache License, Version 2.0 (the "License");
# you may not use this file except in compliance with the License.
# You may obtain a copy of the License at
#
#     http://www.apache.org/licenses/LICENSE-2.0
#
# Unless required by applicable law or agreed to in writing, software
# distributed under the License is distributed on an "AS IS" BASIS,
# WITHOUT WARRANTIES OR CONDITIONS OF ANY KIND, either express or implied.
# See the License for the specific language governing permissions and
# limitations under the License.
"""
This library provides a WSGI middleware that can be used on any WSGI framework
(such as Django / Flask / Web.py) to track requests timing through OpenTelemetry.

Usage (Flask)
-------------

.. code-block:: python

    from flask import Flask
    from opentelemetry.instrumentation.wsgi import OpenTelemetryMiddleware

    app = Flask(__name__)
    app.wsgi_app = OpenTelemetryMiddleware(app.wsgi_app)

    @app.route("/")
    def hello():
        return "Hello!"

    if __name__ == "__main__":
        app.run(debug=True)


Usage (Django)
--------------

Modify the application's ``wsgi.py`` file as shown below.

.. code-block:: python

    import os
    from opentelemetry.instrumentation.wsgi import OpenTelemetryMiddleware
    from django.core.wsgi import get_wsgi_application

    os.environ.setdefault('DJANGO_SETTINGS_MODULE', 'application.settings')

    application = get_wsgi_application()
    application = OpenTelemetryMiddleware(application)

Usage (Web.py)
--------------

.. code-block:: python

    import web
    from opentelemetry.instrumentation.wsgi import OpenTelemetryMiddleware
    from cheroot import wsgi

    urls = ('/', 'index')


    class index:

        def GET(self):
            return "Hello, world!"


    if __name__ == "__main__":
        app = web.application(urls, globals())
        func = app.wsgifunc()

        func = OpenTelemetryMiddleware(func)

        server = wsgi.WSGIServer(
            ("localhost", 5100), func, server_name="localhost"
        )
        server.start()

Configuration
-------------

Request/Response hooks
**********************

This instrumentation supports request and response hooks. These are functions that get called
right after a span is created for a request and right before the span is finished for the response.

- The client request hook is called with the internal span and an instance of WSGIEnvironment when the method
  ``receive`` is called.
- The client response hook is called with the internal span, the status of the response and a list of key-value (tuples)
  representing the response headers returned from the response when the method ``send`` is called.

For example,

.. code-block:: python

    def request_hook(span: Span, environ: WSGIEnvironment):
        if span and span.is_recording():
            span.set_attribute("custom_user_attribute_from_request_hook", "some-value")

    def response_hook(span: Span, environ: WSGIEnvironment, status: str, response_headers: List):
        if span and span.is_recording():
            span.set_attribute("custom_user_attribute_from_response_hook", "some-value")

    OpenTelemetryMiddleware(request_hook=request_hook, response_hook=response_hook)

Capture HTTP request and response headers
*****************************************
You can configure the agent to capture specified HTTP headers as span attributes, according to the
`semantic convention <https://github.com/open-telemetry/opentelemetry-specification/blob/main/specification/trace/semantic_conventions/http.md#http-request-and-response-headers>`_.

Request headers
***************
To capture HTTP request headers as span attributes, set the environment variable
``OTEL_INSTRUMENTATION_HTTP_CAPTURE_HEADERS_SERVER_REQUEST`` to a comma delimited list of HTTP header names.

For example,
::

    export OTEL_INSTRUMENTATION_HTTP_CAPTURE_HEADERS_SERVER_REQUEST="content-type,custom_request_header"

will extract ``content-type`` and ``custom_request_header`` from the request headers and add them as span attributes.

Request header names in WSGI are case-insensitive and ``-`` characters are replaced by ``_``. So, giving the header
name as ``CUStom_Header`` in the environment variable will capture the header named ``custom-header``.

Regular expressions may also be used to match multiple headers that correspond to the given pattern.  For example:
::

    export OTEL_INSTRUMENTATION_HTTP_CAPTURE_HEADERS_SERVER_REQUEST="Accept.*,X-.*"

Would match all request headers that start with ``Accept`` and ``X-``.

To capture all request headers, set ``OTEL_INSTRUMENTATION_HTTP_CAPTURE_HEADERS_SERVER_REQUEST`` to ``".*"``.
::

    export OTEL_INSTRUMENTATION_HTTP_CAPTURE_HEADERS_SERVER_REQUEST=".*"

The name of the added span attribute will follow the format ``http.request.header.<header_name>`` where ``<header_name>``
is the normalized HTTP header name (lowercase, with ``-`` replaced by ``_``). The value of the attribute will be a
single item list containing all the header values.

For example:
``http.request.header.custom_request_header = ["<value1>,<value2>"]``

Response headers
****************
To capture HTTP response headers as span attributes, set the environment variable
``OTEL_INSTRUMENTATION_HTTP_CAPTURE_HEADERS_SERVER_RESPONSE`` to a comma delimited list of HTTP header names.

For example,
::

    export OTEL_INSTRUMENTATION_HTTP_CAPTURE_HEADERS_SERVER_RESPONSE="content-type,custom_response_header"

will extract ``content-type`` and ``custom_response_header`` from the response headers and add them as span attributes.

Response header names in WSGI are case-insensitive. So, giving the header name as ``CUStom-Header`` in the environment
variable will capture the header named ``custom-header``.

Regular expressions may also be used to match multiple headers that correspond to the given pattern.  For example:
::

    export OTEL_INSTRUMENTATION_HTTP_CAPTURE_HEADERS_SERVER_RESPONSE="Content.*,X-.*"

Would match all response headers that start with ``Content`` and ``X-``.

To capture all response headers, set ``OTEL_INSTRUMENTATION_HTTP_CAPTURE_HEADERS_SERVER_RESPONSE`` to ``".*"``.
::

    export OTEL_INSTRUMENTATION_HTTP_CAPTURE_HEADERS_SERVER_RESPONSE=".*"

The name of the added span attribute will follow the format ``http.response.header.<header_name>`` where ``<header_name>``
is the normalized HTTP header name (lowercase, with ``-`` replaced by ``_``). The value of the attribute will be a
single item list containing all the header values.

For example:
``http.response.header.custom_response_header = ["<value1>,<value2>"]``

Sanitizing headers
******************
In order to prevent storing sensitive data such as personally identifiable information (PII), session keys, passwords,
etc, set the environment variable ``OTEL_INSTRUMENTATION_HTTP_CAPTURE_HEADERS_SANITIZE_FIELDS``
to a comma delimited list of HTTP header names to be sanitized.  Regexes may be used, and all header names will be
matched in a case-insensitive manner.

For example,
::

    export OTEL_INSTRUMENTATION_HTTP_CAPTURE_HEADERS_SANITIZE_FIELDS=".*session.*,set-cookie"

will replace the value of headers such as ``session-id`` and ``set-cookie`` with ``[REDACTED]`` in the span.

Note:
    The environment variable names used to capture HTTP headers are still experimental, and thus are subject to change.

Sanitizing methods
******************
In order to prevent unbound cardinality for HTTP methods by default nonstandard ones are labeled as ``NONSTANDARD``.
To record all of the names set the environment variable  ``OTEL_PYTHON_INSTRUMENTATION_HTTP_CAPTURE_ALL_METHODS``
to a value that evaluates to true, e.g. ``1``.

API
---
"""

import functools
import typing
import wsgiref.util as wsgiref_util
from collections import defaultdict
from timeit import default_timer
from typing import DefaultDict

from opentelemetry import context, trace
from opentelemetry.instrumentation._semconv import (
    _METRIC_ATTRIBUTES_SERVER_DURATION_NAME,
    _SPAN_ATTRIBUTES_ERROR_TYPE,
    _filter_semconv_active_request_count_attr,
    _filter_semconv_duration_attrs,
    _get_schema_url,
    _HTTPStabilityMode,
    _OpenTelemetrySemanticConventionStability,
    _OpenTelemetryStabilitySignalType,
    _report_new,
    _report_old,
    _server_active_requests_count_attrs_new,
    _server_active_requests_count_attrs_old,
    _server_duration_attrs_new,
    _server_duration_attrs_old,
    _set_http_flavor_version,
    _set_http_method,
    _set_http_net_host,
    _set_http_net_host_port,
    _set_http_net_peer_name_server,
    _set_http_peer_ip,
    _set_http_peer_port_server,
    _set_http_scheme,
    _set_http_target,
    _set_http_user_agent,
    _set_status,
)
from opentelemetry.instrumentation.utils import _start_internal_or_server_span
from opentelemetry.instrumentation.wsgi.version import __version__
from opentelemetry.metrics import get_meter
from opentelemetry.propagators.textmap import Getter
from opentelemetry.semconv.metrics import MetricInstruments
from opentelemetry.semconv.trace import SpanAttributes
from opentelemetry.trace.status import Status, StatusCode
from opentelemetry.util.http import (
    OTEL_INSTRUMENTATION_HTTP_CAPTURE_HEADERS_SANITIZE_FIELDS,
    OTEL_INSTRUMENTATION_HTTP_CAPTURE_HEADERS_SERVER_REQUEST,
    OTEL_INSTRUMENTATION_HTTP_CAPTURE_HEADERS_SERVER_RESPONSE,
    SanitizeValue,
    _parse_url_query,
    get_custom_headers,
    normalise_request_header_name,
    normalise_response_header_name,
    remove_url_credentials,
    sanitize_method,
)

_HTTP_VERSION_PREFIX = "HTTP/"
_CARRIER_KEY_PREFIX = "HTTP_"
_CARRIER_KEY_PREFIX_LEN = len(_CARRIER_KEY_PREFIX)


class WSGIGetter(Getter[dict]):
    def get(
        self, carrier: dict, key: str
    ) -> typing.Optional[typing.List[str]]:
        """Getter implementation to retrieve a HTTP header value from the
             PEP3333-conforming WSGI environ

        Args:
             carrier: WSGI environ object
             key: header name in environ object
         Returns:
             A list with a single string with the header value if it exists,
             else None.
        """
        environ_key = "HTTP_" + key.upper().replace("-", "_")
        value = carrier.get(environ_key)
        if value is not None:
            return [value]
        return None

    def keys(self, carrier):
        return [
            key[_CARRIER_KEY_PREFIX_LEN:].lower().replace("_", "-")
            for key in carrier
            if key.startswith(_CARRIER_KEY_PREFIX)
        ]


wsgi_getter = WSGIGetter()


def setifnotnone(dic, key, value):
    if value is not None:
        dic[key] = value


# pylint: disable=too-many-branches


def collect_request_attributes(
    environ,
    sem_conv_opt_in_mode=_HTTPStabilityMode.DEFAULT,
):
    """Collects HTTP request attributes from the PEP3333-conforming
    WSGI environ and returns a dictionary to be used as span creation attributes.
    """
    result = {}
    _set_http_method(
        result,
        environ.get("REQUEST_METHOD", ""),
        sanitize_method(environ.get("REQUEST_METHOD", "")),
        sem_conv_opt_in_mode,
    )
    # old semconv v1.12.0
    server_name = environ.get("SERVER_NAME")
    if _report_old(sem_conv_opt_in_mode):
        result[SpanAttributes.HTTP_SERVER_NAME] = server_name

    _set_http_scheme(
        result,
        environ.get("wsgi.url_scheme"),
        sem_conv_opt_in_mode,
    )

    host = environ.get("HTTP_HOST")
    host_port = environ.get("SERVER_PORT")
    if host:
        _set_http_net_host(result, host, sem_conv_opt_in_mode)
        # old semconv v1.12.0
        if _report_old(sem_conv_opt_in_mode):
            result[SpanAttributes.HTTP_HOST] = host
    if host_port:
        _set_http_net_host_port(
            result,
            int(host_port),
            sem_conv_opt_in_mode,
        )

    target = environ.get("RAW_URI")
    if target is None:  # Note: `"" or None is None`
        target = environ.get("REQUEST_URI")
    if target:
        path, query = _parse_url_query(target)
        _set_http_target(result, target, path, query, sem_conv_opt_in_mode)
    else:
        # old semconv v1.20.0
        if _report_old(sem_conv_opt_in_mode):
            result[SpanAttributes.HTTP_URL] = remove_url_credentials(
                wsgiref_util.request_uri(environ)
            )

    remote_addr = environ.get("REMOTE_ADDR")
    if remote_addr:
        _set_http_peer_ip(result, remote_addr, sem_conv_opt_in_mode)

    peer_port = environ.get("REMOTE_PORT")
    if peer_port:
        _set_http_peer_port_server(result, peer_port, sem_conv_opt_in_mode)

    remote_host = environ.get("REMOTE_HOST")
    if remote_host and remote_host != remote_addr:
        _set_http_net_peer_name_server(
            result, remote_host, sem_conv_opt_in_mode
        )

    user_agent = environ.get("HTTP_USER_AGENT")
    if user_agent is not None and len(user_agent) > 0:
        _set_http_user_agent(result, user_agent, sem_conv_opt_in_mode)

    flavor = environ.get("SERVER_PROTOCOL", "")
    if flavor.upper().startswith(_HTTP_VERSION_PREFIX):
        flavor = flavor[len(_HTTP_VERSION_PREFIX) :]
    if flavor:
        _set_http_flavor_version(result, flavor, sem_conv_opt_in_mode)

    return result


def collect_custom_request_headers_attributes(environ):
    """Returns custom HTTP request headers which are configured by the user
    from the PEP3333-conforming WSGI environ to be used as span creation attributes as described
    in the specification https://github.com/open-telemetry/opentelemetry-specification/blob/main/specification/trace/semantic_conventions/http.md#http-request-and-response-headers
    """

    sanitize = SanitizeValue(
        get_custom_headers(
            OTEL_INSTRUMENTATION_HTTP_CAPTURE_HEADERS_SANITIZE_FIELDS
        )
    )
    headers = {
        key[_CARRIER_KEY_PREFIX_LEN:].replace("_", "-"): val
        for key, val in environ.items()
        if key.startswith(_CARRIER_KEY_PREFIX)
    }

    return sanitize.sanitize_header_values(
        headers,
        get_custom_headers(
            OTEL_INSTRUMENTATION_HTTP_CAPTURE_HEADERS_SERVER_REQUEST
        ),
        normalise_request_header_name,
    )


def collect_custom_response_headers_attributes(response_headers):
    """Returns custom HTTP response headers which are configured by the user from the
    PEP3333-conforming WSGI environ as described in the specification
    https://github.com/open-telemetry/opentelemetry-specification/blob/main/specification/trace/semantic_conventions/http.md#http-request-and-response-headers
    """

    sanitize = SanitizeValue(
        get_custom_headers(
            OTEL_INSTRUMENTATION_HTTP_CAPTURE_HEADERS_SANITIZE_FIELDS
        )
    )
    response_headers_dict: DefaultDict[str, list[str]] = defaultdict(list)
    if response_headers:
        for key, val in response_headers:
<<<<<<< HEAD
            response_headers_dict[key.lower()].append(val)
=======
            key = key.lower()
            if key in response_headers_dict:
                response_headers_dict[key] += "," + val
            else:
                response_headers_dict[key] = val
>>>>>>> 5116305f

    return sanitize.sanitize_header_values(
        response_headers_dict,
        get_custom_headers(
            OTEL_INSTRUMENTATION_HTTP_CAPTURE_HEADERS_SERVER_RESPONSE
        ),
        normalise_response_header_name,
    )


def _parse_status_code(resp_status):
    status_code, _ = resp_status.split(" ", 1)
    try:
        return int(status_code)
    except ValueError:
        return None


def _parse_active_request_count_attrs(
    req_attrs, sem_conv_opt_in_mode=_HTTPStabilityMode.DEFAULT
):
    return _filter_semconv_active_request_count_attr(
        req_attrs,
        _server_active_requests_count_attrs_old,
        _server_active_requests_count_attrs_new,
        sem_conv_opt_in_mode,
    )


def _parse_duration_attrs(
    req_attrs, sem_conv_opt_in_mode=_HTTPStabilityMode.DEFAULT
):
    return _filter_semconv_duration_attrs(
        req_attrs,
        _server_duration_attrs_old,
        _server_duration_attrs_new,
        sem_conv_opt_in_mode,
    )


def add_response_attributes(
    span,
    start_response_status,
    response_headers,
    duration_attrs=None,
    sem_conv_opt_in_mode=_HTTPStabilityMode.DEFAULT,
):  # pylint: disable=unused-argument
    """Adds HTTP response attributes to span using the arguments
    passed to a PEP3333-conforming start_response callable.
    """
    if not span.is_recording():
        return
    status_code_str, _ = start_response_status.split(" ", 1)

    status_code = 0
    try:
        status_code = int(status_code_str)
    except ValueError:
        status_code = -1
    if duration_attrs is None:
        duration_attrs = {}
    _set_status(
        span,
        duration_attrs,
        status_code_str,
        status_code,
        sem_conv_opt_in_mode,
    )


def get_default_span_name(environ):
    """
    Default span name is the HTTP method and URL path, or just the method.
    https://github.com/open-telemetry/opentelemetry-specification/pull/3165
    https://opentelemetry.io/docs/reference/specification/trace/semantic_conventions/http/#name

    Args:
        environ: The WSGI environ object.
    Returns:
        The span name.
    """
    method = sanitize_method(environ.get("REQUEST_METHOD", "").strip())
    if method == "_OTHER":
        return "HTTP"
    path = environ.get("PATH_INFO", "").strip()
    if method and path:
        return f"{method} {path}"
    return method


class OpenTelemetryMiddleware:
    """The WSGI application middleware.

    This class is a PEP 3333 conforming WSGI middleware that starts and
    annotates spans for any requests it is invoked with.

    Args:
        wsgi: The WSGI application callable to forward requests to.
        request_hook: Optional callback which is called with the server span and WSGI
                      environ object for every incoming request.
        response_hook: Optional callback which is called with the server span,
                       WSGI environ, status_code and response_headers for every
                       incoming request.
        tracer_provider: Optional tracer provider to use. If omitted the current
                         globally configured one is used.
    """

    def __init__(
        self,
        wsgi,
        request_hook=None,
        response_hook=None,
        tracer_provider=None,
        meter_provider=None,
    ):
        # initialize semantic conventions opt-in if needed
        _OpenTelemetrySemanticConventionStability._initialize()
        sem_conv_opt_in_mode = _OpenTelemetrySemanticConventionStability._get_opentelemetry_stability_opt_in_mode(
            _OpenTelemetryStabilitySignalType.HTTP,
        )
        self.wsgi = wsgi
        self.tracer = trace.get_tracer(
            __name__,
            __version__,
            tracer_provider,
            schema_url=_get_schema_url(sem_conv_opt_in_mode),
        )
        self.meter = get_meter(
            __name__,
            __version__,
            meter_provider,
            schema_url=_get_schema_url(sem_conv_opt_in_mode),
        )
        self.duration_histogram_old = None
        if _report_old(sem_conv_opt_in_mode):
            self.duration_histogram_old = self.meter.create_histogram(
                name=MetricInstruments.HTTP_SERVER_DURATION,
                unit="ms",
                description="measures the duration of the inbound HTTP request",
            )
        self.duration_histogram_new = None
        if _report_new(sem_conv_opt_in_mode):
            self.duration_histogram_new = self.meter.create_histogram(
                name=_METRIC_ATTRIBUTES_SERVER_DURATION_NAME,
                unit="s",
                description="measures the duration of the inbound HTTP request",
            )
        # We don't need a separate active request counter for old/new semantic conventions
        # because the new attributes are a subset of the old attributes
        self.active_requests_counter = self.meter.create_up_down_counter(
            name=MetricInstruments.HTTP_SERVER_ACTIVE_REQUESTS,
            unit="{request}",
            description="Number of active HTTP server requests.",
        )
        self.request_hook = request_hook
        self.response_hook = response_hook
        self._sem_conv_opt_in_mode = sem_conv_opt_in_mode

    @staticmethod
    def _create_start_response(
        span,
        start_response,
        response_hook,
        duration_attrs,
        sem_conv_opt_in_mode,
    ):
        @functools.wraps(start_response)
        def _start_response(status, response_headers, *args, **kwargs):
            add_response_attributes(
                span,
                status,
                response_headers,
                duration_attrs,
                sem_conv_opt_in_mode,
            )
            if span.is_recording() and span.kind == trace.SpanKind.SERVER:
                custom_attributes = collect_custom_response_headers_attributes(
                    response_headers
                )
                if len(custom_attributes) > 0:
                    span.set_attributes(custom_attributes)
            if response_hook:
                response_hook(status, response_headers)
            return start_response(status, response_headers, *args, **kwargs)

        return _start_response

    # pylint: disable=too-many-branches
    def __call__(self, environ, start_response):
        """The WSGI application

        Args:
            environ: A WSGI environment.
            start_response: The WSGI start_response callable.
        """
        req_attrs = collect_request_attributes(
            environ, self._sem_conv_opt_in_mode
        )
        active_requests_count_attrs = _parse_active_request_count_attrs(
            req_attrs,
            self._sem_conv_opt_in_mode,
        )

        span, token = _start_internal_or_server_span(
            tracer=self.tracer,
            span_name=get_default_span_name(environ),
            start_time=None,
            context_carrier=environ,
            context_getter=wsgi_getter,
            attributes=req_attrs,
        )
        if span.is_recording() and span.kind == trace.SpanKind.SERVER:
            custom_attributes = collect_custom_request_headers_attributes(
                environ
            )
            if len(custom_attributes) > 0:
                span.set_attributes(custom_attributes)

        if self.request_hook:
            self.request_hook(span, environ)

        response_hook = self.response_hook
        if response_hook:
            response_hook = functools.partial(response_hook, span, environ)

        start = default_timer()
        self.active_requests_counter.add(1, active_requests_count_attrs)
        try:
            with trace.use_span(span):
                start_response = self._create_start_response(
                    span,
                    start_response,
                    response_hook,
                    req_attrs,
                    self._sem_conv_opt_in_mode,
                )
                iterable = self.wsgi(environ, start_response)
                return _end_span_after_iterating(iterable, span, token)
        except Exception as ex:
            if _report_new(self._sem_conv_opt_in_mode):
                req_attrs[_SPAN_ATTRIBUTES_ERROR_TYPE] = type(ex).__qualname__
                if span.is_recording():
                    span.set_attribute(
                        _SPAN_ATTRIBUTES_ERROR_TYPE, type(ex).__qualname__
                    )
                span.set_status(Status(StatusCode.ERROR, str(ex)))
            span.end()
            if token is not None:
                context.detach(token)
            raise
        finally:
            duration_s = default_timer() - start
            if self.duration_histogram_old:
                duration_attrs_old = _parse_duration_attrs(
                    req_attrs, _HTTPStabilityMode.DEFAULT
                )
                self.duration_histogram_old.record(
                    max(round(duration_s * 1000), 0), duration_attrs_old
                )
            if self.duration_histogram_new:
                duration_attrs_new = _parse_duration_attrs(
                    req_attrs, _HTTPStabilityMode.HTTP
                )
                self.duration_histogram_new.record(
                    max(duration_s, 0), duration_attrs_new
                )
            self.active_requests_counter.add(-1, active_requests_count_attrs)


# Put this in a subfunction to not delay the call to the wrapped
# WSGI application (instrumentation should change the application
# behavior as little as possible).
def _end_span_after_iterating(iterable, span, token):
    try:
        with trace.use_span(span):
            yield from iterable
    finally:
        close = getattr(iterable, "close", None)
        if close:
            close()
        span.end()
        if token is not None:
            context.detach(token)


# TODO: inherit from opentelemetry.instrumentation.propagators.Setter


class ResponsePropagationSetter:
    def set(self, carrier, key, value):  # pylint: disable=no-self-use
        carrier.append((key, value))


default_response_propagation_setter = ResponsePropagationSetter()<|MERGE_RESOLUTION|>--- conflicted
+++ resolved
@@ -425,15 +425,7 @@
     response_headers_dict: DefaultDict[str, list[str]] = defaultdict(list)
     if response_headers:
         for key, val in response_headers:
-<<<<<<< HEAD
             response_headers_dict[key.lower()].append(val)
-=======
-            key = key.lower()
-            if key in response_headers_dict:
-                response_headers_dict[key] += "," + val
-            else:
-                response_headers_dict[key] = val
->>>>>>> 5116305f
 
     return sanitize.sanitize_header_values(
         response_headers_dict,
