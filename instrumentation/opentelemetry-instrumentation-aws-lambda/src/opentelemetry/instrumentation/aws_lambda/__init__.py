--- conflicted
+++ resolved
@@ -459,12 +459,10 @@
                 )
             )
             return
-<<<<<<< HEAD
-=======
-        # pylint: disable=attribute-defined-outside-init
+
         # Convert slash-delimited paths to dot-delimited for valid Python imports
         lambda_handler = lambda_handler.replace("/", ".")
->>>>>>> 51dde66f
+
         (
             self._wrapped_module_name,
             self._wrapped_function_name,
