# Copyright 2020, OpenTelemetry Authors
#
# Licensed under the Apache License, Version 2.0 (the "License");
# you may not use this file except in compliance with the License.
# You may obtain a copy of the License at
#
#     http://www.apache.org/licenses/LICENSE-2.0
#
# Unless required by applicable law or agreed to in writing, software
# distributed under the License is distributed on an "AS IS" BASIS,
# WITHOUT WARRANTIES OR CONDITIONS OF ANY KIND, either express or implied.
# See the License for the specific language governing permissions and
# limitations under the License.

"""
The opentelemetry-instrumentation-aws-lambda package provides an Instrumentor
to traces calls within a Python AWS Lambda function.

Usage
-----

.. code:: python

    # Copy this snippet into an AWS Lambda function

    import boto3
    from opentelemetry.instrumentation.botocore import BotocoreInstrumentor
    from opentelemetry.instrumentation.aws_lambda import AwsLambdaInstrumentor

    # Enable instrumentation
    BotocoreInstrumentor().instrument()

    # Lambda function
    def lambda_handler(event, context):
        s3 = boto3.resource('s3')
        for bucket in s3.buckets.all():
            print(bucket.name)

        return "200 OK"

    AwsLambdaInstrumentor().instrument()

API
---

The `instrument` method accepts the following keyword args:

tracer_provider (TracerProvider) - an optional tracer provider
meter_provider (MeterProvider) - an optional meter provider
event_context_extractor (Callable) - a function that returns an OTel Trace
Context given the Lambda Event the AWS Lambda was invoked with
this function signature is: def event_context_extractor(lambda_event: Any) -> Context
for example:

.. code:: python

    from opentelemetry.instrumentation.aws_lambda import AwsLambdaInstrumentor
    from opentelemetry.propagate import get_global_textmap

    def custom_event_context_extractor(lambda_event):
        # If the `TraceContextTextMapPropagator` is the global propagator, we
        # can use it to parse out the context from the HTTP Headers.
        return get_global_textmap().extract(lambda_event["foo"]["headers"])

    AwsLambdaInstrumentor().instrument(
        event_context_extractor=custom_event_context_extractor
    )

---
"""

import logging
import os
import time
from importlib import import_module
from typing import Any, Callable, Collection, List, Mapping, Optional
from urllib.parse import urlencode

from wrapt import wrap_function_wrapper

from opentelemetry import context as context_api
from opentelemetry.context.context import Context
from opentelemetry.instrumentation.aws_lambda.package import _instruments
from opentelemetry.instrumentation.aws_lambda.version import __version__
from opentelemetry.instrumentation.instrumentor import BaseInstrumentor
from opentelemetry.instrumentation.utils import unwrap
from opentelemetry.metrics import MeterProvider, get_meter_provider
from opentelemetry.propagate import get_global_textmap
<<<<<<< HEAD
from opentelemetry.propagators.textmap import CarrierT, Getter
from opentelemetry.semconv.resource import ResourceAttributes
from opentelemetry.semconv.trace import SpanAttributes
=======
from opentelemetry.semconv._incubating.attributes.cloud_attributes import (
    CLOUD_ACCOUNT_ID,
    CLOUD_RESOURCE_ID,
)
from opentelemetry.semconv._incubating.attributes.faas_attributes import (
    FAAS_INVOCATION_ID,
    FAAS_TRIGGER,
)
from opentelemetry.semconv._incubating.attributes.http_attributes import (
    HTTP_METHOD,
    HTTP_ROUTE,
    HTTP_SCHEME,
    HTTP_STATUS_CODE,
    HTTP_TARGET,
    HTTP_USER_AGENT,
)
from opentelemetry.semconv._incubating.attributes.net_attributes import (
    NET_HOST_NAME,
)
>>>>>>> 45315133
from opentelemetry.trace import (
    Span,
    SpanKind,
    TracerProvider,
    get_tracer,
    get_tracer_provider,
)
from opentelemetry.trace.status import Status, StatusCode

logger = logging.getLogger(__name__)

_HANDLER = "_HANDLER"
_X_AMZN_TRACE_ID = "_X_AMZN_TRACE_ID"
ORIG_HANDLER = "ORIG_HANDLER"
OTEL_INSTRUMENTATION_AWS_LAMBDA_FLUSH_TIMEOUT = (
    "OTEL_INSTRUMENTATION_AWS_LAMBDA_FLUSH_TIMEOUT"
)


class LambdaSqsGetter(Getter[CarrierT]):
    def get(self, carrier: CarrierT, key: str) -> Optional[List[str]]:
        msg_attr = carrier.get(key)
        if not isinstance(msg_attr, Mapping):
            return None
        value = msg_attr.get("stringValue")
        if value is None:
            return None
        return [value]

    def keys(self, carrier: CarrierT) -> List[str]:
        return list(carrier.keys())


def _default_event_context_extractor(lambda_event: Any) -> Context:
    """Default way of extracting the context from the Lambda Event.

    Assumes the Lambda Event is a map with the headers under the 'headers' key.
    This is the mapping to use when the Lambda is invoked by an API Gateway
    REST API where API Gateway is acting as a pure proxy for the request.
    Protects headers from being something other than dictionary, as this
    is what downstream propagators expect.

    See more:
    https://docs.aws.amazon.com/apigateway/latest/developerguide/set-up-lambda-proxy-integrations.html#api-gateway-simple-proxy-for-lambda-input-format

    Args:
        lambda_event: user-defined, so it could be anything, this method
            will extract the context from the 'headers' key or the
            'messageAttributes' key if the record count is 1
    Returns:
        A Context with configuration found in the event.
    """
    try:
        headers = lambda_event.get("headers")
        if headers and isinstance(headers, dict):
            return get_global_textmap().extract(headers)

        records = lambda_event.get("Records")
        if records and isinstance(records, list) and len(records) == 1:
            message_attributes = records[0]["messageAttributes"]
            if message_attributes and isinstance(message_attributes, dict):
                return get_global_textmap().extract(
                    message_attributes, getter=LambdaSqsGetter()
                )
    except (TypeError, KeyError, AttributeError):
        logger.debug(
            "Extracting context from Lambda Event failed: either enable X-Ray active tracing or configure API Gateway to trigger this Lambda function as a pure proxy. Otherwise, generated spans will have an invalid (empty) parent context."
        )

    return get_global_textmap().extract({})


def _determine_parent_context(
    lambda_event: Any,
    event_context_extractor: Callable[[Any], Context],
) -> Context:
    """Determine the parent context for the current Lambda invocation.

    See more:
    https://github.com/open-telemetry/opentelemetry-specification/blob/main/specification/trace/semantic_conventions/instrumentation/aws-lambda.md#determining-the-parent-of-a-span

    Args:
        lambda_event: user-defined, so it could be anything, but this
            method counts it being a map with a 'headers' key
        event_context_extractor: a method which takes the Lambda
            Event as input and extracts an OTel Context from it. By default,
            the context is extracted from the HTTP headers of an API Gateway
            request.
    Returns:
        A Context with configuration found in the carrier.
    """

    if event_context_extractor is None:
        return _default_event_context_extractor(lambda_event)

    return event_context_extractor(lambda_event)


def _set_api_gateway_v1_proxy_attributes(
    lambda_event: Any, span: Span
) -> Span:
    """Sets HTTP attributes for REST APIs and v1 HTTP APIs

    More info:
    https://docs.aws.amazon.com/apigateway/latest/developerguide/set-up-lambda-proxy-integrations.html#api-gateway-simple-proxy-for-lambda-input-format
    """
    span.set_attribute(HTTP_METHOD, lambda_event.get("httpMethod"))

    if lambda_event.get("headers"):
        if "User-Agent" in lambda_event["headers"]:
            span.set_attribute(
                HTTP_USER_AGENT,
                lambda_event["headers"]["User-Agent"],
            )
        if "X-Forwarded-Proto" in lambda_event["headers"]:
            span.set_attribute(
                HTTP_SCHEME,
                lambda_event["headers"]["X-Forwarded-Proto"],
            )
        if "Host" in lambda_event["headers"]:
            span.set_attribute(
                NET_HOST_NAME,
                lambda_event["headers"]["Host"],
            )
    if "resource" in lambda_event:
        span.set_attribute(HTTP_ROUTE, lambda_event["resource"])

        if lambda_event.get("queryStringParameters"):
            span.set_attribute(
                HTTP_TARGET,
                f"{lambda_event['resource']}?{urlencode(lambda_event['queryStringParameters'])}",
            )
        else:
            span.set_attribute(HTTP_TARGET, lambda_event["resource"])

    return span


def _set_api_gateway_v2_proxy_attributes(
    lambda_event: Any, span: Span
) -> Span:
    """Sets HTTP attributes for v2 HTTP APIs

    More info:
    https://docs.aws.amazon.com/apigateway/latest/developerguide/http-api-develop-integrations-lambda.html
    """
    if "domainName" in lambda_event["requestContext"]:
        span.set_attribute(
            NET_HOST_NAME,
            lambda_event["requestContext"]["domainName"],
        )

    if lambda_event["requestContext"].get("http"):
        if "method" in lambda_event["requestContext"]["http"]:
            span.set_attribute(
                HTTP_METHOD,
                lambda_event["requestContext"]["http"]["method"],
            )
        if "userAgent" in lambda_event["requestContext"]["http"]:
            span.set_attribute(
                HTTP_USER_AGENT,
                lambda_event["requestContext"]["http"]["userAgent"],
            )
        if "path" in lambda_event["requestContext"]["http"]:
            span.set_attribute(
                HTTP_ROUTE,
                lambda_event["requestContext"]["http"]["path"],
            )
            if lambda_event.get("rawQueryString"):
                span.set_attribute(
                    HTTP_TARGET,
                    f"{lambda_event['requestContext']['http']['path']}?{lambda_event['rawQueryString']}",
                )
            else:
                span.set_attribute(
                    HTTP_TARGET,
                    lambda_event["requestContext"]["http"]["path"],
                )

    return span


# pylint: disable=too-many-statements
def _instrument(
    wrapped_module_name,
    wrapped_function_name,
    flush_timeout,
    event_context_extractor: Callable[[Any], Context],
    tracer_provider: TracerProvider = None,
    meter_provider: MeterProvider = None,
):
    # pylint: disable=too-many-locals
    # pylint: disable=too-many-statements
    def _instrumented_lambda_handler_call(  # noqa pylint: disable=too-many-branches
        call_wrapped, instance, args, kwargs
    ):
        orig_handler_name = ".".join(
            [wrapped_module_name, wrapped_function_name]
        )

        lambda_event = args[0]

        parent_context = _determine_parent_context(
            lambda_event,
            event_context_extractor,
        )

        try:
            event_source = lambda_event["Records"][0].get(
                "eventSource"
            ) or lambda_event["Records"][0].get("EventSource")
            if event_source in {
                "aws:sqs",
                "aws:s3",
                "aws:sns",
                "aws:dynamodb",
            }:
                # See more:
                # https://docs.aws.amazon.com/lambda/latest/dg/with-sqs.html
                # https://docs.aws.amazon.com/lambda/latest/dg/with-sns.html
                # https://docs.aws.amazon.com/AmazonS3/latest/userguide/notification-content-structure.html
                # https://docs.aws.amazon.com/lambda/latest/dg/with-ddb.html
                span_kind = SpanKind.CONSUMER
            else:
                span_kind = SpanKind.SERVER
        except (IndexError, KeyError, TypeError):
            span_kind = SpanKind.SERVER

        tracer = get_tracer(
            __name__,
            __version__,
            tracer_provider,
            schema_url="https://opentelemetry.io/schemas/1.11.0",
        )

        token = context_api.attach(parent_context)
        try:
            with tracer.start_as_current_span(
                name=orig_handler_name,
                kind=span_kind,
            ) as span:
                if span.is_recording():
                    lambda_context = args[1]
                    # NOTE: The specs mention an exception here, allowing the
                    # `SpanAttributes.CLOUD_RESOURCE_ID` attribute to be set as a span
                    # attribute instead of a resource attribute.
                    #
                    # See more:
                    # https://github.com/open-telemetry/semantic-conventions/blob/main/docs/faas/aws-lambda.md#resource-detector
                    span.set_attribute(
                        CLOUD_RESOURCE_ID,
                        lambda_context.invoked_function_arn,
                    )
                    span.set_attribute(
                        FAAS_INVOCATION_ID,
                        lambda_context.aws_request_id,
                    )

                    # NOTE: `cloud.account.id` can be parsed from the ARN as the fifth item when splitting on `:`
                    #
                    # See more:
                    # https://github.com/open-telemetry/semantic-conventions/blob/main/docs/faas/aws-lambda.md#all-triggers
                    account_id = lambda_context.invoked_function_arn.split(
                        ":"
                    )[4]
                    span.set_attribute(
                        CLOUD_ACCOUNT_ID,
                        account_id,
                    )

                exception = None
                result = None
                try:
                    result = call_wrapped(*args, **kwargs)
                except Exception as exc:  # pylint: disable=W0703
                    exception = exc
                    span.set_status(Status(StatusCode.ERROR))
                    span.record_exception(exception)

                # If the request came from an API Gateway, extract http attributes from the event
                # https://github.com/open-telemetry/opentelemetry-specification/blob/main/specification/trace/semantic_conventions/instrumentation/aws-lambda.md#api-gateway
                # https://github.com/open-telemetry/opentelemetry-specification/blob/main/specification/trace/semantic_conventions/http.md#http-server-semantic-conventions
                if isinstance(lambda_event, dict) and lambda_event.get(
                    "requestContext"
                ):
                    span.set_attribute(FAAS_TRIGGER, "http")

                    if lambda_event.get("version") == "2.0":
                        _set_api_gateway_v2_proxy_attributes(
                            lambda_event, span
                        )
                    else:
                        _set_api_gateway_v1_proxy_attributes(
                            lambda_event, span
                        )

                    if isinstance(result, dict) and result.get("statusCode"):
                        span.set_attribute(
                            HTTP_STATUS_CODE,
                            result.get("statusCode"),
                        )
        finally:
            if token:
                context_api.detach(token)

        now = time.time()
        _tracer_provider = tracer_provider or get_tracer_provider()
        if hasattr(_tracer_provider, "force_flush"):
            try:
                # NOTE: `force_flush` before function quit in case of Lambda freeze.
                _tracer_provider.force_flush(flush_timeout)
            except Exception:  # pylint: disable=broad-except
                logger.exception("TracerProvider failed to flush traces")
        else:
            logger.warning(
                "TracerProvider was missing `force_flush` method. This is necessary in case of a Lambda freeze and would exist in the OTel SDK implementation."
            )

        _meter_provider = meter_provider or get_meter_provider()
        if hasattr(_meter_provider, "force_flush"):
            rem = flush_timeout - (time.time() - now) * 1000
            if rem > 0:
                try:
                    # NOTE: `force_flush` before function quit in case of Lambda freeze.
                    _meter_provider.force_flush(rem)
                except Exception:  # pylint: disable=broad-except
                    logger.exception("MeterProvider failed to flush metrics")
        else:
            logger.warning(
                "MeterProvider was missing `force_flush` method. This is necessary in case of a Lambda freeze and would exist in the OTel SDK implementation."
            )

        if exception is not None:
            raise exception.with_traceback(exception.__traceback__)

        return result

    wrap_function_wrapper(
        wrapped_module_name,
        wrapped_function_name,
        _instrumented_lambda_handler_call,
    )


class AwsLambdaInstrumentor(BaseInstrumentor):
    def instrumentation_dependencies(self) -> Collection[str]:
        return _instruments

    def _instrument(self, **kwargs):
        """Instruments Lambda Handlers on AWS Lambda.

        See more:
        https://github.com/open-telemetry/semantic-conventions/blob/main/docs/faas/aws-lambda.md

        Args:
            **kwargs: Optional arguments
                ``tracer_provider``: a TracerProvider, defaults to global
                ``meter_provider``: a MeterProvider, defaults to global
                ``event_context_extractor``: a method which takes the Lambda
                    Event as input and extracts an OTel Context from it. By default,
                    the context is extracted from the HTTP headers of an API Gateway
                    request.
        """

        # Don't try if we are not running on AWS Lambda
        if "AWS_LAMBDA_FUNCTION_NAME" not in os.environ:
            return

        lambda_handler = os.environ.get(ORIG_HANDLER, os.environ.get(_HANDLER))
        if not lambda_handler:
            logger.warning(
                (
                    "Could not find the ORIG_HANDLER or _HANDLER in the environment variables. ",
                    "This instrumentation requires the OpenTelemetry Lambda extension installed.",
                )
            )
            return
        # pylint: disable=attribute-defined-outside-init
        # Convert slash-delimited paths to dot-delimited for valid Python imports
        lambda_handler = lambda_handler.replace("/", ".")
        (
            self._wrapped_module_name,
            self._wrapped_function_name,
        ) = lambda_handler.rsplit(".", 1)

        flush_timeout_env = os.environ.get(
            OTEL_INSTRUMENTATION_AWS_LAMBDA_FLUSH_TIMEOUT, None
        )
        flush_timeout = 30000
        try:
            if flush_timeout_env is not None:
                flush_timeout = int(flush_timeout_env)
        except ValueError:
            logger.warning(
                "Could not convert OTEL_INSTRUMENTATION_AWS_LAMBDA_FLUSH_TIMEOUT value %s to int",
                flush_timeout_env,
            )

        _instrument(
            self._wrapped_module_name,
            self._wrapped_function_name,
            flush_timeout,
            event_context_extractor=kwargs.get(
                "event_context_extractor", _default_event_context_extractor
            ),
            tracer_provider=kwargs.get("tracer_provider"),
            meter_provider=kwargs.get("meter_provider"),
        )

    def _uninstrument(self, **kwargs):
        unwrap(
            import_module(self._wrapped_module_name),
            self._wrapped_function_name,
        )<|MERGE_RESOLUTION|>--- conflicted
+++ resolved
@@ -86,11 +86,7 @@
 from opentelemetry.instrumentation.utils import unwrap
 from opentelemetry.metrics import MeterProvider, get_meter_provider
 from opentelemetry.propagate import get_global_textmap
-<<<<<<< HEAD
 from opentelemetry.propagators.textmap import CarrierT, Getter
-from opentelemetry.semconv.resource import ResourceAttributes
-from opentelemetry.semconv.trace import SpanAttributes
-=======
 from opentelemetry.semconv._incubating.attributes.cloud_attributes import (
     CLOUD_ACCOUNT_ID,
     CLOUD_RESOURCE_ID,
@@ -110,7 +106,6 @@
 from opentelemetry.semconv._incubating.attributes.net_attributes import (
     NET_HOST_NAME,
 )
->>>>>>> 45315133
 from opentelemetry.trace import (
     Span,
     SpanKind,
