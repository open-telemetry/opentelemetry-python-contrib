# Copyright The OpenTelemetry Authors
#
# Licensed under the Apache License, Version 2.0 (the "License");
# you may not use this file except in compliance with the License.
# You may obtain a copy of the License at
#
#     http://www.apache.org/licenses/LICENSE-2.0
#
# Unless required by applicable law or agreed to in writing, software
# distributed under the License is distributed on an "AS IS" BASIS,
# WITHOUT WARRANTIES OR CONDITIONS OF ANY KIND, either express or implied.
# See the License for the specific language governing permissions and
# limitations under the License.
import asyncio
from unittest import mock
from unittest.mock import AsyncMock

import redis
import redis.asyncio

from opentelemetry import trace
from opentelemetry.instrumentation.redis import RedisInstrumentor
<<<<<<< HEAD
from opentelemetry.instrumentation.utils import suppress_instrumentation
=======
from opentelemetry.semconv.trace import (
    DbSystemValues,
    NetTransportValues,
    SpanAttributes,
)
>>>>>>> b94c5906
from opentelemetry.test.test_base import TestBase
from opentelemetry.trace import SpanKind


class TestRedis(TestBase):
    def setUp(self):
        super().setUp()
        RedisInstrumentor().instrument(tracer_provider=self.tracer_provider)

    def tearDown(self):
        super().tearDown()
        RedisInstrumentor().uninstrument()

    def test_span_properties(self):
        redis_client = redis.Redis()

        with mock.patch.object(redis_client, "connection"):
            redis_client.get("key")

        spans = self.memory_exporter.get_finished_spans()
        self.assertEqual(len(spans), 1)
        span = spans[0]
        self.assertEqual(span.name, "GET")
        self.assertEqual(span.kind, SpanKind.CLIENT)

    def test_not_recording(self):
        redis_client = redis.Redis()

        mock_tracer = mock.Mock()
        mock_span = mock.Mock()
        mock_span.is_recording.return_value = False
        mock_tracer.start_span.return_value = mock_span
        with mock.patch("opentelemetry.trace.get_tracer") as tracer:
            with mock.patch.object(redis_client, "connection"):
                tracer.return_value = mock_tracer
                redis_client.get("key")
                self.assertFalse(mock_span.is_recording())
                self.assertTrue(mock_span.is_recording.called)
                self.assertFalse(mock_span.set_attribute.called)
                self.assertFalse(mock_span.set_status.called)

    def test_suppress_instrumentation_no_span(self):
        redis_client = redis.Redis()

        with mock.patch.object(redis_client, "connection"):
            redis_client.get("key")
        spans = self.memory_exporter.get_finished_spans()

        self.assertEqual(len(spans), 1)
        self.memory_exporter.clear()

        with suppress_instrumentation():
            with mock.patch.object(redis_client, "connection"):
                redis_client.get("key")
            spans = self.memory_exporter.get_finished_spans()

        self.assertEqual(len(spans), 0)

    def test_suppress_async_instrumentation_no_span(self):
        redis_client = redis.asyncio.Redis()

        with mock.patch.object(redis_client, "connection", AsyncMock()):
            asyncio.run(redis_client.get("key"))
        spans = self.memory_exporter.get_finished_spans()

        self.assertEqual(len(spans), 1)
        self.memory_exporter.clear()

        with suppress_instrumentation():
            with mock.patch.object(redis_client, "connection", AsyncMock()):
                asyncio.run(redis_client.get("key"))
            spans = self.memory_exporter.get_finished_spans()

        self.assertEqual(len(spans), 0)

    def test_instrument_uninstrument(self):
        redis_client = redis.Redis()

        with mock.patch.object(redis_client, "connection"):
            redis_client.get("key")

        spans = self.memory_exporter.get_finished_spans()
        self.assertEqual(len(spans), 1)
        self.memory_exporter.clear()

        # Test uninstrument
        RedisInstrumentor().uninstrument()

        with mock.patch.object(redis_client, "connection"):
            redis_client.get("key")

        spans = self.memory_exporter.get_finished_spans()
        self.assertEqual(len(spans), 0)
        self.memory_exporter.clear()

        # Test instrument again
        RedisInstrumentor().instrument()

        with mock.patch.object(redis_client, "connection"):
            redis_client.get("key")

        spans = self.memory_exporter.get_finished_spans()
        self.assertEqual(len(spans), 1)

    def test_instrument_uninstrument_async_client_command(self):
        redis_client = redis.asyncio.Redis()

        with mock.patch.object(redis_client, "connection", AsyncMock()):
            asyncio.run(redis_client.get("key"))

        spans = self.memory_exporter.get_finished_spans()
        self.assertEqual(len(spans), 1)
        self.memory_exporter.clear()

        # Test uninstrument
        RedisInstrumentor().uninstrument()

        with mock.patch.object(redis_client, "connection", AsyncMock()):
            asyncio.run(redis_client.get("key"))

        spans = self.memory_exporter.get_finished_spans()
        self.assertEqual(len(spans), 0)
        self.memory_exporter.clear()

        # Test instrument again
        RedisInstrumentor().instrument()

        with mock.patch.object(redis_client, "connection", AsyncMock()):
            asyncio.run(redis_client.get("key"))

        spans = self.memory_exporter.get_finished_spans()
        self.assertEqual(len(spans), 1)

    def test_response_hook(self):
        redis_client = redis.Redis()
        connection = redis.connection.Connection()
        redis_client.connection = connection

        response_attribute_name = "db.redis.response"

        def response_hook(span, conn, response):
            span.set_attribute(response_attribute_name, response)

        RedisInstrumentor().uninstrument()
        RedisInstrumentor().instrument(
            tracer_provider=self.tracer_provider, response_hook=response_hook
        )

        test_value = "test_value"

        with mock.patch.object(connection, "send_command"):
            with mock.patch.object(
                redis_client, "parse_response", return_value=test_value
            ):
                redis_client.get("key")

        spans = self.memory_exporter.get_finished_spans()
        self.assertEqual(len(spans), 1)

        span = spans[0]
        self.assertEqual(
            span.attributes.get(response_attribute_name), test_value
        )

    def test_request_hook(self):
        redis_client = redis.Redis()
        connection = redis.connection.Connection()
        redis_client.connection = connection

        custom_attribute_name = "my.request.attribute"

        def request_hook(span, conn, args, kwargs):
            if span and span.is_recording():
                span.set_attribute(custom_attribute_name, args[0])

        RedisInstrumentor().uninstrument()
        RedisInstrumentor().instrument(
            tracer_provider=self.tracer_provider, request_hook=request_hook
        )

        test_value = "test_value"

        with mock.patch.object(connection, "send_command"):
            with mock.patch.object(
                redis_client, "parse_response", return_value=test_value
            ):
                redis_client.get("key")

        spans = self.memory_exporter.get_finished_spans()
        self.assertEqual(len(spans), 1)

        span = spans[0]
        self.assertEqual(span.attributes.get(custom_attribute_name), "GET")

    def test_query_sanitizer_enabled(self):
        redis_client = redis.Redis()
        connection = redis.connection.Connection()
        redis_client.connection = connection

        RedisInstrumentor().uninstrument()
        RedisInstrumentor().instrument(
            tracer_provider=self.tracer_provider,
            sanitize_query=True,
        )

        with mock.patch.object(redis_client, "connection"):
            redis_client.set("key", "value")

        spans = self.memory_exporter.get_finished_spans()
        self.assertEqual(len(spans), 1)

        span = spans[0]
        self.assertEqual(span.attributes.get("db.statement"), "SET ? ?")

    def test_query_sanitizer(self):
        redis_client = redis.Redis()
        connection = redis.connection.Connection()
        redis_client.connection = connection

        with mock.patch.object(redis_client, "connection"):
            redis_client.set("key", "value")

        spans = self.memory_exporter.get_finished_spans()
        self.assertEqual(len(spans), 1)

        span = spans[0]
        self.assertEqual(span.attributes.get("db.statement"), "SET ? ?")

    def test_no_op_tracer_provider(self):
        RedisInstrumentor().uninstrument()
        tracer_provider = trace.NoOpTracerProvider()
        RedisInstrumentor().instrument(tracer_provider=tracer_provider)

        redis_client = redis.Redis()

        with mock.patch.object(redis_client, "connection"):
            redis_client.get("key")

        spans = self.memory_exporter.get_finished_spans()
        self.assertEqual(len(spans), 0)

    def test_attributes_default(self):
        redis_client = redis.Redis()

        with mock.patch.object(redis_client, "connection"):
            redis_client.set("key", "value")

        spans = self.memory_exporter.get_finished_spans()
        self.assertEqual(len(spans), 1)

        span = spans[0]
        self.assertEqual(
            span.attributes[SpanAttributes.DB_SYSTEM],
            DbSystemValues.REDIS.value,
        )
        self.assertEqual(
            span.attributes[SpanAttributes.DB_REDIS_DATABASE_INDEX], 0
        )
        self.assertEqual(
            span.attributes[SpanAttributes.NET_PEER_NAME], "localhost"
        )
        self.assertEqual(span.attributes[SpanAttributes.NET_PEER_PORT], 6379)
        self.assertEqual(
            span.attributes[SpanAttributes.NET_TRANSPORT],
            NetTransportValues.IP_TCP.value,
        )

    def test_attributes_tcp(self):
        redis_client = redis.Redis.from_url("redis://foo:bar@1.1.1.1:6380/1")

        with mock.patch.object(redis_client, "connection"):
            redis_client.set("key", "value")

        spans = self.memory_exporter.get_finished_spans()
        self.assertEqual(len(spans), 1)

        span = spans[0]
        self.assertEqual(
            span.attributes[SpanAttributes.DB_SYSTEM],
            DbSystemValues.REDIS.value,
        )
        self.assertEqual(
            span.attributes[SpanAttributes.DB_REDIS_DATABASE_INDEX], 1
        )
        self.assertEqual(
            span.attributes[SpanAttributes.NET_PEER_NAME], "1.1.1.1"
        )
        self.assertEqual(span.attributes[SpanAttributes.NET_PEER_PORT], 6380)
        self.assertEqual(
            span.attributes[SpanAttributes.NET_TRANSPORT],
            NetTransportValues.IP_TCP.value,
        )

    def test_attributes_unix_socket(self):
        redis_client = redis.Redis.from_url(
            "unix://foo@/path/to/socket.sock?db=3&password=bar"
        )

        with mock.patch.object(redis_client, "connection"):
            redis_client.set("key", "value")

        spans = self.memory_exporter.get_finished_spans()
        self.assertEqual(len(spans), 1)

        span = spans[0]
        self.assertEqual(
            span.attributes[SpanAttributes.DB_SYSTEM],
            DbSystemValues.REDIS.value,
        )
        self.assertEqual(
            span.attributes[SpanAttributes.DB_REDIS_DATABASE_INDEX], 3
        )
        self.assertEqual(
            span.attributes[SpanAttributes.NET_PEER_NAME],
            "/path/to/socket.sock",
        )
        self.assertEqual(
            span.attributes[SpanAttributes.NET_TRANSPORT],
            NetTransportValues.OTHER.value,
        )<|MERGE_RESOLUTION|>--- conflicted
+++ resolved
@@ -20,15 +20,12 @@
 
 from opentelemetry import trace
 from opentelemetry.instrumentation.redis import RedisInstrumentor
-<<<<<<< HEAD
 from opentelemetry.instrumentation.utils import suppress_instrumentation
-=======
 from opentelemetry.semconv.trace import (
     DbSystemValues,
     NetTransportValues,
     SpanAttributes,
 )
->>>>>>> b94c5906
 from opentelemetry.test.test_base import TestBase
 from opentelemetry.trace import SpanKind
 
