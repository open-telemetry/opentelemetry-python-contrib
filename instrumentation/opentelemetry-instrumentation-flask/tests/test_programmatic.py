--- conflicted
+++ resolved
@@ -306,13 +306,9 @@
 
         span_list = self.memory_exporter.get_finished_spans()
         self.assertEqual(len(span_list), 1)
-<<<<<<< HEAD
         self.assertEqual(span_list[0].name, "without app")
         self.assertEqual(span_list[0].attributes, expected_attrs)
         self.assertEqual(resp.headers["hook_attr"], "hello otel without app")
-        
-=======
-        self.assertEqual(span_list[0].name, "instrument-without-app")
 
 
 class TestProgrammaticCustomTracerProvider(
@@ -378,5 +374,4 @@
         self.assertEqual(
             span_list[0].resource.attributes["service.name"],
             "flask-api-no-app",
-        )
->>>>>>> f4a2b615
+        )