# Copyright The OpenTelemetry Authors
#
# Licensed under the Apache License, Version 2.0 (the "License");
# you may not use this file except in compliance with the License.
# You may obtain a copy of the License at
#
#     http://www.apache.org/licenses/LICENSE-2.0
#
# Unless required by applicable law or agreed to in writing, software
# distributed under the License is distributed on an "AS IS" BASIS,
# WITHOUT WARRANTIES OR CONDITIONS OF ANY KIND, either express or implied.
# See the License for the specific language governing permissions and
# limitations under the License.

from unittest.mock import Mock, patch

from flask import Flask, request

from opentelemetry import trace
from opentelemetry.instrumentation.flask import FlaskInstrumentor
from opentelemetry.instrumentation.propagators import (
    TraceResponsePropagator,
    get_global_response_propagator,
    set_global_response_propagator,
)
from opentelemetry.sdk.resources import Resource
from opentelemetry.semconv.trace import SpanAttributes
from opentelemetry.test.test_base import TestBase
from opentelemetry.test.wsgitestutil import WsgiTestBase
from opentelemetry.util.http import get_excluded_urls

# pylint: disable=import-error
from .base_test import InstrumentationTest


def expected_attributes(override_attributes):
    default_attributes = {
        SpanAttributes.HTTP_METHOD: "GET",
        SpanAttributes.HTTP_SERVER_NAME: "localhost",
        SpanAttributes.HTTP_SCHEME: "http",
        SpanAttributes.NET_HOST_PORT: 80,
        SpanAttributes.HTTP_HOST: "localhost",
        SpanAttributes.HTTP_TARGET: "/",
        SpanAttributes.HTTP_FLAVOR: "1.1",
        SpanAttributes.HTTP_STATUS_CODE: 200,
    }
    for key, val in override_attributes.items():
        default_attributes[key] = val
    return default_attributes


class TestProgrammatic(InstrumentationTest, TestBase, WsgiTestBase):
    def setUp(self):
        super().setUp()

        self.app = Flask(__name__)

        FlaskInstrumentor().instrument_app(self.app)

        self._common_initialization()

        self.env_patch = patch.dict(
            "os.environ",
            {
                "OTEL_PYTHON_FLASK_EXCLUDED_URLS": "http://localhost/excluded_arg/123,excluded_noarg"
            },
        )
        self.env_patch.start()
        self.exclude_patch = patch(
            "opentelemetry.instrumentation.flask._excluded_urls",
            get_excluded_urls("FLASK"),
        )
        self.exclude_patch.start()

    def tearDown(self):
        super().tearDown()
        self.env_patch.stop()
        self.exclude_patch.stop()
        with self.disable_logging():
            FlaskInstrumentor().uninstrument_app(self.app)

    def test_uninstrument(self):
        resp = self.client.get("/hello/123")
        self.assertEqual(200, resp.status_code)
        self.assertEqual([b"Hello: 123"], list(resp.response))
        span_list = self.memory_exporter.get_finished_spans()
        self.assertEqual(len(span_list), 1)

        FlaskInstrumentor().uninstrument_app(self.app)

        resp = self.client.get("/hello/123")
        self.assertEqual(200, resp.status_code)
        self.assertEqual([b"Hello: 123"], list(resp.response))
        span_list = self.memory_exporter.get_finished_spans()
        self.assertEqual(len(span_list), 1)

    # pylint: disable=no-member
    def test_only_strings_in_environ(self):
        """
        Some WSGI servers (such as Gunicorn) expect keys in the environ object
        to be strings

        OpenTelemetry should adhere to this convention.
        """
        nonstring_keys = set()

        def assert_environ():
            for key in request.environ:
                if not isinstance(key, str):
                    nonstring_keys.add(key)
            return "hi"

        self.app.route("/assert_environ")(assert_environ)
        self.client.get("/assert_environ")
        self.assertEqual(nonstring_keys, set())

    def test_simple(self):
        expected_attrs = expected_attributes(
            {
                SpanAttributes.HTTP_TARGET: "/hello/123",
                SpanAttributes.HTTP_ROUTE: "/hello/<int:helloid>",
            }
        )
        self.client.get("/hello/123")

        span_list = self.memory_exporter.get_finished_spans()
        self.assertEqual(len(span_list), 1)
        self.assertEqual(span_list[0].name, "/hello/<int:helloid>")
        self.assertEqual(span_list[0].kind, trace.SpanKind.SERVER)
        self.assertEqual(span_list[0].attributes, expected_attrs)

    def test_trace_response(self):
        orig = get_global_response_propagator()

        set_global_response_propagator(TraceResponsePropagator())
        response = self.client.get("/hello/123")
        headers = response.headers

        span_list = self.memory_exporter.get_finished_spans()
        self.assertEqual(len(span_list), 1)
        span = span_list[0]

        self.assertIn("traceresponse", headers)
        self.assertEqual(
            headers["access-control-expose-headers"], "traceresponse",
        )
        self.assertEqual(
            headers["traceresponse"],
            "00-{0}-{1}-01".format(
                trace.format_trace_id(span.get_span_context().trace_id),
                trace.format_span_id(span.get_span_context().span_id),
            ),
        )

        set_global_response_propagator(orig)

    def test_not_recording(self):
        mock_tracer = Mock()
        mock_span = Mock()
        mock_span.is_recording.return_value = False
        mock_tracer.start_span.return_value = mock_span
        with patch("opentelemetry.trace.get_tracer") as tracer:
            tracer.return_value = mock_tracer
            self.client.get("/hello/123")
            self.assertFalse(mock_span.is_recording())
            self.assertTrue(mock_span.is_recording.called)
            self.assertFalse(mock_span.set_attribute.called)
            self.assertFalse(mock_span.set_status.called)

    def test_404(self):
        expected_attrs = expected_attributes(
            {
                SpanAttributes.HTTP_METHOD: "POST",
                SpanAttributes.HTTP_TARGET: "/bye",
                SpanAttributes.HTTP_STATUS_CODE: 404,
            }
        )

        resp = self.client.post("/bye")
        self.assertEqual(404, resp.status_code)
        resp.close()
        span_list = self.memory_exporter.get_finished_spans()
        self.assertEqual(len(span_list), 1)
        self.assertEqual(span_list[0].name, "HTTP POST")
        self.assertEqual(span_list[0].kind, trace.SpanKind.SERVER)
        self.assertEqual(span_list[0].attributes, expected_attrs)

    def test_internal_error(self):
        expected_attrs = expected_attributes(
            {
                SpanAttributes.HTTP_TARGET: "/hello/500",
                SpanAttributes.HTTP_ROUTE: "/hello/<int:helloid>",
                SpanAttributes.HTTP_STATUS_CODE: 500,
            }
        )
        resp = self.client.get("/hello/500")
        self.assertEqual(500, resp.status_code)
        resp.close()
        span_list = self.memory_exporter.get_finished_spans()
        self.assertEqual(len(span_list), 1)
        self.assertEqual(span_list[0].name, "/hello/<int:helloid>")
        self.assertEqual(span_list[0].kind, trace.SpanKind.SERVER)
        self.assertEqual(span_list[0].attributes, expected_attrs)

    def test_exclude_lists(self):
        self.client.get("/excluded_arg/123")
        span_list = self.memory_exporter.get_finished_spans()
        self.assertEqual(len(span_list), 0)

        self.client.get("/excluded_arg/125")
        span_list = self.memory_exporter.get_finished_spans()
        self.assertEqual(len(span_list), 1)

        self.client.get("/excluded_noarg")
        span_list = self.memory_exporter.get_finished_spans()
        self.assertEqual(len(span_list), 1)

        self.client.get("/excluded_noarg2")
        span_list = self.memory_exporter.get_finished_spans()
        self.assertEqual(len(span_list), 1)

<<<<<<< HEAD
=======

# class TestProgrammaticCustomSpanName(
#     InstrumentationTest, TestBase, WsgiTestBase
# ):
#     def setUp(self):
#         super().setUp()

#         def custom_span_name():
#             return "flask-custom-span-name"
        
#         self.app = Flask(__name__)

#         FlaskInstrumentor().instrument_app(
#             self.app, name_callback=custom_span_name
#         )

#         self._common_initialization()

#     def tearDown(self):
#         super().tearDown()
#         with self.disable_logging():
#             FlaskInstrumentor().uninstrument_app(self.app)

#     def test_custom_span_name(self):
#         self.client.get("/hello/123")

#         span_list = self.memory_exporter.get_finished_spans()
#         self.assertEqual(len(span_list), 1)
#         self.assertEqual(span_list[0].name, "flask-custom-span-name")



# class TestProgrammaticCustomSpanNameCallbackWithoutApp(
#     InstrumentationTest, TestBase, WsgiTestBase
# ):
#     def setUp(self):
#         super().setUp()

#         def custom_span_name():
#             return "instrument-without-app"

#         FlaskInstrumentor().instrument(name_callback=custom_span_name, request_hook=None)
#         # pylint: disable=import-outside-toplevel,reimported,redefined-outer-name
#         from flask import Flask

#         self.app = Flask(__name__)

#         self._common_initialization()

#     def tearDown(self):
#         super().tearDown()
#         with self.disable_logging():
#             FlaskInstrumentor().uninstrument()

#     def test_custom_span_name(self):
#         self.client.get("/hello/123")

#         span_list = self.memory_exporter.get_finished_spans()
#         self.assertEqual(len(span_list), 1)
#         self.assertEqual(span_list[0].name, "instrument-without-app")

>>>>>>> 84bbec1a
class TestProgrammaticHooks(
    InstrumentationTest, TestBase, WsgiTestBase
):
    def setUp(self):
        super().setUp()

        hook_headers = (
            "hook_attr",
            "hello otel",
        )
<<<<<<< HEAD

        def request_hook_test(span, environ):
            span.update_name("name from hook")

=======

        def request_hook_test(span, environ):
            span.update_name("name from hook")

>>>>>>> 84bbec1a
        def response_hook_test(span, environ, response_headers):
            span.set_attribute("hook_attr", "hello world")
            response_headers.append(hook_headers)
        
        self.app = Flask(__name__)

        FlaskInstrumentor().instrument_app(
            self.app, request_hook=request_hook_test, response_hook=response_hook_test
        )

        self._common_initialization()
    
    def tearDown(self):
        super().tearDown()
        with self.disable_logging():
            FlaskInstrumentor().uninstrument_app(self.app)
    
    def test_hooks(self):
        expected_attrs = expected_attributes(
<<<<<<< HEAD
            {"http.target": "/hello/123", 
            "http.route": "/hello/<int:helloid>", 
            "hook_attr":"hello world"}
        )

        resp = self.client.get("/hello/123")
=======
            {"http.target": "/hello/123", "http.route": "/hello/<int:helloid>", "hook_attr":"hello world"}
        )

        self.client.get("/hello/123")
>>>>>>> 84bbec1a
        span_list = self.memory_exporter.get_finished_spans()
        self.assertEqual(len(span_list), 1)
        self.assertEqual(span_list[0].name, "name from hook")
        self.assertEqual(span_list[0].attributes, expected_attrs)
<<<<<<< HEAD
        self.assertEqual(resp.headers["hook_attr"], "hello otel")
=======
>>>>>>> 84bbec1a

class TestProgrammaticHooksWithoutApp(
    InstrumentationTest, TestBase, WsgiTestBase
):
    def setUp(self):
        super().setUp()

        hook_headers = (
            "hook_attr",
            "hello otel without app",
        )
<<<<<<< HEAD

        def request_hook_test(span, environ):
            span.update_name("without app")

        def response_hook_test(span, environ, response_headers):
            span.set_attribute("hook_attr", "hello world without app")
            # environ.headers.set("apple", "cat")
=======

        def request_hook_test(span, environ):
            span.update_name("without app")

        def response_hook_test(span, environ, response_headers):
            span.set_attribute("hook_attr", "hello world without app")
>>>>>>> 84bbec1a
            response_headers.append(hook_headers)

        FlaskInstrumentor().instrument(request_hook=request_hook_test, response_hook=response_hook_test)
        # pylint: disable=import-outside-toplevel,reimported,redefined-outer-name
        from flask import Flask

        self.app = Flask(__name__)

        self._common_initialization()

    def tearDown(self):
        super().tearDown()
        with self.disable_logging():
            FlaskInstrumentor().uninstrument()

    def test_no_app_hooks(self):
        expected_attrs = expected_attributes(
<<<<<<< HEAD
            {"http.target": "/hello/123", 
            "http.route": "/hello/<int:helloid>", 
            "hook_attr":"hello world without app"}
        )
        resp = self.client.get("/hello/123")

        span_list = self.memory_exporter.get_finished_spans()
        self.assertEqual(len(span_list), 1)
        self.assertEqual(span_list[0].name, "without app")
        self.assertEqual(span_list[0].attributes, expected_attrs)
        self.assertEqual(resp.headers["hook_attr"], "hello otel without app")
=======
            {"http.target": "/hello/123", "http.route": "/hello/<int:helloid>", "hook_attr":"hello world without app"}
        )
        self.client.get("/hello/123")

        span_list = self.memory_exporter.get_finished_spans()
        self.assertEqual(len(span_list), 1)

        self.assertEqual(span_list[0].name, "without app")
        self.assertEqual(span_list[0].attributes, expected_attrs)
        self.assertEqual(span_list[0].name, "instrument-without-app")
>>>>>>> 84bbec1a


class TestProgrammaticCustomTracerProvider(
    InstrumentationTest, TestBase, WsgiTestBase
):
    def setUp(self):
        super().setUp()
        resource = Resource.create({"service.name": "flask-api"})
        result = self.create_tracer_provider(resource=resource)
        tracer_provider, exporter = result
        self.memory_exporter = exporter

        self.app = Flask(__name__)

        FlaskInstrumentor().instrument_app(
            self.app, tracer_provider=tracer_provider
        )
        self._common_initialization()

    def tearDown(self):
        super().tearDown()
        with self.disable_logging():
            FlaskInstrumentor().uninstrument_app(self.app)

    def test_custom_span_name(self):
        self.client.get("/hello/123")

        span_list = self.memory_exporter.get_finished_spans()
        self.assertEqual(len(span_list), 1)
        self.assertEqual(
            span_list[0].resource.attributes["service.name"], "flask-api"
        )


class TestProgrammaticCustomTracerProviderWithoutApp(
    InstrumentationTest, TestBase, WsgiTestBase
):
    def setUp(self):
        super().setUp()
        resource = Resource.create({"service.name": "flask-api-no-app"})
        result = self.create_tracer_provider(resource=resource)
        tracer_provider, exporter = result
        self.memory_exporter = exporter

        FlaskInstrumentor().instrument(tracer_provider=tracer_provider)
        # pylint: disable=import-outside-toplevel,reimported,redefined-outer-name
        from flask import Flask

        self.app = Flask(__name__)

        self._common_initialization()

    def tearDown(self):
        super().tearDown()
        with self.disable_logging():
            FlaskInstrumentor().uninstrument()

    def test_custom_span_name(self):
        self.client.get("/hello/123")

        span_list = self.memory_exporter.get_finished_spans()
        self.assertEqual(len(span_list), 1)
        self.assertEqual(
            span_list[0].resource.attributes["service.name"],
            "flask-api-no-app",
        )
<|MERGE_RESOLUTION|>--- conflicted
+++ resolved
@@ -219,70 +219,6 @@
         span_list = self.memory_exporter.get_finished_spans()
         self.assertEqual(len(span_list), 1)
 
-<<<<<<< HEAD
-=======
-
-# class TestProgrammaticCustomSpanName(
-#     InstrumentationTest, TestBase, WsgiTestBase
-# ):
-#     def setUp(self):
-#         super().setUp()
-
-#         def custom_span_name():
-#             return "flask-custom-span-name"
-        
-#         self.app = Flask(__name__)
-
-#         FlaskInstrumentor().instrument_app(
-#             self.app, name_callback=custom_span_name
-#         )
-
-#         self._common_initialization()
-
-#     def tearDown(self):
-#         super().tearDown()
-#         with self.disable_logging():
-#             FlaskInstrumentor().uninstrument_app(self.app)
-
-#     def test_custom_span_name(self):
-#         self.client.get("/hello/123")
-
-#         span_list = self.memory_exporter.get_finished_spans()
-#         self.assertEqual(len(span_list), 1)
-#         self.assertEqual(span_list[0].name, "flask-custom-span-name")
-
-
-
-# class TestProgrammaticCustomSpanNameCallbackWithoutApp(
-#     InstrumentationTest, TestBase, WsgiTestBase
-# ):
-#     def setUp(self):
-#         super().setUp()
-
-#         def custom_span_name():
-#             return "instrument-without-app"
-
-#         FlaskInstrumentor().instrument(name_callback=custom_span_name, request_hook=None)
-#         # pylint: disable=import-outside-toplevel,reimported,redefined-outer-name
-#         from flask import Flask
-
-#         self.app = Flask(__name__)
-
-#         self._common_initialization()
-
-#     def tearDown(self):
-#         super().tearDown()
-#         with self.disable_logging():
-#             FlaskInstrumentor().uninstrument()
-
-#     def test_custom_span_name(self):
-#         self.client.get("/hello/123")
-
-#         span_list = self.memory_exporter.get_finished_spans()
-#         self.assertEqual(len(span_list), 1)
-#         self.assertEqual(span_list[0].name, "instrument-without-app")
-
->>>>>>> 84bbec1a
 class TestProgrammaticHooks(
     InstrumentationTest, TestBase, WsgiTestBase
 ):
@@ -293,17 +229,10 @@
             "hook_attr",
             "hello otel",
         )
-<<<<<<< HEAD
 
         def request_hook_test(span, environ):
             span.update_name("name from hook")
 
-=======
-
-        def request_hook_test(span, environ):
-            span.update_name("name from hook")
-
->>>>>>> 84bbec1a
         def response_hook_test(span, environ, response_headers):
             span.set_attribute("hook_attr", "hello world")
             response_headers.append(hook_headers)
@@ -323,27 +252,17 @@
     
     def test_hooks(self):
         expected_attrs = expected_attributes(
-<<<<<<< HEAD
             {"http.target": "/hello/123", 
             "http.route": "/hello/<int:helloid>", 
             "hook_attr":"hello world"}
         )
 
         resp = self.client.get("/hello/123")
-=======
-            {"http.target": "/hello/123", "http.route": "/hello/<int:helloid>", "hook_attr":"hello world"}
-        )
-
-        self.client.get("/hello/123")
->>>>>>> 84bbec1a
         span_list = self.memory_exporter.get_finished_spans()
         self.assertEqual(len(span_list), 1)
         self.assertEqual(span_list[0].name, "name from hook")
         self.assertEqual(span_list[0].attributes, expected_attrs)
-<<<<<<< HEAD
         self.assertEqual(resp.headers["hook_attr"], "hello otel")
-=======
->>>>>>> 84bbec1a
 
 class TestProgrammaticHooksWithoutApp(
     InstrumentationTest, TestBase, WsgiTestBase
@@ -355,7 +274,6 @@
             "hook_attr",
             "hello otel without app",
         )
-<<<<<<< HEAD
 
         def request_hook_test(span, environ):
             span.update_name("without app")
@@ -363,14 +281,6 @@
         def response_hook_test(span, environ, response_headers):
             span.set_attribute("hook_attr", "hello world without app")
             # environ.headers.set("apple", "cat")
-=======
-
-        def request_hook_test(span, environ):
-            span.update_name("without app")
-
-        def response_hook_test(span, environ, response_headers):
-            span.set_attribute("hook_attr", "hello world without app")
->>>>>>> 84bbec1a
             response_headers.append(hook_headers)
 
         FlaskInstrumentor().instrument(request_hook=request_hook_test, response_hook=response_hook_test)
@@ -388,7 +298,6 @@
 
     def test_no_app_hooks(self):
         expected_attrs = expected_attributes(
-<<<<<<< HEAD
             {"http.target": "/hello/123", 
             "http.route": "/hello/<int:helloid>", 
             "hook_attr":"hello world without app"}
@@ -400,18 +309,6 @@
         self.assertEqual(span_list[0].name, "without app")
         self.assertEqual(span_list[0].attributes, expected_attrs)
         self.assertEqual(resp.headers["hook_attr"], "hello otel without app")
-=======
-            {"http.target": "/hello/123", "http.route": "/hello/<int:helloid>", "hook_attr":"hello world without app"}
-        )
-        self.client.get("/hello/123")
-
-        span_list = self.memory_exporter.get_finished_spans()
-        self.assertEqual(len(span_list), 1)
-
-        self.assertEqual(span_list[0].name, "without app")
-        self.assertEqual(span_list[0].attributes, expected_attrs)
-        self.assertEqual(span_list[0].name, "instrument-without-app")
->>>>>>> 84bbec1a
 
 
 class TestProgrammaticCustomTracerProvider(
@@ -477,4 +374,4 @@
         self.assertEqual(
             span_list[0].resource.attributes["service.name"],
             "flask-api-no-app",
-        )
+        )