--- conflicted
+++ resolved
@@ -85,10 +85,7 @@
         span_name = otel_wsgi.get_default_span_name(flask.request.environ)
     return span_name
 
-<<<<<<< HEAD
-
-=======
->>>>>>> e941831a
+
 def _rewrapped_app(wsgi_app, response_hook=None):
     def _wrapped_app(wrapped_app_environ, start_response):
         # We want to measure the time for route matching, etc.
@@ -118,13 +115,8 @@
                         "missing at _start_response(%s)",
                         status,
                     )
-<<<<<<< HEAD
-                if response_hook:
-                    response_hook(span, status, response_headers)
-=======
                 if response_hook is not None:
                     response_hook(span, status, response_headers)         
->>>>>>> e941831a
             return start_response(status, response_headers, *args, **kwargs)
 
         return wsgi_app(wrapped_app_environ, _start_response)
@@ -133,10 +125,6 @@
 
 
 def _wrapped_before_request(request_hook=None, tracer=None):
-<<<<<<< HEAD
-=======
-
->>>>>>> e941831a
     def _before_request():
         if _excluded_urls.url_disabled(flask.request.url):
             return
@@ -172,8 +160,7 @@
         flask_request_environ[_ENVIRON_ACTIVATION_KEY] = activation
         flask_request_environ[_ENVIRON_SPAN_KEY] = span
         flask_request_environ[_ENVIRON_TOKEN] = token
-        
-        
+
     return _before_request
 
 
@@ -203,36 +190,23 @@
     _tracer_provider = None
     _request_hook = None
     _response_hook = None
-<<<<<<< HEAD
-
-=======
-    
->>>>>>> e941831a
+
     def __init__(self, *args, **kwargs):
         super().__init__(*args, **kwargs)
 
         self._original_wsgi_ = self.wsgi_app
-<<<<<<< HEAD
 
         self.wsgi_app = _rewrapped_app(
             self.wsgi_app, _InstrumentedFlask._response_hook
         )
-=======
-        
-        self.wsgi_app = _rewrapped_app(self.wsgi_app, _InstrumentedFlask._response_hook)
->>>>>>> e941831a
 
         tracer = trace.get_tracer(
             __name__, __version__, _InstrumentedFlask._tracer_provider
         )
 
         _before_request = _wrapped_before_request(
-<<<<<<< HEAD
             _InstrumentedFlask._request_hook,
             tracer,
-=======
-            _InstrumentedFlask._request_hook, tracer,
->>>>>>> e941831a
         )
         self._before_request = _before_request
         self.before_request(_before_request)
