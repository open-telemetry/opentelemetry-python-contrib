--- conflicted
+++ resolved
@@ -218,13 +218,10 @@
 
     See `BaseInstrumentor`
     """
-<<<<<<< HEAD
-=======
 
     def instrumentation_dependencies(self) -> Collection[str]:
         return _instruments
 
->>>>>>> af7ab072
     def _instrument(self, **kwargs):
         self._original_flask = flask.Flask
         request_hook = kwargs.get("request_hook")
