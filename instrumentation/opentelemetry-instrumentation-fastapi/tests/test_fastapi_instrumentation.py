--- conflicted
+++ resolved
@@ -565,13 +565,9 @@
                     )
                     self.assertEqual(point.count, 1)
                     if metric.name == "http.server.request.duration":
-<<<<<<< HEAD
                         self.assertAlmostEqual(
                             duration_s * 0.1, point.sum, places=1
                         )
-=======
-                        self.assertAlmostEqual(duration_s * 0.1, point.sum , places=1)
->>>>>>> 8aa38d0a
                     elif metric.name == "http.server.response.body.size":
                         self.assertEqual(25, point.sum)
                     elif metric.name == "http.server.request.body.size":
@@ -623,13 +619,9 @@
                     self.assertEqual(point.count, 1)
                     self.assertAlmostEqual(duration, point.sum, delta=350)
                     if metric.name == "http.server.request.duration":
-<<<<<<< HEAD
                         self.assertAlmostEqual(
                             duration_s * 0.1, point.sum, places=1
                         )
-=======
-                        self.assertAlmostEqual(duration_s * 0.1, point.sum , places=1)
->>>>>>> 8aa38d0a
                         self.assertDictEqual(
                             expected_duration_attributes_new,
                             dict(point.attributes),
@@ -738,13 +730,9 @@
                     )
                     self.assertEqual(point.count, 1)
                     if metric.name == "http.server.request.duration":
-<<<<<<< HEAD
                         self.assertAlmostEqual(
                             duration_s * 0.1, point.sum, places=1
                         )
-=======
-                        self.assertAlmostEqual(duration_s * 0.1, point.sum , places=1)
->>>>>>> 8aa38d0a
                     elif metric.name == "http.server.response.body.size":
                         self.assertEqual(31, point.sum)
                     elif metric.name == "http.server.request.body.size":
@@ -795,13 +783,9 @@
                 if isinstance(point, HistogramDataPoint):
                     self.assertEqual(point.count, 1)
                     if metric.name == "http.server.request.duration":
-<<<<<<< HEAD
                         self.assertAlmostEqual(
                             duration_s * 0.1, point.sum, places=1
                         )
-=======
-                        self.assertAlmostEqual(duration_s * 0.1, point.sum , places=1)
->>>>>>> 8aa38d0a
                         self.assertDictEqual(
                             expected_duration_attributes_new,
                             dict(point.attributes),
@@ -885,13 +869,9 @@
                 if isinstance(point, HistogramDataPoint):
                     self.assertEqual(point.count, 1)
                     if metric.name == "http.server.request.duration":
-<<<<<<< HEAD
                         self.assertAlmostEqual(
                             duration_s * 0.1, point.sum, places=1
                         )
-=======
-                        self.assertAlmostEqual(duration_s * 0.1, point.sum , places=1)
->>>>>>> 8aa38d0a
                     elif metric.name == "http.server.response.body.size":
                         self.assertEqual(response_size, point.sum)
                     elif metric.name == "http.server.request.body.size":
@@ -917,13 +897,9 @@
                 if isinstance(point, HistogramDataPoint):
                     self.assertEqual(point.count, 1)
                     if metric.name == "http.server.request.duration":
-<<<<<<< HEAD
                         self.assertAlmostEqual(
                             duration_s * 0.1, point.sum, places=1
                         )
-=======
-                        self.assertAlmostEqual(duration_s * 0.1, point.sum , places=1)
->>>>>>> 8aa38d0a
                     elif metric.name == "http.server.response.body.size":
                         self.assertEqual(response_size, point.sum)
                     elif metric.name == "http.server.request.body.size":
