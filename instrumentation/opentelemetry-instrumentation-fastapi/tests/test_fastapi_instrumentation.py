--- conflicted
+++ resolved
@@ -26,12 +26,8 @@
 import fastapi
 import pytest
 from fastapi.middleware.httpsredirect import HTTPSRedirectMiddleware
-<<<<<<< HEAD
-from fastapi.responses import JSONResponse
+from fastapi.responses import JSONResponse, PlainTextResponse
 from fastapi.routing import APIRoute
-=======
-from fastapi.responses import JSONResponse, PlainTextResponse
->>>>>>> 843f3453
 from fastapi.testclient import TestClient
 from starlette.routing import Match
 from starlette.types import Receive, Scope, Send
@@ -345,7 +341,7 @@
             span.attributes[HTTP_URL],
         )
 
-<<<<<<< HEAD
+
     def test_custom_api_router(self):
         """
         This test is to ensure that custom API routers the OpenTelemetryMiddleware does not cause issues with
@@ -353,7 +349,8 @@
         """
         resp = self._client.get("/custom-router/success")
         self.assertEqual(resp.status_code, 200)
-=======
+
+
     def test_host_fastapi_call(self):
         client = TestClient(self._app, base_url="https://testserver2:443")
         client.get("/")
@@ -373,7 +370,6 @@
                 "https://testserver2/",
                 span.attributes[HTTP_URL],
             )
->>>>>>> 843f3453
 
 
 class TestBaseAutoFastAPI(TestBaseFastAPI):
