# Copyright The OpenTelemetry Authors
#
# Licensed under the Apache License, Version 2.0 (the "License");
# you may not use this file except in compliance with the License.
# You may obtain a copy of the License at
#
#     http://www.apache.org/licenses/LICENSE-2.0
#
# Unless required by applicable law or agreed to in writing, software
# distributed under the License is distributed on an "AS IS" BASIS,
# WITHOUT WARRANTIES OR CONDITIONS OF ANY KIND, either express or implied.
# See the License for the specific language governing permissions and
# limitations under the License.

# pylint: disable=too-many-lines

import unittest
from contextlib import ExitStack
from timeit import default_timer
from unittest.mock import Mock, call, patch

import fastapi
from fastapi.middleware.httpsredirect import HTTPSRedirectMiddleware
from fastapi.responses import JSONResponse
from fastapi.testclient import TestClient

import opentelemetry.instrumentation.fastapi as otel_fastapi
from opentelemetry import trace
from opentelemetry.instrumentation._semconv import (
    OTEL_SEMCONV_STABILITY_OPT_IN,
    _OpenTelemetrySemanticConventionStability,
    _server_active_requests_count_attrs_new,
    _server_active_requests_count_attrs_old,
    _server_duration_attrs_new,
    _server_duration_attrs_old,
)
from opentelemetry.instrumentation.asgi import OpenTelemetryMiddleware
from opentelemetry.instrumentation.auto_instrumentation._load import (
    _load_instrumentors,
)
from opentelemetry.instrumentation.dependencies import (
    DependencyConflict,
    DependencyConflictError,
)
from opentelemetry.sdk.metrics.export import (
    HistogramDataPoint,
    NumberDataPoint,
)
from opentelemetry.sdk.resources import Resource
from opentelemetry.semconv.attributes.http_attributes import (
    HTTP_REQUEST_METHOD,
    HTTP_RESPONSE_STATUS_CODE,
    HTTP_ROUTE,
)
from opentelemetry.semconv.attributes.network_attributes import (
    NETWORK_PROTOCOL_VERSION,
)
from opentelemetry.semconv.attributes.url_attributes import URL_SCHEME
from opentelemetry.semconv.trace import SpanAttributes
from opentelemetry.test.globals_test import reset_trace_globals
from opentelemetry.test.test_base import TestBase
from opentelemetry.util._importlib_metadata import entry_points
from opentelemetry.util.http import (
    OTEL_INSTRUMENTATION_HTTP_CAPTURE_HEADERS_SANITIZE_FIELDS,
    OTEL_INSTRUMENTATION_HTTP_CAPTURE_HEADERS_SERVER_REQUEST,
    OTEL_INSTRUMENTATION_HTTP_CAPTURE_HEADERS_SERVER_RESPONSE,
    get_excluded_urls,
)

_expected_metric_names_old = [
    "http.server.active_requests",
    "http.server.duration",
    "http.server.response.size",
    "http.server.request.size",
]
_expected_metric_names_new = [
    "http.server.active_requests",
    "http.server.request.duration",
    "http.server.response.body.size",
    "http.server.request.body.size",
]
_expected_metric_names_both = _expected_metric_names_old
_expected_metric_names_both.extend(_expected_metric_names_new)

_recommended_attrs_old = {
    "http.server.active_requests": _server_active_requests_count_attrs_old,
    "http.server.duration": {
        *_server_duration_attrs_old,
        SpanAttributes.HTTP_TARGET,
    },
    "http.server.response.size": {
        *_server_duration_attrs_old,
        SpanAttributes.HTTP_TARGET,
    },
    "http.server.request.size": {
        *_server_duration_attrs_old,
        SpanAttributes.HTTP_TARGET,
    },
}

_recommended_attrs_new = {
    "http.server.active_requests": _server_active_requests_count_attrs_new,
    "http.server.request.duration": _server_duration_attrs_new,
    "http.server.response.body.size": _server_duration_attrs_new,
    "http.server.request.body.size": _server_duration_attrs_new,
}

_recommended_attrs_both = _recommended_attrs_old.copy()
_recommended_attrs_both.update(_recommended_attrs_new)
_recommended_attrs_both["http.server.active_requests"].extend(
    _server_active_requests_count_attrs_old
)


class TestBaseFastAPI(TestBase):
    def _create_app(self):
        app = self._create_fastapi_app()
        self._instrumentor.instrument_app(
            app=app,
            server_request_hook=getattr(self, "server_request_hook", None),
            client_request_hook=getattr(self, "client_request_hook", None),
            client_response_hook=getattr(self, "client_response_hook", None),
        )
        return app

    def _create_app_explicit_excluded_urls(self):
        app = self._create_fastapi_app()
        to_exclude = "/user/123,/foobar"
        self._instrumentor.instrument_app(
            app,
            excluded_urls=to_exclude,
            server_request_hook=getattr(self, "server_request_hook", None),
            client_request_hook=getattr(self, "client_request_hook", None),
            client_response_hook=getattr(self, "client_response_hook", None),
        )
        return app

    @classmethod
    def setUpClass(cls):
        if cls is TestBaseFastAPI:
            raise unittest.SkipTest(
                f"{cls.__name__} is an abstract base class"
            )

        super(TestBaseFastAPI, cls).setUpClass()

    def setUp(self):
        super().setUp()

        test_name = ""
        if hasattr(self, "_testMethodName"):
            test_name = self._testMethodName
        sem_conv_mode = "default"
        if "new_semconv" in test_name:
            sem_conv_mode = "http"
        elif "both_semconv" in test_name:
            sem_conv_mode = "http/dup"
        self.env_patch = patch.dict(
            "os.environ",
            {
                "OTEL_PYTHON_FASTAPI_EXCLUDED_URLS": "/exclude/123,healthzz",
                OTEL_SEMCONV_STABILITY_OPT_IN: sem_conv_mode,
            },
        )
        _OpenTelemetrySemanticConventionStability._initialized = False
        self.env_patch.start()
        self.exclude_patch = patch(
            "opentelemetry.instrumentation.fastapi._excluded_urls_from_env",
            get_excluded_urls("FASTAPI"),
        )
        self.exclude_patch.start()
        self._instrumentor = otel_fastapi.FastAPIInstrumentor()
        self._app = self._create_app()
        self._app.add_middleware(HTTPSRedirectMiddleware)
        self._client = TestClient(self._app, base_url="https://testserver:443")
        # run the lifespan, initialize the middleware stack
        # this is more in-line with what happens in a real application when the server starts up
        self._exit_stack = ExitStack()
        self._exit_stack.enter_context(self._client)

    def tearDown(self):
        self._exit_stack.close()
        super().tearDown()
        self.env_patch.stop()
        self.exclude_patch.stop()
        with self.disable_logging():
            self._instrumentor.uninstrument()
            self._instrumentor.uninstrument_app(self._app)

    @staticmethod
    def _create_fastapi_app():
        app = fastapi.FastAPI()
        sub_app = fastapi.FastAPI()

        @sub_app.get("/home")
        async def _():
            return {"message": "sub hi"}

        @app.get("/foobar")
        async def _():
            return {"message": "hello world"}

        @app.get("/user/{username}")
        async def _(username: str):
            return {"message": username}

        @app.get("/exclude/{param}")
        async def _(param: str):
            return {"message": param}

        @app.get("/healthzz")
        async def _():
            return {"message": "ok"}

        @app.get("/error")
        async def _():
            raise UnhandledException("This is an unhandled exception")

        app.mount("/sub", app=sub_app)

        return app


class UnhandledException(Exception):
    pass


class TestBaseManualFastAPI(TestBaseFastAPI):
    @classmethod
    def setUpClass(cls):
        if cls is TestBaseManualFastAPI:
            raise unittest.SkipTest(
                f"{cls.__name__} is an abstract base class"
            )

        super(TestBaseManualFastAPI, cls).setUpClass()

    def test_fastapi_unhandled_exception(self):
        """If the application has an unhandled error the instrumentation should capture that a 500 response is returned."""
        try:
            resp = self._client.get("/error")
            assert (
                resp.status_code == 500
            ), resp.content  # pragma: no cover, for debugging this test if an exception is _not_ raised
        except UnhandledException:
            pass
        else:
            self.fail("Expected UnhandledException")

        spans = self.memory_exporter.get_finished_spans()
        self.assertEqual(len(spans), 3)
        span = spans[0]
        assert span.name == "GET /error http send"
        assert span.attributes[SpanAttributes.HTTP_STATUS_CODE] == 500
        span = spans[2]
        assert span.name == "GET /error"
        assert span.attributes[SpanAttributes.HTTP_TARGET] == "/error"

    def test_sub_app_fastapi_call(self):
        """
        This test is to ensure that a span in case of a sub app targeted contains the correct server url

        As this test case covers manual instrumentation, we won't see any additional spans for the sub app.
        In this case all generated spans might suffice the requirements for the attributes already
        (as the testcase is not setting a root_path for the outer app here)
        """

        self._client.get("/sub/home")
        spans = self.memory_exporter.get_finished_spans()
        self.assertEqual(len(spans), 3)
        for span in spans:
            # As we are only looking to the "outer" app, we would see only the "GET /sub" spans
            self.assertIn("GET /sub", span.name)

        # We now want to specifically test all spans including the
        # - HTTP_TARGET
        # - HTTP_URL
        # attributes to be populated with the expected values
        spans_with_http_attributes = [
            span
            for span in spans
            if (
                SpanAttributes.HTTP_URL in span.attributes
                or SpanAttributes.HTTP_TARGET in span.attributes
            )
        ]

        # We expect only one span to have the HTTP attributes set (the SERVER span from the app itself)
        # the sub app is not instrumented with manual instrumentation tests.
        self.assertEqual(1, len(spans_with_http_attributes))

        for span in spans_with_http_attributes:
            self.assertEqual(
                "/sub/home", span.attributes[SpanAttributes.HTTP_TARGET]
            )
        self.assertEqual(
            "https://testserver:443/sub/home",
            span.attributes[SpanAttributes.HTTP_URL],
        )


class TestBaseAutoFastAPI(TestBaseFastAPI):
    @classmethod
    def setUpClass(cls):
        if cls is TestBaseAutoFastAPI:
            raise unittest.SkipTest(
                f"{cls.__name__} is an abstract base class"
            )

        super(TestBaseAutoFastAPI, cls).setUpClass()

    def test_sub_app_fastapi_call(self):
        """
        This test is to ensure that a span in case of a sub app targeted contains the correct server url

        As this test case covers auto instrumentation, we will see additional spans for the sub app.
        In this case all generated spans might suffice the requirements for the attributes already
        (as the testcase is not setting a root_path for the outer app here)
        """

        self._client.get("/sub/home")
        spans = self.memory_exporter.get_finished_spans()
        self.assertEqual(len(spans), 6)

        for span in spans:
            # As we are only looking to the "outer" app, we would see only the "GET /sub" spans
            #   -> the outer app is not aware of the sub_apps internal routes
            sub_in = "GET /sub" in span.name
            # The sub app spans are named GET /home as from the sub app perspective the request targets /home
            #   -> the sub app is technically not aware of the /sub prefix
            home_in = "GET /home" in span.name

            # We expect the spans to be either from the outer app or the sub app
            self.assertTrue(
                sub_in or home_in,
                f"Span {span.name} does not have /sub or /home in its name",
            )

        # We now want to specifically test all spans including the
        # - HTTP_TARGET
        # - HTTP_URL
        # attributes to be populated with the expected values
        spans_with_http_attributes = [
            span
            for span in spans
            if (
                SpanAttributes.HTTP_URL in span.attributes
                or SpanAttributes.HTTP_TARGET in span.attributes
            )
        ]

        # We now expect spans with attributes from both the app and its sub app
        self.assertEqual(2, len(spans_with_http_attributes))

        for span in spans_with_http_attributes:
            self.assertEqual(
                "/sub/home", span.attributes[SpanAttributes.HTTP_TARGET]
            )
        self.assertEqual(
            "https://testserver:443/sub/home",
            span.attributes[SpanAttributes.HTTP_URL],
        )


# pylint: disable=too-many-public-methods
class TestFastAPIManualInstrumentation(TestBaseManualFastAPI):
    def test_instrument_app_with_instrument(self):
        if not isinstance(self, TestAutoInstrumentation):
            self._instrumentor.instrument()
        self._client.get("/foobar")
        spans = self.memory_exporter.get_finished_spans()
        self.assertEqual(len(spans), 3)
        for span in spans:
            self.assertIn("GET /foobar", span.name)
            self.assertEqual(
                span.instrumentation_scope.name,
                "opentelemetry.instrumentation.fastapi",
            )

    def test_uninstrument_app(self):
        self._client.get("/foobar")
        spans = self.memory_exporter.get_finished_spans()
        self.assertEqual(len(spans), 3)

        self._instrumentor.uninstrument_app(self._app)
        self.assertFalse(
            isinstance(
                self._app.user_middleware[0].cls, OpenTelemetryMiddleware
            )
        )
        self._client = TestClient(self._app)
        resp = self._client.get("/foobar")
        self.assertEqual(200, resp.status_code)
        span_list = self.memory_exporter.get_finished_spans()
        self.assertEqual(len(span_list), 3)

    def test_uninstrument_app_after_instrument(self):
        if not isinstance(self, TestAutoInstrumentation):
            self._instrumentor.instrument()
        self._instrumentor.uninstrument_app(self._app)
        self._client.get("/foobar")
        spans = self.memory_exporter.get_finished_spans()
        self.assertEqual(len(spans), 0)

    def test_basic_fastapi_call(self):
        self._client.get("/foobar")
        spans = self.memory_exporter.get_finished_spans()
        self.assertEqual(len(spans), 3)
        for span in spans:
            self.assertIn("GET /foobar", span.name)

    def test_fastapi_route_attribute_added(self):
        """Ensure that fastapi routes are used as the span name."""
        self._client.get("/user/123")
        spans = self.memory_exporter.get_finished_spans()
        self.assertEqual(len(spans), 3)
        for span in spans:
            self.assertIn("GET /user/{username}", span.name)
        self.assertEqual(
            spans[-1].attributes[SpanAttributes.HTTP_ROUTE], "/user/{username}"
        )
        # ensure that at least one attribute that is populated by
        # the asgi instrumentation is successfully feeding though.
        self.assertEqual(
            spans[-1].attributes[SpanAttributes.HTTP_FLAVOR], "1.1"
        )

    def test_fastapi_excluded_urls(self):
        """Ensure that given fastapi routes are excluded."""
        self._client.get("/exclude/123")
        spans = self.memory_exporter.get_finished_spans()
        self.assertEqual(len(spans), 0)
        self._client.get("/healthzz")
        spans = self.memory_exporter.get_finished_spans()
        self.assertEqual(len(spans), 0)

    def test_fastapi_excluded_urls_not_env(self):
        """Ensure that given fastapi routes are excluded when passed explicitly (not in the environment)"""
        app = self._create_app_explicit_excluded_urls()
        client = TestClient(app)
        client.get("/user/123")
        spans = self.memory_exporter.get_finished_spans()
        self.assertEqual(len(spans), 0)
        client.get("/foobar")
        spans = self.memory_exporter.get_finished_spans()
        self.assertEqual(len(spans), 0)

    def test_fastapi_metrics(self):
        self._client.get("/foobar")
        self._client.get("/foobar")
        self._client.get("/foobar")
        metrics_list = self.memory_metrics_reader.get_metrics_data()
        number_data_point_seen = False
        histogram_data_point_seen = False
        self.assertTrue(len(metrics_list.resource_metrics) == 1)
        for resource_metric in metrics_list.resource_metrics:
            self.assertTrue(len(resource_metric.scope_metrics) == 1)
            for scope_metric in resource_metric.scope_metrics:
                self.assertEqual(
                    scope_metric.scope.name,
                    "opentelemetry.instrumentation.fastapi",
                )
                self.assertTrue(len(scope_metric.metrics) == 3)
                for metric in scope_metric.metrics:
                    self.assertIn(metric.name, _expected_metric_names_old)
                    data_points = list(metric.data.data_points)
                    self.assertEqual(len(data_points), 1)
                    for point in data_points:
                        if isinstance(point, HistogramDataPoint):
                            self.assertEqual(point.count, 3)
                            histogram_data_point_seen = True
                        if isinstance(point, NumberDataPoint):
                            number_data_point_seen = True
                        for attr in point.attributes:
                            self.assertIn(
                                attr, _recommended_attrs_old[metric.name]
                            )
        self.assertTrue(number_data_point_seen and histogram_data_point_seen)

    def test_fastapi_metrics_new_semconv(self):
        self._client.get("/foobar")
        self._client.get("/foobar")
        self._client.get("/foobar")
        metrics_list = self.memory_metrics_reader.get_metrics_data()
        number_data_point_seen = False
        histogram_data_point_seen = False
        self.assertTrue(len(metrics_list.resource_metrics) == 1)
        for resource_metric in metrics_list.resource_metrics:
            self.assertTrue(len(resource_metric.scope_metrics) == 1)
            for scope_metric in resource_metric.scope_metrics:
                self.assertEqual(
                    scope_metric.scope.name,
                    "opentelemetry.instrumentation.fastapi",
                )
                self.assertTrue(len(scope_metric.metrics) == 3)
                for metric in scope_metric.metrics:
                    self.assertIn(metric.name, _expected_metric_names_new)
                    data_points = list(metric.data.data_points)
                    self.assertEqual(len(data_points), 1)
                    for point in data_points:
                        if isinstance(point, HistogramDataPoint):
                            self.assertEqual(point.count, 3)
                            histogram_data_point_seen = True
                        if isinstance(point, NumberDataPoint):
                            number_data_point_seen = True
                        for attr in point.attributes:
                            self.assertIn(
                                attr, _recommended_attrs_new[metric.name]
                            )
        self.assertTrue(number_data_point_seen and histogram_data_point_seen)

    def test_fastapi_metrics_both_semconv(self):
        self._client.get("/foobar")
        self._client.get("/foobar")
        self._client.get("/foobar")
        metrics_list = self.memory_metrics_reader.get_metrics_data()
        number_data_point_seen = False
        histogram_data_point_seen = False
        self.assertTrue(len(metrics_list.resource_metrics) == 1)
        for resource_metric in metrics_list.resource_metrics:
            self.assertTrue(len(resource_metric.scope_metrics) == 1)
            for scope_metric in resource_metric.scope_metrics:
                self.assertEqual(
                    scope_metric.scope.name,
                    "opentelemetry.instrumentation.fastapi",
                )
                self.assertTrue(len(scope_metric.metrics) == 5)
                for metric in scope_metric.metrics:
                    self.assertIn(metric.name, _expected_metric_names_both)
                    data_points = list(metric.data.data_points)
                    self.assertEqual(len(data_points), 1)
                    for point in data_points:
                        if isinstance(point, HistogramDataPoint):
                            self.assertEqual(point.count, 3)
                            histogram_data_point_seen = True
                        if isinstance(point, NumberDataPoint):
                            number_data_point_seen = True
                        for attr in point.attributes:
                            self.assertIn(
                                attr, _recommended_attrs_both[metric.name]
                            )
        self.assertTrue(number_data_point_seen and histogram_data_point_seen)

    def test_basic_metric_success(self):
        start = default_timer()
        self._client.get("/foobar")
        duration = max(round((default_timer() - start) * 1000), 0)
        expected_duration_attributes = {
            SpanAttributes.HTTP_METHOD: "GET",
            SpanAttributes.HTTP_HOST: "testserver:443",
            SpanAttributes.HTTP_SCHEME: "https",
            SpanAttributes.HTTP_FLAVOR: "1.1",
            SpanAttributes.HTTP_SERVER_NAME: "testserver",
            SpanAttributes.NET_HOST_PORT: 443,
            SpanAttributes.HTTP_STATUS_CODE: 200,
            SpanAttributes.HTTP_TARGET: "/foobar",
        }
        expected_requests_count_attributes = {
            SpanAttributes.HTTP_METHOD: "GET",
            SpanAttributes.HTTP_HOST: "testserver:443",
            SpanAttributes.HTTP_SCHEME: "https",
            SpanAttributes.HTTP_FLAVOR: "1.1",
            SpanAttributes.HTTP_SERVER_NAME: "testserver",
        }
        metrics_list = self.memory_metrics_reader.get_metrics_data()
        for metric in (
            metrics_list.resource_metrics[0].scope_metrics[0].metrics
        ):
            for point in list(metric.data.data_points):
                if isinstance(point, HistogramDataPoint):
                    self.assertDictEqual(
                        expected_duration_attributes,
                        dict(point.attributes),
                    )
                    self.assertEqual(point.count, 1)
                    self.assertAlmostEqual(duration, point.sum, delta=350)
                if isinstance(point, NumberDataPoint):
                    self.assertDictEqual(
                        expected_requests_count_attributes,
                        dict(point.attributes),
                    )
                    self.assertEqual(point.value, 0)

    def test_basic_metric_success_new_semconv(self):
        start = default_timer()
        self._client.get("/foobar")
        duration_s = max(default_timer() - start, 0)
        expected_duration_attributes = {
            HTTP_REQUEST_METHOD: "GET",
            URL_SCHEME: "https",
            NETWORK_PROTOCOL_VERSION: "1.1",
            HTTP_RESPONSE_STATUS_CODE: 200,
            HTTP_ROUTE: "/foobar",
        }
        expected_requests_count_attributes = {
            HTTP_REQUEST_METHOD: "GET",
            URL_SCHEME: "https",
        }
        metrics_list = self.memory_metrics_reader.get_metrics_data()
        for metric in (
            metrics_list.resource_metrics[0].scope_metrics[0].metrics
        ):
            for point in list(metric.data.data_points):
                if isinstance(point, HistogramDataPoint):
                    self.assertDictEqual(
                        expected_duration_attributes,
                        dict(point.attributes),
                    )
                    self.assertEqual(point.count, 1)
                    if metric.name == "http.server.request.duration":
                        self.assertAlmostEqual(
                            duration_s * 0.1, point.sum, places=1
                        )
                    elif metric.name == "http.server.response.body.size":
                        self.assertEqual(25, point.sum)
                    elif metric.name == "http.server.request.body.size":
                        self.assertEqual(25, point.sum)
                if isinstance(point, NumberDataPoint):
                    self.assertDictEqual(
                        expected_requests_count_attributes,
                        dict(point.attributes),
                    )
                    self.assertEqual(point.value, 0)

    def test_basic_metric_success_both_semconv(self):
        start = default_timer()
        self._client.get("/foobar")
        duration = max(round((default_timer() - start) * 1000), 0)
        duration_s = max(default_timer() - start, 0)
        expected_duration_attributes_old = {
            SpanAttributes.HTTP_METHOD: "GET",
            SpanAttributes.HTTP_HOST: "testserver:443",
            SpanAttributes.HTTP_SCHEME: "https",
            SpanAttributes.HTTP_FLAVOR: "1.1",
            SpanAttributes.HTTP_SERVER_NAME: "testserver",
            SpanAttributes.NET_HOST_PORT: 443,
            SpanAttributes.HTTP_STATUS_CODE: 200,
            SpanAttributes.HTTP_TARGET: "/foobar",
        }
        expected_duration_attributes_new = {
            HTTP_REQUEST_METHOD: "GET",
            URL_SCHEME: "https",
            NETWORK_PROTOCOL_VERSION: "1.1",
            HTTP_RESPONSE_STATUS_CODE: 200,
            HTTP_ROUTE: "/foobar",
        }
        expected_requests_count_attributes = {
            SpanAttributes.HTTP_METHOD: "GET",
            SpanAttributes.HTTP_HOST: "testserver:443",
            SpanAttributes.HTTP_SCHEME: "https",
            SpanAttributes.HTTP_FLAVOR: "1.1",
            SpanAttributes.HTTP_SERVER_NAME: "testserver",
            HTTP_REQUEST_METHOD: "GET",
            URL_SCHEME: "https",
        }
        metrics_list = self.memory_metrics_reader.get_metrics_data()
        for metric in (
            metrics_list.resource_metrics[0].scope_metrics[0].metrics
        ):
            for point in list(metric.data.data_points):
                if isinstance(point, HistogramDataPoint):
                    self.assertEqual(point.count, 1)
                    self.assertAlmostEqual(duration, point.sum, delta=350)
                    if metric.name == "http.server.request.duration":
                        self.assertAlmostEqual(
                            duration_s * 0.1, point.sum, places=1
                        )
                        self.assertDictEqual(
                            expected_duration_attributes_new,
                            dict(point.attributes),
                        )
                    elif metric.name == "http.server.response.body.size":
                        self.assertEqual(25, point.sum)
                        self.assertDictEqual(
                            expected_duration_attributes_new,
                            dict(point.attributes),
                        )
                    elif metric.name == "http.server.request.body.size":
                        self.assertEqual(25, point.sum)
                        self.assertDictEqual(
                            expected_duration_attributes_new,
                            dict(point.attributes),
                        )
                    elif metric.name == "http.server.duration":
                        self.assertAlmostEqual(duration, point.sum, delta=350)
                        self.assertDictEqual(
                            expected_duration_attributes_old,
                            dict(point.attributes),
                        )
                    elif metric.name == "http.server.response.size":
                        self.assertEqual(25, point.sum)
                        self.assertDictEqual(
                            expected_duration_attributes_old,
                            dict(point.attributes),
                        )
                    elif metric.name == "http.server.request.size":
                        self.assertEqual(25, point.sum)
                        self.assertDictEqual(
                            expected_duration_attributes_old,
                            dict(point.attributes),
                        )
                if isinstance(point, NumberDataPoint):
                    self.assertDictEqual(
                        expected_requests_count_attributes,
                        dict(point.attributes),
                    )
                    self.assertEqual(point.value, 0)

    def test_basic_metric_nonstandard_http_method_success(self):
        start = default_timer()
        self._client.request("NONSTANDARD", "/foobar")
        duration = max(round((default_timer() - start) * 1000), 0)
        expected_duration_attributes = {
            SpanAttributes.HTTP_METHOD: "_OTHER",
            SpanAttributes.HTTP_HOST: "testserver:443",
            SpanAttributes.HTTP_SCHEME: "https",
            SpanAttributes.HTTP_FLAVOR: "1.1",
            SpanAttributes.HTTP_SERVER_NAME: "testserver",
            SpanAttributes.NET_HOST_PORT: 443,
            SpanAttributes.HTTP_STATUS_CODE: 405,
            SpanAttributes.HTTP_TARGET: "/foobar",
        }
        expected_requests_count_attributes = {
            SpanAttributes.HTTP_METHOD: "_OTHER",
            SpanAttributes.HTTP_HOST: "testserver:443",
            SpanAttributes.HTTP_SCHEME: "https",
            SpanAttributes.HTTP_FLAVOR: "1.1",
            SpanAttributes.HTTP_SERVER_NAME: "testserver",
        }
        metrics_list = self.memory_metrics_reader.get_metrics_data()
        for metric in (
            metrics_list.resource_metrics[0].scope_metrics[0].metrics
        ):
            for point in list(metric.data.data_points):
                if isinstance(point, HistogramDataPoint):
                    self.assertDictEqual(
                        expected_duration_attributes,
                        dict(point.attributes),
                    )
                    self.assertEqual(point.count, 1)
                    self.assertAlmostEqual(duration, point.sum, delta=350)
                if isinstance(point, NumberDataPoint):
                    self.assertDictEqual(
                        expected_requests_count_attributes,
                        dict(point.attributes),
                    )
                    self.assertEqual(point.value, 0)

    def test_basic_metric_nonstandard_http_method_success_new_semconv(self):
        start = default_timer()
        self._client.request("NONSTANDARD", "/foobar")
        duration_s = max(default_timer() - start, 0)
        expected_duration_attributes = {
            HTTP_REQUEST_METHOD: "_OTHER",
            URL_SCHEME: "https",
            NETWORK_PROTOCOL_VERSION: "1.1",
            HTTP_RESPONSE_STATUS_CODE: 405,
            HTTP_ROUTE: "/foobar",
        }
        expected_requests_count_attributes = {
            HTTP_REQUEST_METHOD: "_OTHER",
            URL_SCHEME: "https",
        }
        metrics_list = self.memory_metrics_reader.get_metrics_data()
        for metric in (
            metrics_list.resource_metrics[0].scope_metrics[0].metrics
        ):
            for point in list(metric.data.data_points):
                if isinstance(point, HistogramDataPoint):
                    self.assertDictEqual(
                        expected_duration_attributes,
                        dict(point.attributes),
                    )
                    self.assertEqual(point.count, 1)
                    if metric.name == "http.server.request.duration":
                        self.assertAlmostEqual(
                            duration_s * 0.1, point.sum, places=1
                        )
                    elif metric.name == "http.server.response.body.size":
                        self.assertEqual(31, point.sum)
                    elif metric.name == "http.server.request.body.size":
                        self.assertEqual(25, point.sum)
                if isinstance(point, NumberDataPoint):
                    self.assertDictEqual(
                        expected_requests_count_attributes,
                        dict(point.attributes),
                    )
                    self.assertEqual(point.value, 0)

    def test_basic_metric_nonstandard_http_method_success_both_semconv(self):
        start = default_timer()
        self._client.request("NONSTANDARD", "/foobar")
        duration = max(round((default_timer() - start) * 1000), 0)
        duration_s = max(default_timer() - start, 0)
        expected_duration_attributes_old = {
            SpanAttributes.HTTP_METHOD: "_OTHER",
            SpanAttributes.HTTP_HOST: "testserver:443",
            SpanAttributes.HTTP_SCHEME: "https",
            SpanAttributes.HTTP_FLAVOR: "1.1",
            SpanAttributes.HTTP_SERVER_NAME: "testserver",
            SpanAttributes.NET_HOST_PORT: 443,
            SpanAttributes.HTTP_STATUS_CODE: 405,
            SpanAttributes.HTTP_TARGET: "/foobar",
        }
        expected_duration_attributes_new = {
            HTTP_REQUEST_METHOD: "_OTHER",
            URL_SCHEME: "https",
            NETWORK_PROTOCOL_VERSION: "1.1",
            HTTP_RESPONSE_STATUS_CODE: 405,
            HTTP_ROUTE: "/foobar",
        }
        expected_requests_count_attributes = {
            SpanAttributes.HTTP_METHOD: "_OTHER",
            SpanAttributes.HTTP_HOST: "testserver:443",
            SpanAttributes.HTTP_SCHEME: "https",
            SpanAttributes.HTTP_FLAVOR: "1.1",
            SpanAttributes.HTTP_SERVER_NAME: "testserver",
            HTTP_REQUEST_METHOD: "_OTHER",
            URL_SCHEME: "https",
        }
        metrics_list = self.memory_metrics_reader.get_metrics_data()
        for metric in (
            metrics_list.resource_metrics[0].scope_metrics[0].metrics
        ):
            for point in list(metric.data.data_points):
                if isinstance(point, HistogramDataPoint):
                    self.assertEqual(point.count, 1)
                    if metric.name == "http.server.request.duration":
                        self.assertAlmostEqual(
                            duration_s * 0.1, point.sum, places=1
                        )
                        self.assertDictEqual(
                            expected_duration_attributes_new,
                            dict(point.attributes),
                        )
                    elif metric.name == "http.server.response.body.size":
                        self.assertEqual(31, point.sum)
                        self.assertDictEqual(
                            expected_duration_attributes_new,
                            dict(point.attributes),
                        )
                    elif metric.name == "http.server.request.body.size":
                        self.assertEqual(25, point.sum)
                        self.assertDictEqual(
                            expected_duration_attributes_new,
                            dict(point.attributes),
                        )
                    elif metric.name == "http.server.duration":
                        self.assertAlmostEqual(duration, point.sum, delta=350)
                        self.assertDictEqual(
                            expected_duration_attributes_old,
                            dict(point.attributes),
                        )
                    elif metric.name == "http.server.response.size":
                        self.assertEqual(31, point.sum)
                        self.assertDictEqual(
                            expected_duration_attributes_old,
                            dict(point.attributes),
                        )
                    elif metric.name == "http.server.request.size":
                        self.assertEqual(25, point.sum)
                        self.assertDictEqual(
                            expected_duration_attributes_old,
                            dict(point.attributes),
                        )
                if isinstance(point, NumberDataPoint):
                    self.assertDictEqual(
                        expected_requests_count_attributes,
                        dict(point.attributes),
                    )
                    self.assertEqual(point.value, 0)

    def test_basic_post_request_metric_success(self):
        start = default_timer()
        response = self._client.post(
            "/foobar",
            json={"foo": "bar"},
        )
        duration = max(round((default_timer() - start) * 1000), 0)
        response_size = int(response.headers.get("content-length"))
        request_size = int(response.request.headers.get("content-length"))
        metrics_list = self.memory_metrics_reader.get_metrics_data()
        for metric in (
            metrics_list.resource_metrics[0].scope_metrics[0].metrics
        ):
            for point in list(metric.data.data_points):
                if isinstance(point, HistogramDataPoint):
                    self.assertEqual(point.count, 1)
                    if metric.name == "http.server.duration":
                        self.assertAlmostEqual(duration, point.sum, delta=350)
                    elif metric.name == "http.server.response.size":
                        self.assertEqual(response_size, point.sum)
                    elif metric.name == "http.server.request.size":
                        self.assertEqual(request_size, point.sum)
                if isinstance(point, NumberDataPoint):
                    self.assertEqual(point.value, 0)

    def test_basic_post_request_metric_success_new_semconv(self):
        start = default_timer()
        response = self._client.post(
            "/foobar",
            json={"foo": "bar"},
        )
        duration_s = max(default_timer() - start, 0)
        response_size = int(response.headers.get("content-length"))
        request_size = int(response.request.headers.get("content-length"))
        metrics_list = self.memory_metrics_reader.get_metrics_data()
        for metric in (
            metrics_list.resource_metrics[0].scope_metrics[0].metrics
        ):
            for point in list(metric.data.data_points):
                if isinstance(point, HistogramDataPoint):
                    self.assertEqual(point.count, 1)
                    if metric.name == "http.server.request.duration":
                        self.assertAlmostEqual(
                            duration_s * 0.1, point.sum, places=1
                        )
                    elif metric.name == "http.server.response.body.size":
                        self.assertEqual(response_size, point.sum)
                    elif metric.name == "http.server.request.body.size":
                        self.assertEqual(request_size, point.sum)
                if isinstance(point, NumberDataPoint):
                    self.assertEqual(point.value, 0)

    def test_basic_post_request_metric_success_both_semconv(self):
        start = default_timer()
        response = self._client.post(
            "/foobar",
            json={"foo": "bar"},
        )
        duration = max(round((default_timer() - start) * 1000), 0)
        duration_s = max(default_timer() - start, 0)
        response_size = int(response.headers.get("content-length"))
        request_size = int(response.request.headers.get("content-length"))
        metrics_list = self.memory_metrics_reader.get_metrics_data()
        for metric in (
            metrics_list.resource_metrics[0].scope_metrics[0].metrics
        ):
            for point in list(metric.data.data_points):
                if isinstance(point, HistogramDataPoint):
                    self.assertEqual(point.count, 1)
                    if metric.name == "http.server.request.duration":
                        self.assertAlmostEqual(
                            duration_s * 0.1, point.sum, places=1
                        )
                    elif metric.name == "http.server.response.body.size":
                        self.assertEqual(response_size, point.sum)
                    elif metric.name == "http.server.request.body.size":
                        self.assertEqual(request_size, point.sum)
                    elif metric.name == "http.server.duration":
                        self.assertAlmostEqual(duration, point.sum, delta=350)
                    elif metric.name == "http.server.response.size":
                        self.assertEqual(response_size, point.sum)
                    elif metric.name == "http.server.request.size":
                        self.assertEqual(request_size, point.sum)
                if isinstance(point, NumberDataPoint):
                    self.assertEqual(point.value, 0)

    def test_metric_uninstrument_app(self):
        self._client.get("/foobar")
        self._instrumentor.uninstrument_app(self._app)
        self._client.get("/foobar")
        metrics_list = self.memory_metrics_reader.get_metrics_data()
        for metric in (
            metrics_list.resource_metrics[0].scope_metrics[0].metrics
        ):
            for point in list(metric.data.data_points):
                if isinstance(point, HistogramDataPoint):
                    self.assertEqual(point.count, 1)
                if isinstance(point, NumberDataPoint):
                    self.assertEqual(point.value, 0)

    def test_metric_uninstrument(self):
        if not isinstance(self, TestAutoInstrumentation):
            self._instrumentor.instrument()
        self._client.get("/foobar")
        self._instrumentor.uninstrument()
        self._client.get("/foobar")

        metrics_list = self.memory_metrics_reader.get_metrics_data()
        for metric in (
            metrics_list.resource_metrics[0].scope_metrics[0].metrics
        ):
            for point in list(metric.data.data_points):
                if isinstance(point, HistogramDataPoint):
                    self.assertEqual(point.count, 1)
                if isinstance(point, NumberDataPoint):
                    self.assertEqual(point.value, 0)

    @staticmethod
    def _create_fastapi_app():
        app = fastapi.FastAPI()
        sub_app = fastapi.FastAPI()

        @sub_app.get("/home")
        async def _():
            return {"message": "sub hi"}

        @app.get("/foobar")
        async def _():
            return {"message": "hello world"}

        @app.get("/user/{username}")
        async def _(username: str):
            return {"message": username}

        @app.get("/exclude/{param}")
        async def _(param: str):
            return {"message": param}

        @app.get("/healthzz")
        async def _():
            return {"message": "ok"}

        @app.get("/error")
        async def _():
            raise UnhandledException("This is an unhandled exception")

        app.mount("/sub", app=sub_app)

        return app


class TestFastAPIManualInstrumentationHooks(TestBaseManualFastAPI):
    _server_request_hook = None
    _client_request_hook = None
    _client_response_hook = None

    def server_request_hook(self, span, scope):
        if self._server_request_hook is not None:
            self._server_request_hook(span, scope)

    def client_request_hook(self, receive_span, scope, message):
        if self._client_request_hook is not None:
            self._client_request_hook(receive_span, scope, message)

    def client_response_hook(self, send_span, scope, message):
        if self._client_response_hook is not None:
            self._client_response_hook(send_span, scope, message)

    def test_hooks(self):
        def server_request_hook(span, scope):
            span.update_name("name from server hook")

        def client_request_hook(receive_span, scope, message):
            receive_span.update_name("name from client hook")
            receive_span.set_attribute("attr-from-request-hook", "set")

        def client_response_hook(send_span, scope, message):
            send_span.update_name("name from response hook")
            send_span.set_attribute("attr-from-response-hook", "value")

        self._server_request_hook = server_request_hook
        self._client_request_hook = client_request_hook
        self._client_response_hook = client_response_hook

        self._client.get("/foobar")
        spans = self.sorted_spans(self.memory_exporter.get_finished_spans())
        self.assertEqual(
            len(spans), 3
        )  # 1 server span and 2 response spans (response start and body)

        server_span = spans[2]
        self.assertEqual(server_span.name, "name from server hook")

        response_spans = spans[:2]
        for span in response_spans:
            self.assertEqual(span.name, "name from response hook")
            self.assertSpanHasAttributes(
                span, {"attr-from-response-hook": "value"}
            )


<<<<<<< HEAD
def mock_version_with_fastapi(*args, **kwargs):
    req_name = args[0]
    if req_name == "fastapi":
        # TODO: Value now matters
        return "0.109"
    raise PackageNotFoundError()


def mock_version_with_old_fastapi(*args, **kwargs):
    req_name = args[0]
    if req_name == "fastapi":
        # TODO: Value now matters
        return "0.92"
    raise PackageNotFoundError()


def mock_version_without_fastapi(*args, **kwargs):
    raise PackageNotFoundError()


=======
>>>>>>> 6d5a5149
class TestAutoInstrumentation(TestBaseAutoFastAPI):
    """Test the auto-instrumented variant

    Extending the manual instrumentation as most test cases apply
    to both.
    """

    def test_entry_point_exists(self):
        (ep,) = entry_points(group="opentelemetry_instrumentor")
        self.assertEqual(ep.name, "fastapi")

    @staticmethod
    def _instrumentation_loaded_successfully_call():
        return call("Instrumented %s", "fastapi")

    @staticmethod
    def _instrumentation_failed_to_load_call(dependency_conflict):
        return call(
            "Skipping instrumentation %s: %s", "fastapi", dependency_conflict
        )

    @patch("opentelemetry.instrumentation.auto_instrumentation._load._logger")
    def test_instruments_with_fastapi_installed(self, mock_logger):
        mock_distro = Mock()
        mock_distro.load_instrumentor.return_value = None
        _load_instrumentors(mock_distro)
        self.assertEqual(len(mock_distro.load_instrumentor.call_args_list), 1)
        (ep,) = mock_distro.load_instrumentor.call_args.args
        self.assertEqual(ep.name, "fastapi")
        mock_logger.debug.assert_has_calls(
            [self._instrumentation_loaded_successfully_call()]
        )

    @patch("opentelemetry.instrumentation.auto_instrumentation._load._logger")
    def test_instruments_with_old_fastapi_installed(self, mock_logger):  # pylint: disable=no-self-use
        dependency_conflict = DependencyConflict("0.58", "0.57")
        mock_distro = Mock()
        mock_distro.load_instrumentor.side_effect = DependencyConflictError(
            dependency_conflict
        )
        _load_instrumentors(mock_distro)
        self.assertEqual(len(mock_distro.load_instrumentor.call_args_list), 1)
        (ep,) = mock_distro.load_instrumentor.call_args.args
        self.assertEqual(ep.name, "fastapi")
        assert (
            self._instrumentation_loaded_successfully_call()
            not in mock_logger.debug.call_args_list
        )
        mock_logger.debug.assert_has_calls(
            [self._instrumentation_failed_to_load_call(dependency_conflict)]
        )

    @patch("opentelemetry.instrumentation.auto_instrumentation._load._logger")
    def test_instruments_without_fastapi_installed(self, mock_logger):  # pylint: disable=no-self-use
        dependency_conflict = DependencyConflict("0.58", None)
        mock_distro = Mock()
        mock_distro.load_instrumentor.side_effect = DependencyConflictError(
            dependency_conflict
        )
        _load_instrumentors(mock_distro)
        self.assertEqual(len(mock_distro.load_instrumentor.call_args_list), 1)
        (ep,) = mock_distro.load_instrumentor.call_args.args
        self.assertEqual(ep.name, "fastapi")
        assert (
            self._instrumentation_loaded_successfully_call()
            not in mock_logger.debug.call_args_list
        )
        mock_logger.debug.assert_has_calls(
            [self._instrumentation_failed_to_load_call(dependency_conflict)]
        )

    def _create_app(self):
        # instrumentation is handled by the instrument call
        resource = Resource.create({"key1": "value1", "key2": "value2"})
        result = self.create_tracer_provider(resource=resource)
        tracer_provider, exporter = result
        self.memory_exporter = exporter

        self._instrumentor.instrument(tracer_provider=tracer_provider)
        return self._create_fastapi_app()

    def _create_app_explicit_excluded_urls(self):
        resource = Resource.create({"key1": "value1", "key2": "value2"})
        tracer_provider, exporter = self.create_tracer_provider(
            resource=resource
        )
        self.memory_exporter = exporter

        to_exclude = "/user/123,/foobar"
        self._instrumentor.uninstrument()  # Disable previous instrumentation (setUp)
        self._instrumentor.instrument(
            tracer_provider=tracer_provider,
            excluded_urls=to_exclude,
        )
        return self._create_fastapi_app()

    def test_request(self):
        self._client.get("/foobar")
        spans = self.memory_exporter.get_finished_spans()
        self.assertEqual(len(spans), 3)
        for span in spans:
            self.assertEqual(span.resource.attributes["key1"], "value1")
            self.assertEqual(span.resource.attributes["key2"], "value2")

    def test_mulitple_way_instrumentation(self):
        self._instrumentor.instrument_app(self._app)
        count = 0
        app = self._app.middleware_stack
        while app is not None:
            if isinstance(app, OpenTelemetryMiddleware):
                count += 1
            app = getattr(app, "app", None)
        self.assertEqual(count, 1)

    def test_uninstrument_after_instrument(self):
        app = self._create_fastapi_app()
        client = TestClient(app)
        client.get("/foobar")
        self._instrumentor.uninstrument()
        client.get("/foobar")
        spans = self.memory_exporter.get_finished_spans()
        self.assertEqual(len(spans), 3)

    def test_no_op_tracer_provider(self):
        self._instrumentor.uninstrument()
        self._instrumentor.instrument(
            tracer_provider=trace.NoOpTracerProvider()
        )

        app = self._create_fastapi_app()
        client = TestClient(app)
        client.get("/foobar")
        spans = self.memory_exporter.get_finished_spans()
        self.assertEqual(len(spans), 0)

    def tearDown(self):
        self._instrumentor.uninstrument()
        super().tearDown()

    def test_sub_app_fastapi_call(self):
        """
        !!! Attention: we need to override this testcase for the auto-instrumented variant
            The reason is, that with auto instrumentation, the sub app is instrumented as well
            and therefore we would see the spans for the sub app as well

        This test is to ensure that a span in case of a sub app targeted contains the correct server url
        """

        self._client.get("/sub/home")
        spans = self.memory_exporter.get_finished_spans()
        self.assertEqual(len(spans), 6)

        for span in spans:
            # As we are only looking to the "outer" app, we would see only the "GET /sub" spans
            #   -> the outer app is not aware of the sub_apps internal routes
            sub_in = "GET /sub" in span.name
            # The sub app spans are named GET /home as from the sub app perspective the request targets /home
            #   -> the sub app is technically not aware of the /sub prefix
            home_in = "GET /home" in span.name

            # We expect the spans to be either from the outer app or the sub app
            self.assertTrue(
                sub_in or home_in,
                f"Span {span.name} does not have /sub or /home in its name",
            )

        # We now want to specifically test all spans including the
        # - HTTP_TARGET
        # - HTTP_URL
        # attributes to be populated with the expected values
        spans_with_http_attributes = [
            span
            for span in spans
            if (
                SpanAttributes.HTTP_URL in span.attributes
                or SpanAttributes.HTTP_TARGET in span.attributes
            )
        ]

        # We now expect spans with attributes from both the app and its sub app
        self.assertEqual(2, len(spans_with_http_attributes))

        for span in spans_with_http_attributes:
            self.assertEqual(
                "/sub/home", span.attributes[SpanAttributes.HTTP_TARGET]
            )
        self.assertEqual(
            "https://testserver:443/sub/home",
            span.attributes[SpanAttributes.HTTP_URL],
        )


class TestAutoInstrumentationHooks(TestBaseAutoFastAPI):
    """
    Test the auto-instrumented variant for request and response hooks

    Extending the manual instrumentation to inherit defined hooks and since most test cases apply
    to both.
    """

    def _create_app(self):
        # instrumentation is handled by the instrument call
        self._instrumentor.instrument(
            server_request_hook=getattr(self, "server_request_hook", None),
            client_request_hook=getattr(self, "client_request_hook", None),
            client_response_hook=getattr(self, "client_response_hook", None),
        )

        return self._create_fastapi_app()

    def _create_app_explicit_excluded_urls(self):
        resource = Resource.create({"key1": "value1", "key2": "value2"})
        tracer_provider, exporter = self.create_tracer_provider(
            resource=resource
        )
        self.memory_exporter = exporter

        to_exclude = "/user/123,/foobar"
        self._instrumentor.uninstrument()  # Disable previous instrumentation (setUp)
        self._instrumentor.instrument(
            tracer_provider=tracer_provider,
            excluded_urls=to_exclude,
            server_request_hook=getattr(self, "server_request_hook", None),
            client_request_hook=getattr(self, "client_request_hook", None),
            client_response_hook=getattr(self, "client_response_hook", None),
        )
        return self._create_fastapi_app()

    def tearDown(self):
        self._instrumentor.uninstrument()
        super().tearDown()

    def test_sub_app_fastapi_call(self):
        """
        !!! Attention: we need to override this testcase for the auto-instrumented variant
            The reason is, that with auto instrumentation, the sub app is instrumented as well
            and therefore we would see the spans for the sub app as well

        This test is to ensure that a span in case of a sub app targeted contains the correct server url
        """

        self._client.get("/sub/home")
        spans = self.memory_exporter.get_finished_spans()
        self.assertEqual(len(spans), 6)

        for span in spans:
            # As we are only looking to the "outer" app, we would see only the "GET /sub" spans
            #   -> the outer app is not aware of the sub_apps internal routes
            sub_in = "GET /sub" in span.name
            # The sub app spans are named GET /home as from the sub app perspective the request targets /home
            #   -> the sub app is technically not aware of the /sub prefix
            home_in = "GET /home" in span.name

            # We expect the spans to be either from the outer app or the sub app
            self.assertTrue(
                sub_in or home_in,
                f"Span {span.name} does not have /sub or /home in its name",
            )

        # We now want to specifically test all spans including the
        # - HTTP_TARGET
        # - HTTP_URL
        # attributes to be populated with the expected values
        spans_with_http_attributes = [
            span
            for span in spans
            if (
                SpanAttributes.HTTP_URL in span.attributes
                or SpanAttributes.HTTP_TARGET in span.attributes
            )
        ]

        # We now expect spans with attributes from both the app and its sub app
        self.assertEqual(2, len(spans_with_http_attributes))

        for span in spans_with_http_attributes:
            self.assertEqual(
                "/sub/home", span.attributes[SpanAttributes.HTTP_TARGET]
            )
        self.assertEqual(
            "https://testserver:443/sub/home",
            span.attributes[SpanAttributes.HTTP_URL],
        )


class TestAutoInstrumentationLogic(unittest.TestCase):
    def test_instrumentation(self):
        """Verify that instrumentation methods are instrumenting and
        removing as expected.
        """
        instrumentor = otel_fastapi.FastAPIInstrumentor()
        original = fastapi.FastAPI
        instrumentor.instrument()
        try:
            instrumented = fastapi.FastAPI
            self.assertIsNot(original, instrumented)
        finally:
            instrumentor.uninstrument()

        should_be_original = fastapi.FastAPI
        self.assertIs(original, should_be_original)


class TestWrappedApplication(TestBase):
    def setUp(self):
        super().setUp()

        self.app = fastapi.FastAPI()

        @self.app.get("/foobar")
        async def _():
            return {"message": "hello world"}

        otel_fastapi.FastAPIInstrumentor().instrument_app(self.app)
        self.client = TestClient(self.app)
        self.tracer = self.tracer_provider.get_tracer(__name__)

    def tearDown(self) -> None:
        super().tearDown()
        with self.disable_logging():
            otel_fastapi.FastAPIInstrumentor().uninstrument_app(self.app)

    def test_mark_span_internal_in_presence_of_span_from_other_framework(self):
        with self.tracer.start_as_current_span(
            "test", kind=trace.SpanKind.SERVER
        ) as parent_span:
            resp = self.client.get("/foobar")
            self.assertEqual(200, resp.status_code)

        span_list = self.memory_exporter.get_finished_spans()
        for span in span_list:
            print(str(span.__class__) + ": " + str(span.__dict__))

        # there should be 4 spans - single SERVER "test" and three INTERNAL "FastAPI"
        self.assertEqual(trace.SpanKind.INTERNAL, span_list[0].kind)
        self.assertEqual(trace.SpanKind.INTERNAL, span_list[1].kind)
        # main INTERNAL span - child of test
        self.assertEqual(trace.SpanKind.INTERNAL, span_list[2].kind)
        self.assertEqual(
            parent_span.context.span_id, span_list[2].parent.span_id
        )
        # SERVER "test"
        self.assertEqual(trace.SpanKind.SERVER, span_list[3].kind)
        self.assertEqual(
            parent_span.context.span_id, span_list[3].context.span_id
        )


@patch.dict(
    "os.environ",
    {
        OTEL_INSTRUMENTATION_HTTP_CAPTURE_HEADERS_SANITIZE_FIELDS: ".*my-secret.*",
        OTEL_INSTRUMENTATION_HTTP_CAPTURE_HEADERS_SERVER_REQUEST: "Custom-Test-Header-1,Custom-Test-Header-2,Custom-Test-Header-3,Regex-Test-Header-.*,Regex-Invalid-Test-Header-.*,.*my-secret.*",
        OTEL_INSTRUMENTATION_HTTP_CAPTURE_HEADERS_SERVER_RESPONSE: "Custom-Test-Header-1,Custom-Test-Header-2,Custom-Test-Header-3,my-custom-regex-header-.*,invalid-regex-header-.*,.*my-secret.*",
    },
)
class TestHTTPAppWithCustomHeaders(TestBase):
    def setUp(self):
        super().setUp()
        self.app = self._create_app()
        otel_fastapi.FastAPIInstrumentor().instrument_app(self.app)
        self.client = TestClient(self.app)

    def tearDown(self) -> None:
        super().tearDown()
        with self.disable_logging():
            otel_fastapi.FastAPIInstrumentor().uninstrument_app(self.app)

    @staticmethod
    def _create_app():
        app = fastapi.FastAPI()

        @app.get("/foobar")
        async def _():
            headers = {
                "custom-test-header-1": "test-header-value-1",
                "custom-test-header-2": "test-header-value-2",
                "my-custom-regex-header-1": "my-custom-regex-value-1,my-custom-regex-value-2",
                "My-Custom-Regex-Header-2": "my-custom-regex-value-3,my-custom-regex-value-4",
                "My-Secret-Header": "My Secret Value",
            }
            content = {"message": "hello world"}
            return JSONResponse(content=content, headers=headers)

        return app

    def test_http_custom_request_headers_in_span_attributes(self):
        expected = {
            "http.request.header.custom_test_header_1": (
                "test-header-value-1",
            ),
            "http.request.header.custom_test_header_2": (
                "test-header-value-2",
            ),
            "http.request.header.regex_test_header_1": ("Regex Test Value 1",),
            "http.request.header.regex_test_header_2": (
                "RegexTestValue2,RegexTestValue3",
            ),
            "http.request.header.my_secret_header": ("[REDACTED]",),
        }
        resp = self.client.get(
            "/foobar",
            headers={
                "custom-test-header-1": "test-header-value-1",
                "custom-test-header-2": "test-header-value-2",
                "Regex-Test-Header-1": "Regex Test Value 1",
                "regex-test-header-2": "RegexTestValue2,RegexTestValue3",
                "My-Secret-Header": "My Secret Value",
            },
        )
        self.assertEqual(200, resp.status_code)
        span_list = self.memory_exporter.get_finished_spans()
        self.assertEqual(len(span_list), 3)

        server_span = [
            span for span in span_list if span.kind == trace.SpanKind.SERVER
        ][0]

        self.assertSpanHasAttributes(server_span, expected)

    def test_http_custom_request_headers_not_in_span_attributes(self):
        not_expected = {
            "http.request.header.custom_test_header_3": (
                "test-header-value-3",
            ),
        }
        resp = self.client.get(
            "/foobar",
            headers={
                "custom-test-header-1": "test-header-value-1",
                "custom-test-header-2": "test-header-value-2",
                "Regex-Test-Header-1": "Regex Test Value 1",
                "regex-test-header-2": "RegexTestValue2,RegexTestValue3",
                "My-Secret-Header": "My Secret Value",
            },
        )
        self.assertEqual(200, resp.status_code)
        span_list = self.memory_exporter.get_finished_spans()
        self.assertEqual(len(span_list), 3)

        server_span = [
            span for span in span_list if span.kind == trace.SpanKind.SERVER
        ][0]

        for key, _ in not_expected.items():
            self.assertNotIn(key, server_span.attributes)

    def test_http_custom_response_headers_in_span_attributes(self):
        expected = {
            "http.response.header.custom_test_header_1": (
                "test-header-value-1",
            ),
            "http.response.header.custom_test_header_2": (
                "test-header-value-2",
            ),
            "http.response.header.my_custom_regex_header_1": (
                "my-custom-regex-value-1,my-custom-regex-value-2",
            ),
            "http.response.header.my_custom_regex_header_2": (
                "my-custom-regex-value-3,my-custom-regex-value-4",
            ),
            "http.response.header.my_secret_header": ("[REDACTED]",),
        }
        resp = self.client.get("/foobar")
        self.assertEqual(200, resp.status_code)
        span_list = self.memory_exporter.get_finished_spans()
        self.assertEqual(len(span_list), 3)

        server_span = [
            span for span in span_list if span.kind == trace.SpanKind.SERVER
        ][0]
        self.assertSpanHasAttributes(server_span, expected)

    def test_http_custom_response_headers_not_in_span_attributes(self):
        not_expected = {
            "http.response.header.custom_test_header_3": (
                "test-header-value-3",
            ),
        }
        resp = self.client.get("/foobar")
        self.assertEqual(200, resp.status_code)
        span_list = self.memory_exporter.get_finished_spans()
        self.assertEqual(len(span_list), 3)

        server_span = [
            span for span in span_list if span.kind == trace.SpanKind.SERVER
        ][0]

        for key, _ in not_expected.items():
            self.assertNotIn(key, server_span.attributes)


class TestHTTPAppWithCustomHeadersParameters(TestBase):
    """Minimal tests here since the behavior of this logic is tested above and in the ASGI tests."""

    def setUp(self):
        super().setUp()
        self.instrumentor = otel_fastapi.FastAPIInstrumentor()
        self.kwargs = {
            "http_capture_headers_server_request": ["a.*", "b.*"],
            "http_capture_headers_server_response": ["c.*", "d.*"],
            "http_capture_headers_sanitize_fields": [".*secret.*"],
        }
        self.app = None

    def tearDown(self) -> None:
        super().tearDown()
        with self.disable_logging():
            if self.app:
                self.instrumentor.uninstrument_app(self.app)
            else:
                self.instrumentor.uninstrument()

    @staticmethod
    def _create_app():
        app = fastapi.FastAPI()

        @app.get("/foobar")
        async def _():
            headers = {
                "carrot": "bar",
                "date-secret": "yellow",
                "egg": "ham",
            }
            content = {"message": "hello world"}
            return JSONResponse(content=content, headers=headers)

        return app

    def test_http_custom_request_headers_in_span_attributes_app(self):
        self.app = self._create_app()
        self.instrumentor.instrument_app(self.app, **self.kwargs)

        resp = TestClient(self.app).get(
            "/foobar",
            headers={
                "apple": "red",
                "banana-secret": "yellow",
                "fig": "green",
            },
        )
        self.assertEqual(200, resp.status_code)
        span_list = self.memory_exporter.get_finished_spans()
        self.assertEqual(len(span_list), 3)

        server_span = [
            span for span in span_list if span.kind == trace.SpanKind.SERVER
        ][0]

        expected = {
            # apple should be included because it starts with a
            "http.request.header.apple": ("red",),
            # same with banana because it starts with b,
            # redacted because it contains "secret"
            "http.request.header.banana_secret": ("[REDACTED]",),
        }
        self.assertSpanHasAttributes(server_span, expected)
        self.assertNotIn("http.request.header.fig", server_span.attributes)

    def test_http_custom_request_headers_in_span_attributes_instr(self):
        """As above, but use instrument(), not instrument_app()."""
        self.instrumentor.instrument(**self.kwargs)

        resp = TestClient(self._create_app()).get(
            "/foobar",
            headers={
                "apple": "red",
                "banana-secret": "yellow",
                "fig": "green",
            },
        )
        self.assertEqual(200, resp.status_code)
        span_list = self.memory_exporter.get_finished_spans()
        self.assertEqual(len(span_list), 3)

        server_span = [
            span for span in span_list if span.kind == trace.SpanKind.SERVER
        ][0]

        expected = {
            # apple should be included because it starts with a
            "http.request.header.apple": ("red",),
            # same with banana because it starts with b,
            # redacted because it contains "secret"
            "http.request.header.banana_secret": ("[REDACTED]",),
        }
        self.assertSpanHasAttributes(server_span, expected)
        self.assertNotIn("http.request.header.fig", server_span.attributes)

    def test_http_custom_response_headers_in_span_attributes_app(self):
        self.app = self._create_app()
        self.instrumentor.instrument_app(self.app, **self.kwargs)
        resp = TestClient(self.app).get("/foobar")
        self.assertEqual(200, resp.status_code)
        span_list = self.memory_exporter.get_finished_spans()
        self.assertEqual(len(span_list), 3)

        server_span = [
            span for span in span_list if span.kind == trace.SpanKind.SERVER
        ][0]

        expected = {
            "http.response.header.carrot": ("bar",),
            "http.response.header.date_secret": ("[REDACTED]",),
        }
        self.assertSpanHasAttributes(server_span, expected)
        self.assertNotIn("http.response.header.egg", server_span.attributes)

    def test_http_custom_response_headers_in_span_attributes_inst(self):
        """As above, but use instrument(), not instrument_app()."""
        self.instrumentor.instrument(**self.kwargs)

        resp = TestClient(self._create_app()).get("/foobar")
        self.assertEqual(200, resp.status_code)
        span_list = self.memory_exporter.get_finished_spans()
        self.assertEqual(len(span_list), 3)

        server_span = [
            span for span in span_list if span.kind == trace.SpanKind.SERVER
        ][0]

        expected = {
            "http.response.header.carrot": ("bar",),
            "http.response.header.date_secret": ("[REDACTED]",),
        }
        self.assertSpanHasAttributes(server_span, expected)
        self.assertNotIn("http.response.header.egg", server_span.attributes)


@patch.dict(
    "os.environ",
    {
        OTEL_INSTRUMENTATION_HTTP_CAPTURE_HEADERS_SANITIZE_FIELDS: ".*my-secret.*",
        OTEL_INSTRUMENTATION_HTTP_CAPTURE_HEADERS_SERVER_REQUEST: "Custom-Test-Header-1,Custom-Test-Header-2,Custom-Test-Header-3,Regex-Test-Header-.*,Regex-Invalid-Test-Header-.*,.*my-secret.*",
        OTEL_INSTRUMENTATION_HTTP_CAPTURE_HEADERS_SERVER_RESPONSE: "Custom-Test-Header-1,Custom-Test-Header-2,Custom-Test-Header-3,my-custom-regex-header-.*,invalid-regex-header-.*,.*my-secret.*",
    },
)
class TestWebSocketAppWithCustomHeaders(TestBase):
    def setUp(self):
        super().setUp()
        self.app = self._create_app()
        otel_fastapi.FastAPIInstrumentor().instrument_app(self.app)
        self.client = TestClient(self.app)

    def tearDown(self) -> None:
        super().tearDown()
        with self.disable_logging():
            otel_fastapi.FastAPIInstrumentor().uninstrument_app(self.app)

    @staticmethod
    def _create_app():
        app = fastapi.FastAPI()

        @app.websocket("/foobar_web")
        async def _(websocket: fastapi.WebSocket):
            message = await websocket.receive()
            if message.get("type") == "websocket.connect":
                await websocket.send(
                    {
                        "type": "websocket.accept",
                        "headers": [
                            (b"custom-test-header-1", b"test-header-value-1"),
                            (b"custom-test-header-2", b"test-header-value-2"),
                            (b"Regex-Test-Header-1", b"Regex Test Value 1"),
                            (
                                b"regex-test-header-2",
                                b"RegexTestValue2,RegexTestValue3",
                            ),
                            (b"My-Secret-Header", b"My Secret Value"),
                        ],
                    }
                )
                await websocket.send_json({"message": "hello world"})
                await websocket.close()
            if message.get("type") == "websocket.disconnect":
                pass

        return app

    def test_web_socket_custom_request_headers_in_span_attributes(self):
        expected = {
            "http.request.header.custom_test_header_1": (
                "test-header-value-1",
            ),
            "http.request.header.custom_test_header_2": (
                "test-header-value-2",
            ),
        }

        with self.client.websocket_connect(
            "/foobar_web",
            headers={
                "custom-test-header-1": "test-header-value-1",
                "custom-test-header-2": "test-header-value-2",
            },
        ) as websocket:
            data = websocket.receive_json()
            self.assertEqual(data, {"message": "hello world"})

        span_list = self.memory_exporter.get_finished_spans()
        self.assertEqual(len(span_list), 5)

        server_span = [
            span for span in span_list if span.kind == trace.SpanKind.SERVER
        ][0]

        self.assertSpanHasAttributes(server_span, expected)

    @patch.dict(
        "os.environ",
        {
            OTEL_INSTRUMENTATION_HTTP_CAPTURE_HEADERS_SANITIZE_FIELDS: ".*my-secret.*",
            OTEL_INSTRUMENTATION_HTTP_CAPTURE_HEADERS_SERVER_REQUEST: "Custom-Test-Header-1,Custom-Test-Header-2,Custom-Test-Header-3,Regex-Test-Header-.*,Regex-Invalid-Test-Header-.*,.*my-secret.*",
        },
    )
    def test_web_socket_custom_request_headers_not_in_span_attributes(self):
        not_expected = {
            "http.request.header.custom_test_header_3": (
                "test-header-value-3",
            ),
        }

        with self.client.websocket_connect(
            "/foobar_web",
            headers={
                "custom-test-header-1": "test-header-value-1",
                "custom-test-header-2": "test-header-value-2",
            },
        ) as websocket:
            data = websocket.receive_json()
            self.assertEqual(data, {"message": "hello world"})

        span_list = self.memory_exporter.get_finished_spans()
        self.assertEqual(len(span_list), 5)

        server_span = [
            span for span in span_list if span.kind == trace.SpanKind.SERVER
        ][0]

        for key, _ in not_expected.items():
            self.assertNotIn(key, server_span.attributes)

    def test_web_socket_custom_response_headers_in_span_attributes(self):
        expected = {
            "http.response.header.custom_test_header_1": (
                "test-header-value-1",
            ),
            "http.response.header.custom_test_header_2": (
                "test-header-value-2",
            ),
        }

        with self.client.websocket_connect("/foobar_web") as websocket:
            data = websocket.receive_json()
            self.assertEqual(data, {"message": "hello world"})

        span_list = self.memory_exporter.get_finished_spans()
        self.assertEqual(len(span_list), 5)

        server_span = [
            span for span in span_list if span.kind == trace.SpanKind.SERVER
        ][0]

        self.assertSpanHasAttributes(server_span, expected)

    def test_web_socket_custom_response_headers_not_in_span_attributes(self):
        not_expected = {
            "http.response.header.custom_test_header_3": (
                "test-header-value-3",
            ),
        }

        with self.client.websocket_connect("/foobar_web") as websocket:
            data = websocket.receive_json()
            self.assertEqual(data, {"message": "hello world"})

        span_list = self.memory_exporter.get_finished_spans()
        self.assertEqual(len(span_list), 5)

        server_span = [
            span for span in span_list if span.kind == trace.SpanKind.SERVER
        ][0]

        for key, _ in not_expected.items():
            self.assertNotIn(key, server_span.attributes)


@patch.dict(
    "os.environ",
    {
        OTEL_INSTRUMENTATION_HTTP_CAPTURE_HEADERS_SERVER_REQUEST: "Custom-Test-Header-1,Custom-Test-Header-2,Custom-Test-Header-3",
    },
)
class TestNonRecordingSpanWithCustomHeaders(TestBase):
    def setUp(self):
        super().setUp()
        self.app = fastapi.FastAPI()

        @self.app.get("/foobar")
        async def _():
            return {"message": "hello world"}

        reset_trace_globals()
        tracer_provider = trace.NoOpTracerProvider()
        trace.set_tracer_provider(tracer_provider=tracer_provider)

        self._instrumentor = otel_fastapi.FastAPIInstrumentor()
        self._instrumentor.instrument_app(self.app)
        self.client = TestClient(self.app)

    def tearDown(self) -> None:
        super().tearDown()
        with self.disable_logging():
            self._instrumentor.uninstrument_app(self.app)

    def test_custom_header_not_present_in_non_recording_span(self):
        resp = self.client.get(
            "/foobar",
            headers={
                "custom-test-header-1": "test-header-value-1",
            },
        )
        self.assertEqual(200, resp.status_code)
        span_list = self.memory_exporter.get_finished_spans()
        self.assertEqual(len(span_list), 0)<|MERGE_RESOLUTION|>--- conflicted
+++ resolved
@@ -1071,7 +1071,6 @@
             )
 
 
-<<<<<<< HEAD
 def mock_version_with_fastapi(*args, **kwargs):
     req_name = args[0]
     if req_name == "fastapi":
@@ -1091,9 +1090,7 @@
 def mock_version_without_fastapi(*args, **kwargs):
     raise PackageNotFoundError()
 
-
-=======
->>>>>>> 6d5a5149
+ 
 class TestAutoInstrumentation(TestBaseAutoFastAPI):
     """Test the auto-instrumented variant
 
