# Copyright The OpenTelemetry Authors
#
# Licensed under the Apache License, Version 2.0 (the "License");
# you may not use this file except in compliance with the License.
# You may obtain a copy of the License at
#
#     http://www.apache.org/licenses/LICENSE-2.0
#
# Unless required by applicable law or agreed to in writing, software
# distributed under the License is distributed on an "AS IS" BASIS,
# WITHOUT WARRANTIES OR CONDITIONS OF ANY KIND, either express or implied.
# See the License for the specific language governing permissions and
# limitations under the License.

# pylint: disable=too-many-lines

<<<<<<< HEAD
import logging
=======
import gc as _gc
>>>>>>> 032d6c67
import unittest
import weakref as _weakref
from contextlib import ExitStack
from timeit import default_timer
from unittest.mock import Mock, call, patch

import fastapi
import pytest
from fastapi.middleware.httpsredirect import HTTPSRedirectMiddleware
from fastapi.responses import JSONResponse, PlainTextResponse
from fastapi.testclient import TestClient

import opentelemetry.instrumentation.fastapi as otel_fastapi
from opentelemetry import trace
from opentelemetry.instrumentation._semconv import (
    OTEL_SEMCONV_STABILITY_OPT_IN,
    _OpenTelemetrySemanticConventionStability,
    _server_active_requests_count_attrs_new,
    _server_active_requests_count_attrs_old,
    _server_duration_attrs_new,
    _server_duration_attrs_old,
)
from opentelemetry.instrumentation.asgi import OpenTelemetryMiddleware
from opentelemetry.instrumentation.auto_instrumentation._load import (
    _load_instrumentors,
)
from opentelemetry.instrumentation.dependencies import DependencyConflict
from opentelemetry.sdk.metrics.export import (
    HistogramDataPoint,
    NumberDataPoint,
)
from opentelemetry.sdk.resources import Resource
from opentelemetry.semconv._incubating.attributes.http_attributes import (
    HTTP_FLAVOR,
    HTTP_HOST,
    HTTP_METHOD,
    HTTP_SCHEME,
    HTTP_SERVER_NAME,
    HTTP_STATUS_CODE,
    HTTP_TARGET,
    HTTP_URL,
)
from opentelemetry.semconv._incubating.attributes.net_attributes import (
    NET_HOST_PORT,
)
from opentelemetry.semconv.attributes.exception_attributes import (
    EXCEPTION_TYPE,
)
from opentelemetry.semconv.attributes.http_attributes import (
    HTTP_REQUEST_METHOD,
    HTTP_RESPONSE_STATUS_CODE,
    HTTP_ROUTE,
)
from opentelemetry.semconv.attributes.network_attributes import (
    NETWORK_PROTOCOL_VERSION,
)
from opentelemetry.semconv.attributes.url_attributes import URL_SCHEME
from opentelemetry.test.globals_test import reset_trace_globals
from opentelemetry.test.test_base import TestBase
from opentelemetry.trace.status import StatusCode
from opentelemetry.util._importlib_metadata import entry_points
from opentelemetry.util.http import (
    OTEL_INSTRUMENTATION_HTTP_CAPTURE_HEADERS_SANITIZE_FIELDS,
    OTEL_INSTRUMENTATION_HTTP_CAPTURE_HEADERS_SERVER_REQUEST,
    OTEL_INSTRUMENTATION_HTTP_CAPTURE_HEADERS_SERVER_RESPONSE,
    get_excluded_urls,
)

_expected_metric_names_old = [
    "http.server.active_requests",
    "http.server.duration",
    "http.server.response.size",
    "http.server.request.size",
]
_expected_metric_names_new = [
    "http.server.active_requests",
    "http.server.request.duration",
    "http.server.response.body.size",
    "http.server.request.body.size",
]
_expected_metric_names_both = _expected_metric_names_old
_expected_metric_names_both.extend(_expected_metric_names_new)

_recommended_attrs_old = {
    "http.server.active_requests": _server_active_requests_count_attrs_old,
    "http.server.duration": {
        *_server_duration_attrs_old,
        HTTP_TARGET,
    },
    "http.server.response.size": {
        *_server_duration_attrs_old,
        HTTP_TARGET,
    },
    "http.server.request.size": {
        *_server_duration_attrs_old,
        HTTP_TARGET,
    },
}

_recommended_attrs_new = {
    "http.server.active_requests": _server_active_requests_count_attrs_new,
    "http.server.request.duration": _server_duration_attrs_new,
    "http.server.response.body.size": _server_duration_attrs_new,
    "http.server.request.body.size": _server_duration_attrs_new,
}

_recommended_attrs_both = _recommended_attrs_old.copy()
_recommended_attrs_both.update(_recommended_attrs_new)
_recommended_attrs_both["http.server.active_requests"].extend(
    _server_active_requests_count_attrs_old
)


class TestBaseFastAPI(TestBase):
    def _create_app(self):
        app = self._create_fastapi_app()
        self._instrumentor.instrument_app(
            app=app,
            server_request_hook=getattr(self, "server_request_hook", None),
            client_request_hook=getattr(self, "client_request_hook", None),
            client_response_hook=getattr(self, "client_response_hook", None),
        )
        return app

    def _create_app_explicit_excluded_urls(self):
        app = self._create_fastapi_app()
        to_exclude = "/user/123,/foobar"
        self._instrumentor.instrument_app(
            app,
            excluded_urls=to_exclude,
            server_request_hook=getattr(self, "server_request_hook", None),
            client_request_hook=getattr(self, "client_request_hook", None),
            client_response_hook=getattr(self, "client_response_hook", None),
        )
        return app

    @classmethod
    def setUpClass(cls):
        if cls is TestBaseFastAPI:
            raise unittest.SkipTest(
                f"{cls.__name__} is an abstract base class"
            )

        super(TestBaseFastAPI, cls).setUpClass()

    def setUp(self):
        super().setUp()

        test_name = ""
        if hasattr(self, "_testMethodName"):
            test_name = self._testMethodName
        sem_conv_mode = "default"
        if "new_semconv" in test_name:
            sem_conv_mode = "http"
        elif "both_semconv" in test_name:
            sem_conv_mode = "http/dup"
        self.env_patch = patch.dict(
            "os.environ",
            {
                "OTEL_PYTHON_FASTAPI_EXCLUDED_URLS": "/exclude/123,healthzz",
                OTEL_SEMCONV_STABILITY_OPT_IN: sem_conv_mode,
            },
        )
        _OpenTelemetrySemanticConventionStability._initialized = False
        self.env_patch.start()
        self.exclude_patch = patch(
            "opentelemetry.instrumentation.fastapi._excluded_urls_from_env",
            get_excluded_urls("FASTAPI"),
        )
        self.exclude_patch.start()
        self._instrumentor = otel_fastapi.FastAPIInstrumentor()
        self._app = self._create_app()
        self._app.add_middleware(HTTPSRedirectMiddleware)
        self._client = TestClient(self._app, base_url="https://testserver:443")
        # run the lifespan, initialize the middleware stack
        # this is more in-line with what happens in a real application when the server starts up
        self._exit_stack = ExitStack()
        self._exit_stack.enter_context(self._client)

    def tearDown(self):
        self._exit_stack.close()
        super().tearDown()
        self.env_patch.stop()
        self.exclude_patch.stop()
        with self.disable_logging():
            self._instrumentor.uninstrument()
            self._instrumentor.uninstrument_app(self._app)

    @staticmethod
    def _create_fastapi_app():
        app = fastapi.FastAPI()
        sub_app = fastapi.FastAPI()

        @sub_app.get("/home")
        async def _():
            return {"message": "sub hi"}

        @app.get("/foobar")
        async def _():
            return {"message": "hello world"}

        @app.get("/user/{username}")
        async def _(username: str):
            return {"message": username}

        @app.get("/exclude/{param}")
        async def _(param: str):
            return {"message": param}

        @app.get("/healthzz")
        async def _():
            return {"message": "ok"}

        @app.get("/error")
        async def _():
            raise UnhandledException("This is an unhandled exception")

        app.mount("/sub", app=sub_app)

        return app


class UnhandledException(Exception):
    pass


class TestBaseManualFastAPI(TestBaseFastAPI):
    @classmethod
    def setUpClass(cls):
        if cls is TestBaseManualFastAPI:
            raise unittest.SkipTest(
                f"{cls.__name__} is an abstract base class"
            )

        super(TestBaseManualFastAPI, cls).setUpClass()

    def test_fastapi_unhandled_exception(self):
        """If the application has an unhandled error the instrumentation should capture that a 500 response is returned."""
        try:
            resp = self._client.get("/error")
            assert (
                resp.status_code == 500
            ), resp.content  # pragma: no cover, for debugging this test if an exception is _not_ raised
        except UnhandledException:
            pass
        else:
            self.fail("Expected UnhandledException")

        spans = self.memory_exporter.get_finished_spans()
        self.assertEqual(len(spans), 3)
        span = spans[0]
        assert span.name == "GET /error http send"
        assert span.attributes[HTTP_STATUS_CODE] == 500
        span = spans[2]
        assert span.name == "GET /error"
        assert span.attributes[HTTP_TARGET] == "/error"

    def test_sub_app_fastapi_call(self):
        """
        This test is to ensure that a span in case of a sub app targeted contains the correct server url

        As this test case covers manual instrumentation, we won't see any additional spans for the sub app.
        In this case all generated spans might suffice the requirements for the attributes already
        (as the testcase is not setting a root_path for the outer app here)
        """

        self._client.get("/sub/home")
        spans = self.memory_exporter.get_finished_spans()
        self.assertEqual(len(spans), 3)
        for span in spans:
            # As we are only looking to the "outer" app, we would see only the "GET /sub" spans
            self.assertIn("GET /sub", span.name)

        # We now want to specifically test all spans including the
        # - HTTP_TARGET
        # - HTTP_URL
        # attributes to be populated with the expected values
        spans_with_http_attributes = [
            span
            for span in spans
            if (HTTP_URL in span.attributes or HTTP_TARGET in span.attributes)
        ]

        # We expect only one span to have the HTTP attributes set (the SERVER span from the app itself)
        # the sub app is not instrumented with manual instrumentation tests.
        self.assertEqual(1, len(spans_with_http_attributes))

        for span in spans_with_http_attributes:
            self.assertEqual("/sub/home", span.attributes[HTTP_TARGET])
        self.assertEqual(
            "https://testserver:443/sub/home",
            span.attributes[HTTP_URL],
        )


class TestBaseAutoFastAPI(TestBaseFastAPI):
    @classmethod
    def setUpClass(cls):
        if cls is TestBaseAutoFastAPI:
            raise unittest.SkipTest(
                f"{cls.__name__} is an abstract base class"
            )

        super(TestBaseAutoFastAPI, cls).setUpClass()

    def test_sub_app_fastapi_call(self):
        """
        This test is to ensure that a span in case of a sub app targeted contains the correct server url

        As this test case covers auto instrumentation, we will see additional spans for the sub app.
        In this case all generated spans might suffice the requirements for the attributes already
        (as the testcase is not setting a root_path for the outer app here)
        """

        self._client.get("/sub/home")
        spans = self.memory_exporter.get_finished_spans()
        self.assertEqual(len(spans), 6)

        for span in spans:
            # As we are only looking to the "outer" app, we would see only the "GET /sub" spans
            #   -> the outer app is not aware of the sub_apps internal routes
            sub_in = "GET /sub" in span.name
            # The sub app spans are named GET /home as from the sub app perspective the request targets /home
            #   -> the sub app is technically not aware of the /sub prefix
            home_in = "GET /home" in span.name

            # We expect the spans to be either from the outer app or the sub app
            self.assertTrue(
                sub_in or home_in,
                f"Span {span.name} does not have /sub or /home in its name",
            )

        # We now want to specifically test all spans including the
        # - HTTP_TARGET
        # - HTTP_URL
        # attributes to be populated with the expected values
        spans_with_http_attributes = [
            span
            for span in spans
            if (HTTP_URL in span.attributes or HTTP_TARGET in span.attributes)
        ]

        # We now expect spans with attributes from both the app and its sub app
        self.assertEqual(2, len(spans_with_http_attributes))

        for span in spans_with_http_attributes:
            self.assertEqual("/sub/home", span.attributes[HTTP_TARGET])
        self.assertEqual(
            "https://testserver:443/sub/home",
            span.attributes[HTTP_URL],
        )


# pylint: disable=too-many-public-methods
class TestFastAPIManualInstrumentation(TestBaseManualFastAPI):
    def test_instrument_app_with_instrument(self):
        if not isinstance(self, TestAutoInstrumentation):
            self._instrumentor.instrument()
        self._client.get("/foobar")
        spans = self.memory_exporter.get_finished_spans()
        self.assertEqual(len(spans), 3)
        for span in spans:
            self.assertIn("GET /foobar", span.name)
            self.assertEqual(
                span.instrumentation_scope.name,
                "opentelemetry.instrumentation.fastapi",
            )

    def test_uninstrument_app(self):
        self._client.get("/foobar")
        spans = self.memory_exporter.get_finished_spans()
        self.assertEqual(len(spans), 3)

        self._instrumentor.uninstrument_app(self._app)
        self.assertFalse(
            isinstance(
                self._app.user_middleware[0].cls, OpenTelemetryMiddleware
            )
        )
        self._client = TestClient(self._app)
        resp = self._client.get("/foobar")
        self.assertEqual(200, resp.status_code)
        span_list = self.memory_exporter.get_finished_spans()
        self.assertEqual(len(span_list), 3)

    def test_uninstrument_app_after_instrument(self):
        if not isinstance(self, TestAutoInstrumentation):
            self._instrumentor.instrument()
        self._instrumentor.uninstrument_app(self._app)
        self._client.get("/foobar")
        spans = self.memory_exporter.get_finished_spans()
        self.assertEqual(len(spans), 0)

    def test_basic_fastapi_call(self):
        self._client.get("/foobar")
        spans = self.memory_exporter.get_finished_spans()
        self.assertEqual(len(spans), 3)
        for span in spans:
            self.assertIn("GET /foobar", span.name)

    def test_fastapi_route_attribute_added(self):
        """Ensure that fastapi routes are used as the span name."""
        self._client.get("/user/123")
        spans = self.memory_exporter.get_finished_spans()
        self.assertEqual(len(spans), 3)
        for span in spans:
            self.assertIn("GET /user/{username}", span.name)
        self.assertEqual(spans[-1].attributes[HTTP_ROUTE], "/user/{username}")
        # ensure that at least one attribute that is populated by
        # the asgi instrumentation is successfully feeding though.
        self.assertEqual(spans[-1].attributes[HTTP_FLAVOR], "1.1")

    def test_fastapi_excluded_urls(self):
        """Ensure that given fastapi routes are excluded."""
        self._client.get("/exclude/123")
        spans = self.memory_exporter.get_finished_spans()
        self.assertEqual(len(spans), 0)
        self._client.get("/healthzz")
        spans = self.memory_exporter.get_finished_spans()
        self.assertEqual(len(spans), 0)

    def test_fastapi_excluded_urls_not_env(self):
        """Ensure that given fastapi routes are excluded when passed explicitly (not in the environment)"""
        app = self._create_app_explicit_excluded_urls()
        client = TestClient(app)
        client.get("/user/123")
        spans = self.memory_exporter.get_finished_spans()
        self.assertEqual(len(spans), 0)
        client.get("/foobar")
        spans = self.memory_exporter.get_finished_spans()
        self.assertEqual(len(spans), 0)

    def test_fastapi_metrics(self):
        self._client.get("/foobar")
        self._client.get("/foobar")
        self._client.get("/foobar")
        metrics_list = self.memory_metrics_reader.get_metrics_data()
        number_data_point_seen = False
        histogram_data_point_seen = False
        self.assertTrue(len(metrics_list.resource_metrics) == 1)
        for resource_metric in metrics_list.resource_metrics:
            self.assertTrue(len(resource_metric.scope_metrics) == 1)
            for scope_metric in resource_metric.scope_metrics:
                self.assertEqual(
                    scope_metric.scope.name,
                    "opentelemetry.instrumentation.fastapi",
                )
                self.assertTrue(len(scope_metric.metrics) == 3)
                for metric in scope_metric.metrics:
                    self.assertIn(metric.name, _expected_metric_names_old)
                    data_points = list(metric.data.data_points)
                    self.assertEqual(len(data_points), 1)
                    for point in data_points:
                        if isinstance(point, HistogramDataPoint):
                            self.assertEqual(point.count, 3)
                            histogram_data_point_seen = True
                        if isinstance(point, NumberDataPoint):
                            number_data_point_seen = True
                        for attr in point.attributes:
                            self.assertIn(
                                attr, _recommended_attrs_old[metric.name]
                            )
        self.assertTrue(number_data_point_seen and histogram_data_point_seen)

    def test_fastapi_metrics_new_semconv(self):
        self._client.get("/foobar")
        self._client.get("/foobar")
        self._client.get("/foobar")
        metrics_list = self.memory_metrics_reader.get_metrics_data()
        number_data_point_seen = False
        histogram_data_point_seen = False
        self.assertTrue(len(metrics_list.resource_metrics) == 1)
        for resource_metric in metrics_list.resource_metrics:
            self.assertTrue(len(resource_metric.scope_metrics) == 1)
            for scope_metric in resource_metric.scope_metrics:
                self.assertEqual(
                    scope_metric.scope.name,
                    "opentelemetry.instrumentation.fastapi",
                )
                self.assertTrue(len(scope_metric.metrics) == 3)
                for metric in scope_metric.metrics:
                    self.assertIn(metric.name, _expected_metric_names_new)
                    data_points = list(metric.data.data_points)
                    self.assertEqual(len(data_points), 1)
                    for point in data_points:
                        if isinstance(point, HistogramDataPoint):
                            self.assertEqual(point.count, 3)
                            histogram_data_point_seen = True
                        if isinstance(point, NumberDataPoint):
                            number_data_point_seen = True
                        for attr in point.attributes:
                            self.assertIn(
                                attr, _recommended_attrs_new[metric.name]
                            )
        self.assertTrue(number_data_point_seen and histogram_data_point_seen)

    def test_fastapi_metrics_both_semconv(self):
        self._client.get("/foobar")
        self._client.get("/foobar")
        self._client.get("/foobar")
        metrics_list = self.memory_metrics_reader.get_metrics_data()
        number_data_point_seen = False
        histogram_data_point_seen = False
        self.assertTrue(len(metrics_list.resource_metrics) == 1)
        for resource_metric in metrics_list.resource_metrics:
            self.assertTrue(len(resource_metric.scope_metrics) == 1)
            for scope_metric in resource_metric.scope_metrics:
                self.assertEqual(
                    scope_metric.scope.name,
                    "opentelemetry.instrumentation.fastapi",
                )
                self.assertTrue(len(scope_metric.metrics) == 5)
                for metric in scope_metric.metrics:
                    self.assertIn(metric.name, _expected_metric_names_both)
                    data_points = list(metric.data.data_points)
                    self.assertEqual(len(data_points), 1)
                    for point in data_points:
                        if isinstance(point, HistogramDataPoint):
                            self.assertEqual(point.count, 3)
                            histogram_data_point_seen = True
                        if isinstance(point, NumberDataPoint):
                            number_data_point_seen = True
                        for attr in point.attributes:
                            self.assertIn(
                                attr, _recommended_attrs_both[metric.name]
                            )
        self.assertTrue(number_data_point_seen and histogram_data_point_seen)

    def test_basic_metric_success(self):
        start = default_timer()
        self._client.get("/foobar")
        duration = max(round((default_timer() - start) * 1000), 0)
        expected_duration_attributes = {
            HTTP_METHOD: "GET",
            HTTP_HOST: "testserver:443",
            HTTP_SCHEME: "https",
            HTTP_FLAVOR: "1.1",
            HTTP_SERVER_NAME: "testserver",
            NET_HOST_PORT: 443,
            HTTP_STATUS_CODE: 200,
            HTTP_TARGET: "/foobar",
        }
        expected_requests_count_attributes = {
            HTTP_METHOD: "GET",
            HTTP_HOST: "testserver:443",
            HTTP_SCHEME: "https",
            HTTP_FLAVOR: "1.1",
            HTTP_SERVER_NAME: "testserver",
        }
        metrics_list = self.memory_metrics_reader.get_metrics_data()
        for metric in (
            metrics_list.resource_metrics[0].scope_metrics[0].metrics
        ):
            for point in list(metric.data.data_points):
                if isinstance(point, HistogramDataPoint):
                    self.assertDictEqual(
                        expected_duration_attributes,
                        dict(point.attributes),
                    )
                    self.assertEqual(point.count, 1)
                    self.assertAlmostEqual(duration, point.sum, delta=350)
                if isinstance(point, NumberDataPoint):
                    self.assertDictEqual(
                        expected_requests_count_attributes,
                        dict(point.attributes),
                    )
                    self.assertEqual(point.value, 0)

    def test_basic_metric_success_new_semconv(self):
        start = default_timer()
        self._client.get("/foobar")
        duration_s = max(default_timer() - start, 0)
        expected_duration_attributes = {
            HTTP_REQUEST_METHOD: "GET",
            URL_SCHEME: "https",
            NETWORK_PROTOCOL_VERSION: "1.1",
            HTTP_RESPONSE_STATUS_CODE: 200,
            HTTP_ROUTE: "/foobar",
        }
        expected_requests_count_attributes = {
            HTTP_REQUEST_METHOD: "GET",
            URL_SCHEME: "https",
        }
        metrics_list = self.memory_metrics_reader.get_metrics_data()
        for metric in (
            metrics_list.resource_metrics[0].scope_metrics[0].metrics
        ):
            for point in list(metric.data.data_points):
                if isinstance(point, HistogramDataPoint):
                    self.assertDictEqual(
                        expected_duration_attributes,
                        dict(point.attributes),
                    )
                    self.assertEqual(point.count, 1)
                    if metric.name == "http.server.request.duration":
                        self.assertAlmostEqual(
                            duration_s * 0.1, point.sum, places=1
                        )
                    elif metric.name == "http.server.response.body.size":
                        self.assertEqual(25, point.sum)
                    elif metric.name == "http.server.request.body.size":
                        self.assertEqual(25, point.sum)
                if isinstance(point, NumberDataPoint):
                    self.assertDictEqual(
                        expected_requests_count_attributes,
                        dict(point.attributes),
                    )
                    self.assertEqual(point.value, 0)

    def test_basic_metric_success_both_semconv(self):
        start = default_timer()
        self._client.get("/foobar")
        duration = max(round((default_timer() - start) * 1000), 0)
        duration_s = max(default_timer() - start, 0)
        expected_duration_attributes_old = {
            HTTP_METHOD: "GET",
            HTTP_HOST: "testserver:443",
            HTTP_SCHEME: "https",
            HTTP_FLAVOR: "1.1",
            HTTP_SERVER_NAME: "testserver",
            NET_HOST_PORT: 443,
            HTTP_STATUS_CODE: 200,
            HTTP_TARGET: "/foobar",
        }
        expected_duration_attributes_new = {
            HTTP_REQUEST_METHOD: "GET",
            URL_SCHEME: "https",
            NETWORK_PROTOCOL_VERSION: "1.1",
            HTTP_RESPONSE_STATUS_CODE: 200,
            HTTP_ROUTE: "/foobar",
        }
        expected_requests_count_attributes = {
            HTTP_METHOD: "GET",
            HTTP_HOST: "testserver:443",
            HTTP_SCHEME: "https",
            HTTP_FLAVOR: "1.1",
            HTTP_SERVER_NAME: "testserver",
            HTTP_REQUEST_METHOD: "GET",
            URL_SCHEME: "https",
        }
        metrics_list = self.memory_metrics_reader.get_metrics_data()
        for metric in (
            metrics_list.resource_metrics[0].scope_metrics[0].metrics
        ):
            for point in list(metric.data.data_points):
                if isinstance(point, HistogramDataPoint):
                    self.assertEqual(point.count, 1)
                    self.assertAlmostEqual(duration, point.sum, delta=350)
                    if metric.name == "http.server.request.duration":
                        self.assertAlmostEqual(
                            duration_s * 0.1, point.sum, places=1
                        )
                        self.assertDictEqual(
                            expected_duration_attributes_new,
                            dict(point.attributes),
                        )
                    elif metric.name == "http.server.response.body.size":
                        self.assertEqual(25, point.sum)
                        self.assertDictEqual(
                            expected_duration_attributes_new,
                            dict(point.attributes),
                        )
                    elif metric.name == "http.server.request.body.size":
                        self.assertEqual(25, point.sum)
                        self.assertDictEqual(
                            expected_duration_attributes_new,
                            dict(point.attributes),
                        )
                    elif metric.name == "http.server.duration":
                        self.assertAlmostEqual(duration, point.sum, delta=350)
                        self.assertDictEqual(
                            expected_duration_attributes_old,
                            dict(point.attributes),
                        )
                    elif metric.name == "http.server.response.size":
                        self.assertEqual(25, point.sum)
                        self.assertDictEqual(
                            expected_duration_attributes_old,
                            dict(point.attributes),
                        )
                    elif metric.name == "http.server.request.size":
                        self.assertEqual(25, point.sum)
                        self.assertDictEqual(
                            expected_duration_attributes_old,
                            dict(point.attributes),
                        )
                if isinstance(point, NumberDataPoint):
                    self.assertDictEqual(
                        expected_requests_count_attributes,
                        dict(point.attributes),
                    )
                    self.assertEqual(point.value, 0)

    def test_basic_metric_nonstandard_http_method_success(self):
        start = default_timer()
        self._client.request("NONSTANDARD", "/foobar")
        duration = max(round((default_timer() - start) * 1000), 0)
        expected_duration_attributes = {
            HTTP_METHOD: "_OTHER",
            HTTP_HOST: "testserver:443",
            HTTP_SCHEME: "https",
            HTTP_FLAVOR: "1.1",
            HTTP_SERVER_NAME: "testserver",
            NET_HOST_PORT: 443,
            HTTP_STATUS_CODE: 405,
            HTTP_TARGET: "/foobar",
        }
        expected_requests_count_attributes = {
            HTTP_METHOD: "_OTHER",
            HTTP_HOST: "testserver:443",
            HTTP_SCHEME: "https",
            HTTP_FLAVOR: "1.1",
            HTTP_SERVER_NAME: "testserver",
        }
        metrics_list = self.memory_metrics_reader.get_metrics_data()
        for metric in (
            metrics_list.resource_metrics[0].scope_metrics[0].metrics
        ):
            for point in list(metric.data.data_points):
                if isinstance(point, HistogramDataPoint):
                    self.assertDictEqual(
                        expected_duration_attributes,
                        dict(point.attributes),
                    )
                    self.assertEqual(point.count, 1)
                    self.assertAlmostEqual(duration, point.sum, delta=350)
                if isinstance(point, NumberDataPoint):
                    self.assertDictEqual(
                        expected_requests_count_attributes,
                        dict(point.attributes),
                    )
                    self.assertEqual(point.value, 0)

    def test_basic_metric_nonstandard_http_method_success_new_semconv(self):
        start = default_timer()
        self._client.request("NONSTANDARD", "/foobar")
        duration_s = max(default_timer() - start, 0)
        expected_duration_attributes = {
            HTTP_REQUEST_METHOD: "_OTHER",
            URL_SCHEME: "https",
            NETWORK_PROTOCOL_VERSION: "1.1",
            HTTP_RESPONSE_STATUS_CODE: 405,
            HTTP_ROUTE: "/foobar",
        }
        expected_requests_count_attributes = {
            HTTP_REQUEST_METHOD: "_OTHER",
            URL_SCHEME: "https",
        }
        metrics_list = self.memory_metrics_reader.get_metrics_data()
        for metric in (
            metrics_list.resource_metrics[0].scope_metrics[0].metrics
        ):
            for point in list(metric.data.data_points):
                if isinstance(point, HistogramDataPoint):
                    self.assertDictEqual(
                        expected_duration_attributes,
                        dict(point.attributes),
                    )
                    self.assertEqual(point.count, 1)
                    if metric.name == "http.server.request.duration":
                        self.assertAlmostEqual(
                            duration_s * 0.1, point.sum, places=1
                        )
                    elif metric.name == "http.server.response.body.size":
                        self.assertEqual(31, point.sum)
                    elif metric.name == "http.server.request.body.size":
                        self.assertEqual(25, point.sum)
                if isinstance(point, NumberDataPoint):
                    self.assertDictEqual(
                        expected_requests_count_attributes,
                        dict(point.attributes),
                    )
                    self.assertEqual(point.value, 0)

    def test_basic_metric_nonstandard_http_method_success_both_semconv(self):
        start = default_timer()
        self._client.request("NONSTANDARD", "/foobar")
        duration = max(round((default_timer() - start) * 1000), 0)
        duration_s = max(default_timer() - start, 0)
        expected_duration_attributes_old = {
            HTTP_METHOD: "_OTHER",
            HTTP_HOST: "testserver:443",
            HTTP_SCHEME: "https",
            HTTP_FLAVOR: "1.1",
            HTTP_SERVER_NAME: "testserver",
            NET_HOST_PORT: 443,
            HTTP_STATUS_CODE: 405,
            HTTP_TARGET: "/foobar",
        }
        expected_duration_attributes_new = {
            HTTP_REQUEST_METHOD: "_OTHER",
            URL_SCHEME: "https",
            NETWORK_PROTOCOL_VERSION: "1.1",
            HTTP_RESPONSE_STATUS_CODE: 405,
            HTTP_ROUTE: "/foobar",
        }
        expected_requests_count_attributes = {
            HTTP_METHOD: "_OTHER",
            HTTP_HOST: "testserver:443",
            HTTP_SCHEME: "https",
            HTTP_FLAVOR: "1.1",
            HTTP_SERVER_NAME: "testserver",
            HTTP_REQUEST_METHOD: "_OTHER",
            URL_SCHEME: "https",
        }
        metrics_list = self.memory_metrics_reader.get_metrics_data()
        for metric in (
            metrics_list.resource_metrics[0].scope_metrics[0].metrics
        ):
            for point in list(metric.data.data_points):
                if isinstance(point, HistogramDataPoint):
                    self.assertEqual(point.count, 1)
                    if metric.name == "http.server.request.duration":
                        self.assertAlmostEqual(
                            duration_s * 0.1, point.sum, places=1
                        )
                        self.assertDictEqual(
                            expected_duration_attributes_new,
                            dict(point.attributes),
                        )
                    elif metric.name == "http.server.response.body.size":
                        self.assertEqual(31, point.sum)
                        self.assertDictEqual(
                            expected_duration_attributes_new,
                            dict(point.attributes),
                        )
                    elif metric.name == "http.server.request.body.size":
                        self.assertEqual(25, point.sum)
                        self.assertDictEqual(
                            expected_duration_attributes_new,
                            dict(point.attributes),
                        )
                    elif metric.name == "http.server.duration":
                        self.assertAlmostEqual(duration, point.sum, delta=350)
                        self.assertDictEqual(
                            expected_duration_attributes_old,
                            dict(point.attributes),
                        )
                    elif metric.name == "http.server.response.size":
                        self.assertEqual(31, point.sum)
                        self.assertDictEqual(
                            expected_duration_attributes_old,
                            dict(point.attributes),
                        )
                    elif metric.name == "http.server.request.size":
                        self.assertEqual(25, point.sum)
                        self.assertDictEqual(
                            expected_duration_attributes_old,
                            dict(point.attributes),
                        )
                if isinstance(point, NumberDataPoint):
                    self.assertDictEqual(
                        expected_requests_count_attributes,
                        dict(point.attributes),
                    )
                    self.assertEqual(point.value, 0)

    def test_basic_post_request_metric_success(self):
        start = default_timer()
        response = self._client.post(
            "/foobar",
            json={"foo": "bar"},
        )
        duration = max(round((default_timer() - start) * 1000), 0)
        response_size = int(response.headers.get("content-length"))
        request_size = int(response.request.headers.get("content-length"))
        metrics_list = self.memory_metrics_reader.get_metrics_data()
        for metric in (
            metrics_list.resource_metrics[0].scope_metrics[0].metrics
        ):
            for point in list(metric.data.data_points):
                if isinstance(point, HistogramDataPoint):
                    self.assertEqual(point.count, 1)
                    if metric.name == "http.server.duration":
                        self.assertAlmostEqual(duration, point.sum, delta=350)
                    elif metric.name == "http.server.response.size":
                        self.assertEqual(response_size, point.sum)
                    elif metric.name == "http.server.request.size":
                        self.assertEqual(request_size, point.sum)
                if isinstance(point, NumberDataPoint):
                    self.assertEqual(point.value, 0)

    def test_basic_post_request_metric_success_new_semconv(self):
        start = default_timer()
        response = self._client.post(
            "/foobar",
            json={"foo": "bar"},
        )
        duration_s = max(default_timer() - start, 0)
        response_size = int(response.headers.get("content-length"))
        request_size = int(response.request.headers.get("content-length"))
        metrics_list = self.memory_metrics_reader.get_metrics_data()
        for metric in (
            metrics_list.resource_metrics[0].scope_metrics[0].metrics
        ):
            for point in list(metric.data.data_points):
                if isinstance(point, HistogramDataPoint):
                    self.assertEqual(point.count, 1)
                    if metric.name == "http.server.request.duration":
                        self.assertAlmostEqual(
                            duration_s * 0.1, point.sum, places=1
                        )
                    elif metric.name == "http.server.response.body.size":
                        self.assertEqual(response_size, point.sum)
                    elif metric.name == "http.server.request.body.size":
                        self.assertEqual(request_size, point.sum)
                if isinstance(point, NumberDataPoint):
                    self.assertEqual(point.value, 0)

    def test_basic_post_request_metric_success_both_semconv(self):
        start = default_timer()
        response = self._client.post(
            "/foobar",
            json={"foo": "bar"},
        )
        duration = max(round((default_timer() - start) * 1000), 0)
        duration_s = max(default_timer() - start, 0)
        response_size = int(response.headers.get("content-length"))
        request_size = int(response.request.headers.get("content-length"))
        metrics_list = self.memory_metrics_reader.get_metrics_data()
        for metric in (
            metrics_list.resource_metrics[0].scope_metrics[0].metrics
        ):
            for point in list(metric.data.data_points):
                if isinstance(point, HistogramDataPoint):
                    self.assertEqual(point.count, 1)
                    if metric.name == "http.server.request.duration":
                        self.assertAlmostEqual(
                            duration_s * 0.1, point.sum, places=1
                        )
                    elif metric.name == "http.server.response.body.size":
                        self.assertEqual(response_size, point.sum)
                    elif metric.name == "http.server.request.body.size":
                        self.assertEqual(request_size, point.sum)
                    elif metric.name == "http.server.duration":
                        self.assertAlmostEqual(duration, point.sum, delta=350)
                    elif metric.name == "http.server.response.size":
                        self.assertEqual(response_size, point.sum)
                    elif metric.name == "http.server.request.size":
                        self.assertEqual(request_size, point.sum)
                if isinstance(point, NumberDataPoint):
                    self.assertEqual(point.value, 0)

    def test_metric_uninstrument_app(self):
        self._client.get("/foobar")
        self._instrumentor.uninstrument_app(self._app)
        self._client.get("/foobar")
        metrics_list = self.memory_metrics_reader.get_metrics_data()
        for metric in (
            metrics_list.resource_metrics[0].scope_metrics[0].metrics
        ):
            for point in list(metric.data.data_points):
                if isinstance(point, HistogramDataPoint):
                    self.assertEqual(point.count, 1)
                if isinstance(point, NumberDataPoint):
                    self.assertEqual(point.value, 0)

    def test_metric_uninstrument(self):
        if not isinstance(self, TestAutoInstrumentation):
            self._instrumentor.instrument()
        self._client.get("/foobar")
        self._instrumentor.uninstrument()
        self._client.get("/foobar")

        metrics_list = self.memory_metrics_reader.get_metrics_data()
        for metric in (
            metrics_list.resource_metrics[0].scope_metrics[0].metrics
        ):
            for point in list(metric.data.data_points):
                if isinstance(point, HistogramDataPoint):
                    self.assertEqual(point.count, 1)
                if isinstance(point, NumberDataPoint):
                    self.assertEqual(point.value, 0)

    @staticmethod
    def _create_fastapi_app():
        app = fastapi.FastAPI()
        sub_app = fastapi.FastAPI()

        @sub_app.get("/home")
        async def _():
            return {"message": "sub hi"}

        @app.get("/foobar")
        async def _():
            return {"message": "hello world"}

        @app.get("/user/{username}")
        async def _(username: str):
            return {"message": username}

        @app.get("/exclude/{param}")
        async def _(param: str):
            return {"message": param}

        @app.get("/healthzz")
        async def _():
            return {"message": "ok"}

        @app.get("/error")
        async def _():
            raise UnhandledException("This is an unhandled exception")

        app.mount("/sub", app=sub_app)

        return app


class TestFastAPIManualInstrumentationHooks(TestBaseManualFastAPI):
    _server_request_hook = None
    _client_request_hook = None
    _client_response_hook = None

    def server_request_hook(self, span, scope):
        if self._server_request_hook is not None:
            self._server_request_hook(span, scope)

    def client_request_hook(self, receive_span, scope, message):
        if self._client_request_hook is not None:
            self._client_request_hook(receive_span, scope, message)

    def client_response_hook(self, send_span, scope, message):
        if self._client_response_hook is not None:
            self._client_response_hook(send_span, scope, message)

    def test_hooks(self):
        def server_request_hook(span, scope):
            span.update_name("name from server hook")

        def client_request_hook(receive_span, scope, message):
            receive_span.update_name("name from client hook")
            receive_span.set_attribute("attr-from-request-hook", "set")

        def client_response_hook(send_span, scope, message):
            send_span.update_name("name from response hook")
            send_span.set_attribute("attr-from-response-hook", "value")

        self._server_request_hook = server_request_hook
        self._client_request_hook = client_request_hook
        self._client_response_hook = client_response_hook

        self._client.get("/foobar")
        spans = self.sorted_spans(self.memory_exporter.get_finished_spans())
        self.assertEqual(
            len(spans), 3
        )  # 1 server span and 2 response spans (response start and body)

        server_span = spans[2]
        self.assertEqual(server_span.name, "name from server hook")

        response_spans = spans[:2]
        for span in response_spans:
            self.assertEqual(span.name, "name from response hook")
            self.assertSpanHasAttributes(
                span, {"attr-from-response-hook": "value"}
            )


class TestAutoInstrumentation(TestBaseAutoFastAPI):
    """Test the auto-instrumented variant

    Extending the manual instrumentation as most test cases apply
    to both.
    """

    def test_entry_point_exists(self):
        (ep,) = entry_points(group="opentelemetry_instrumentor")
        self.assertEqual(ep.name, "fastapi")

    @staticmethod
    def _instrumentation_loaded_successfully_call():
        return call("Instrumented %s", "fastapi")

    @staticmethod
    def _instrumentation_failed_to_load_call(dependency_conflict):
        return call(
            "Skipping instrumentation %s: %s", "fastapi", dependency_conflict
        )

    @patch("opentelemetry.instrumentation.auto_instrumentation._load._logger")
    def test_instruments_with_fastapi_installed(self, mock_logger):
        mock_distro = Mock()
        mock_distro.load_instrumentor.return_value = None
        _load_instrumentors(mock_distro)
        self.assertEqual(len(mock_distro.load_instrumentor.call_args_list), 1)
        (ep,) = mock_distro.load_instrumentor.call_args.args
        self.assertEqual(ep.name, "fastapi")
        mock_logger.debug.assert_has_calls(
            [self._instrumentation_loaded_successfully_call()]
        )

    @patch(
        "opentelemetry.instrumentation.auto_instrumentation._load.get_dist_dependency_conflicts"
    )
    @patch("opentelemetry.instrumentation.auto_instrumentation._load._logger")
    def test_instruments_with_old_fastapi_installed(
        self, mock_logger, mock_dep
    ):  # pylint: disable=no-self-use
        dependency_conflict = DependencyConflict("0.58", "0.57")
        mock_distro = Mock()
        mock_dep.return_value = dependency_conflict
        _load_instrumentors(mock_distro)
        mock_distro.load_instrumentor.assert_not_called()
        mock_logger.debug.assert_has_calls(
            [self._instrumentation_failed_to_load_call(dependency_conflict)]
        )

    @patch(
        "opentelemetry.instrumentation.auto_instrumentation._load.get_dist_dependency_conflicts"
    )
    @patch("opentelemetry.instrumentation.auto_instrumentation._load._logger")
    def test_instruments_without_fastapi_installed(
        self, mock_logger, mock_dep
    ):  # pylint: disable=no-self-use
        dependency_conflict = DependencyConflict("0.58", None)
        mock_distro = Mock()
        mock_dep.return_value = dependency_conflict
        _load_instrumentors(mock_distro)
        mock_distro.load_instrumentor.assert_not_called()
        mock_logger.debug.assert_has_calls(
            [self._instrumentation_failed_to_load_call(dependency_conflict)]
        )

    def _create_app(self):
        # instrumentation is handled by the instrument call
        resource = Resource.create({"key1": "value1", "key2": "value2"})
        result = self.create_tracer_provider(resource=resource)
        tracer_provider, exporter = result
        self.memory_exporter = exporter

        self._instrumentor.instrument(tracer_provider=tracer_provider)
        return self._create_fastapi_app()

    def _create_app_explicit_excluded_urls(self):
        resource = Resource.create({"key1": "value1", "key2": "value2"})
        tracer_provider, exporter = self.create_tracer_provider(
            resource=resource
        )
        self.memory_exporter = exporter

        to_exclude = "/user/123,/foobar"
        self._instrumentor.uninstrument()  # Disable previous instrumentation (setUp)
        self._instrumentor.instrument(
            tracer_provider=tracer_provider,
            excluded_urls=to_exclude,
        )
        return self._create_fastapi_app()

    def test_request(self):
        self._client.get("/foobar")
        spans = self.memory_exporter.get_finished_spans()
        self.assertEqual(len(spans), 3)
        for span in spans:
            self.assertEqual(span.resource.attributes["key1"], "value1")
            self.assertEqual(span.resource.attributes["key2"], "value2")

    def test_mulitple_way_instrumentation(self):
        self._instrumentor.instrument_app(self._app)
        count = 0
        app = self._app.middleware_stack
        while app is not None:
            if isinstance(app, OpenTelemetryMiddleware):
                count += 1
            app = getattr(app, "app", None)
        self.assertEqual(count, 1)

    def test_uninstrument_after_instrument(self):
        app = self._create_fastapi_app()
        client = TestClient(app)
        client.get("/foobar")
        self._instrumentor.uninstrument()
        client.get("/foobar")
        spans = self.memory_exporter.get_finished_spans()
        self.assertEqual(len(spans), 3)

    def test_no_op_tracer_provider(self):
        self._instrumentor.uninstrument()
        self._instrumentor.instrument(
            tracer_provider=trace.NoOpTracerProvider()
        )

        app = self._create_fastapi_app()
        client = TestClient(app)
        client.get("/foobar")
        spans = self.memory_exporter.get_finished_spans()
        self.assertEqual(len(spans), 0)

    def tearDown(self):
        self._instrumentor.uninstrument()
        super().tearDown()

    def test_sub_app_fastapi_call(self):
        """
        !!! Attention: we need to override this testcase for the auto-instrumented variant
            The reason is, that with auto instrumentation, the sub app is instrumented as well
            and therefore we would see the spans for the sub app as well

        This test is to ensure that a span in case of a sub app targeted contains the correct server url
        """

        self._client.get("/sub/home")
        spans = self.memory_exporter.get_finished_spans()
        self.assertEqual(len(spans), 6)

        for span in spans:
            # As we are only looking to the "outer" app, we would see only the "GET /sub" spans
            #   -> the outer app is not aware of the sub_apps internal routes
            sub_in = "GET /sub" in span.name
            # The sub app spans are named GET /home as from the sub app perspective the request targets /home
            #   -> the sub app is technically not aware of the /sub prefix
            home_in = "GET /home" in span.name

            # We expect the spans to be either from the outer app or the sub app
            self.assertTrue(
                sub_in or home_in,
                f"Span {span.name} does not have /sub or /home in its name",
            )

        # We now want to specifically test all spans including the
        # - HTTP_TARGET
        # - HTTP_URL
        # attributes to be populated with the expected values
        spans_with_http_attributes = [
            span
            for span in spans
            if (HTTP_URL in span.attributes or HTTP_TARGET in span.attributes)
        ]

        # We now expect spans with attributes from both the app and its sub app
        self.assertEqual(2, len(spans_with_http_attributes))

        for span in spans_with_http_attributes:
            self.assertEqual("/sub/home", span.attributes[HTTP_TARGET])
        self.assertEqual(
            "https://testserver:443/sub/home",
            span.attributes[HTTP_URL],
        )


class TestAutoInstrumentationHooks(TestBaseAutoFastAPI):
    """
    Test the auto-instrumented variant for request and response hooks

    Extending the manual instrumentation to inherit defined hooks and since most test cases apply
    to both.
    """

    def _create_app(self):
        # instrumentation is handled by the instrument call
        self._instrumentor.instrument(
            server_request_hook=getattr(self, "server_request_hook", None),
            client_request_hook=getattr(self, "client_request_hook", None),
            client_response_hook=getattr(self, "client_response_hook", None),
        )

        return self._create_fastapi_app()

    def _create_app_explicit_excluded_urls(self):
        resource = Resource.create({"key1": "value1", "key2": "value2"})
        tracer_provider, exporter = self.create_tracer_provider(
            resource=resource
        )
        self.memory_exporter = exporter

        to_exclude = "/user/123,/foobar"
        self._instrumentor.uninstrument()  # Disable previous instrumentation (setUp)
        self._instrumentor.instrument(
            tracer_provider=tracer_provider,
            excluded_urls=to_exclude,
            server_request_hook=getattr(self, "server_request_hook", None),
            client_request_hook=getattr(self, "client_request_hook", None),
            client_response_hook=getattr(self, "client_response_hook", None),
        )
        return self._create_fastapi_app()

    def tearDown(self):
        self._instrumentor.uninstrument()
        super().tearDown()

    def test_sub_app_fastapi_call(self):
        """
        !!! Attention: we need to override this testcase for the auto-instrumented variant
            The reason is, that with auto instrumentation, the sub app is instrumented as well
            and therefore we would see the spans for the sub app as well

        This test is to ensure that a span in case of a sub app targeted contains the correct server url
        """

        self._client.get("/sub/home")
        spans = self.memory_exporter.get_finished_spans()
        self.assertEqual(len(spans), 6)

        for span in spans:
            # As we are only looking to the "outer" app, we would see only the "GET /sub" spans
            #   -> the outer app is not aware of the sub_apps internal routes
            sub_in = "GET /sub" in span.name
            # The sub app spans are named GET /home as from the sub app perspective the request targets /home
            #   -> the sub app is technically not aware of the /sub prefix
            home_in = "GET /home" in span.name

            # We expect the spans to be either from the outer app or the sub app
            self.assertTrue(
                sub_in or home_in,
                f"Span {span.name} does not have /sub or /home in its name",
            )

        # We now want to specifically test all spans including the
        # - HTTP_TARGET
        # - HTTP_URL
        # attributes to be populated with the expected values
        spans_with_http_attributes = [
            span
            for span in spans
            if (HTTP_URL in span.attributes or HTTP_TARGET in span.attributes)
        ]

        # We now expect spans with attributes from both the app and its sub app
        self.assertEqual(2, len(spans_with_http_attributes))

        for span in spans_with_http_attributes:
            self.assertEqual("/sub/home", span.attributes[HTTP_TARGET])
        self.assertEqual(
            "https://testserver:443/sub/home",
            span.attributes[HTTP_URL],
        )


class TestAutoInstrumentationLogic(unittest.TestCase):
    def test_instrumentation(self):
        """Verify that instrumentation methods are instrumenting and
        removing as expected.
        """
        instrumentor = otel_fastapi.FastAPIInstrumentor()
        original = fastapi.FastAPI
        instrumentor.instrument()
        try:
            instrumented = fastapi.FastAPI
            self.assertIsNot(original, instrumented)
        finally:
            instrumentor.uninstrument()

        should_be_original = fastapi.FastAPI
        self.assertIs(original, should_be_original)


class TestWrappedApplication(TestBase):
    def setUp(self):
        super().setUp()

        self.app = fastapi.FastAPI()

        @self.app.get("/foobar")
        async def _():
            return {"message": "hello world"}

        otel_fastapi.FastAPIInstrumentor().instrument_app(self.app)
        self.client = TestClient(self.app)
        self.tracer = self.tracer_provider.get_tracer(__name__)

    def tearDown(self) -> None:
        super().tearDown()
        with self.disable_logging():
            otel_fastapi.FastAPIInstrumentor().uninstrument_app(self.app)

    def test_mark_span_internal_in_presence_of_span_from_other_framework(self):
        with self.tracer.start_as_current_span(
            "test", kind=trace.SpanKind.SERVER
        ) as parent_span:
            resp = self.client.get("/foobar")
            self.assertEqual(200, resp.status_code)

        span_list = self.memory_exporter.get_finished_spans()
        for span in span_list:
            print(str(span.__class__) + ": " + str(span.__dict__))

        # there should be 4 spans - single SERVER "test" and three INTERNAL "FastAPI"
        self.assertEqual(trace.SpanKind.INTERNAL, span_list[0].kind)
        self.assertEqual(trace.SpanKind.INTERNAL, span_list[1].kind)
        # main INTERNAL span - child of test
        self.assertEqual(trace.SpanKind.INTERNAL, span_list[2].kind)
        self.assertEqual(
            parent_span.context.span_id, span_list[2].parent.span_id
        )
        # SERVER "test"
        self.assertEqual(trace.SpanKind.SERVER, span_list[3].kind)
        self.assertEqual(
            parent_span.context.span_id, span_list[3].context.span_id
        )


class TestFastAPIGarbageCollection(unittest.TestCase):
    def test_fastapi_app_is_collected_after_instrument(self):
        app = fastapi.FastAPI()
        otel_fastapi.FastAPIInstrumentor().instrument_app(app)
        app_ref = _weakref.ref(app)
        del app
        _gc.collect()
        self.assertIsNone(app_ref())


@patch.dict(
    "os.environ",
    {
        OTEL_INSTRUMENTATION_HTTP_CAPTURE_HEADERS_SANITIZE_FIELDS: ".*my-secret.*",
        OTEL_INSTRUMENTATION_HTTP_CAPTURE_HEADERS_SERVER_REQUEST: "Custom-Test-Header-1,Custom-Test-Header-2,Custom-Test-Header-3,Regex-Test-Header-.*,Regex-Invalid-Test-Header-.*,.*my-secret.*",
        OTEL_INSTRUMENTATION_HTTP_CAPTURE_HEADERS_SERVER_RESPONSE: "Custom-Test-Header-1,Custom-Test-Header-2,Custom-Test-Header-3,my-custom-regex-header-.*,invalid-regex-header-.*,.*my-secret.*",
    },
)
class TestHTTPAppWithCustomHeaders(TestBase):
    def setUp(self):
        super().setUp()
        self.app = self._create_app()
        otel_fastapi.FastAPIInstrumentor().instrument_app(self.app)
        self.client = TestClient(self.app)

    def tearDown(self) -> None:
        super().tearDown()
        with self.disable_logging():
            otel_fastapi.FastAPIInstrumentor().uninstrument_app(self.app)

    @staticmethod
    def _create_app():
        app = fastapi.FastAPI()

        @app.get("/foobar")
        async def _():
            headers = {
                "custom-test-header-1": "test-header-value-1",
                "custom-test-header-2": "test-header-value-2",
                "my-custom-regex-header-1": "my-custom-regex-value-1,my-custom-regex-value-2",
                "My-Custom-Regex-Header-2": "my-custom-regex-value-3,my-custom-regex-value-4",
                "My-Secret-Header": "My Secret Value",
            }
            content = {"message": "hello world"}
            return JSONResponse(content=content, headers=headers)

        return app

    def test_http_custom_request_headers_in_span_attributes(self):
        expected = {
            "http.request.header.custom_test_header_1": (
                "test-header-value-1",
            ),
            "http.request.header.custom_test_header_2": (
                "test-header-value-2",
            ),
            "http.request.header.regex_test_header_1": ("Regex Test Value 1",),
            "http.request.header.regex_test_header_2": (
                "RegexTestValue2,RegexTestValue3",
            ),
            "http.request.header.my_secret_header": ("[REDACTED]",),
        }
        resp = self.client.get(
            "/foobar",
            headers={
                "custom-test-header-1": "test-header-value-1",
                "custom-test-header-2": "test-header-value-2",
                "Regex-Test-Header-1": "Regex Test Value 1",
                "regex-test-header-2": "RegexTestValue2,RegexTestValue3",
                "My-Secret-Header": "My Secret Value",
            },
        )
        self.assertEqual(200, resp.status_code)
        span_list = self.memory_exporter.get_finished_spans()
        self.assertEqual(len(span_list), 3)

        server_span = [
            span for span in span_list if span.kind == trace.SpanKind.SERVER
        ][0]

        self.assertSpanHasAttributes(server_span, expected)

    def test_http_custom_request_headers_not_in_span_attributes(self):
        not_expected = {
            "http.request.header.custom_test_header_3": (
                "test-header-value-3",
            ),
        }
        resp = self.client.get(
            "/foobar",
            headers={
                "custom-test-header-1": "test-header-value-1",
                "custom-test-header-2": "test-header-value-2",
                "Regex-Test-Header-1": "Regex Test Value 1",
                "regex-test-header-2": "RegexTestValue2,RegexTestValue3",
                "My-Secret-Header": "My Secret Value",
            },
        )
        self.assertEqual(200, resp.status_code)
        span_list = self.memory_exporter.get_finished_spans()
        self.assertEqual(len(span_list), 3)

        server_span = [
            span for span in span_list if span.kind == trace.SpanKind.SERVER
        ][0]

        for key, _ in not_expected.items():
            self.assertNotIn(key, server_span.attributes)

    def test_http_custom_response_headers_in_span_attributes(self):
        expected = {
            "http.response.header.custom_test_header_1": (
                "test-header-value-1",
            ),
            "http.response.header.custom_test_header_2": (
                "test-header-value-2",
            ),
            "http.response.header.my_custom_regex_header_1": (
                "my-custom-regex-value-1,my-custom-regex-value-2",
            ),
            "http.response.header.my_custom_regex_header_2": (
                "my-custom-regex-value-3,my-custom-regex-value-4",
            ),
            "http.response.header.my_secret_header": ("[REDACTED]",),
        }
        resp = self.client.get("/foobar")
        self.assertEqual(200, resp.status_code)
        span_list = self.memory_exporter.get_finished_spans()
        self.assertEqual(len(span_list), 3)

        server_span = [
            span for span in span_list if span.kind == trace.SpanKind.SERVER
        ][0]
        self.assertSpanHasAttributes(server_span, expected)

    def test_http_custom_response_headers_not_in_span_attributes(self):
        not_expected = {
            "http.response.header.custom_test_header_3": (
                "test-header-value-3",
            ),
        }
        resp = self.client.get("/foobar")
        self.assertEqual(200, resp.status_code)
        span_list = self.memory_exporter.get_finished_spans()
        self.assertEqual(len(span_list), 3)

        server_span = [
            span for span in span_list if span.kind == trace.SpanKind.SERVER
        ][0]

        for key, _ in not_expected.items():
            self.assertNotIn(key, server_span.attributes)


class TestHTTPAppWithCustomHeadersParameters(TestBase):
    """Minimal tests here since the behavior of this logic is tested above and in the ASGI tests."""

    def setUp(self):
        super().setUp()
        self.instrumentor = otel_fastapi.FastAPIInstrumentor()
        self.kwargs = {
            "http_capture_headers_server_request": ["a.*", "b.*"],
            "http_capture_headers_server_response": ["c.*", "d.*"],
            "http_capture_headers_sanitize_fields": [".*secret.*"],
        }
        self.app = None

    def tearDown(self) -> None:
        super().tearDown()
        with self.disable_logging():
            if self.app:
                self.instrumentor.uninstrument_app(self.app)
            else:
                self.instrumentor.uninstrument()

    @staticmethod
    def _create_app():
        app = fastapi.FastAPI()

        @app.get("/foobar")
        async def _():
            headers = {
                "carrot": "bar",
                "date-secret": "yellow",
                "egg": "ham",
            }
            content = {"message": "hello world"}
            return JSONResponse(content=content, headers=headers)

        return app

    def test_http_custom_request_headers_in_span_attributes_app(self):
        self.app = self._create_app()
        self.instrumentor.instrument_app(self.app, **self.kwargs)

        resp = TestClient(self.app).get(
            "/foobar",
            headers={
                "apple": "red",
                "banana-secret": "yellow",
                "fig": "green",
            },
        )
        self.assertEqual(200, resp.status_code)
        span_list = self.memory_exporter.get_finished_spans()
        self.assertEqual(len(span_list), 3)

        server_span = [
            span for span in span_list if span.kind == trace.SpanKind.SERVER
        ][0]

        expected = {
            # apple should be included because it starts with a
            "http.request.header.apple": ("red",),
            # same with banana because it starts with b,
            # redacted because it contains "secret"
            "http.request.header.banana_secret": ("[REDACTED]",),
        }
        self.assertSpanHasAttributes(server_span, expected)
        self.assertNotIn("http.request.header.fig", server_span.attributes)

    def test_http_custom_request_headers_in_span_attributes_instr(self):
        """As above, but use instrument(), not instrument_app()."""
        self.instrumentor.instrument(**self.kwargs)

        resp = TestClient(self._create_app()).get(
            "/foobar",
            headers={
                "apple": "red",
                "banana-secret": "yellow",
                "fig": "green",
            },
        )
        self.assertEqual(200, resp.status_code)
        span_list = self.memory_exporter.get_finished_spans()
        self.assertEqual(len(span_list), 3)

        server_span = [
            span for span in span_list if span.kind == trace.SpanKind.SERVER
        ][0]

        expected = {
            # apple should be included because it starts with a
            "http.request.header.apple": ("red",),
            # same with banana because it starts with b,
            # redacted because it contains "secret"
            "http.request.header.banana_secret": ("[REDACTED]",),
        }
        self.assertSpanHasAttributes(server_span, expected)
        self.assertNotIn("http.request.header.fig", server_span.attributes)

    def test_http_custom_response_headers_in_span_attributes_app(self):
        self.app = self._create_app()
        self.instrumentor.instrument_app(self.app, **self.kwargs)
        resp = TestClient(self.app).get("/foobar")
        self.assertEqual(200, resp.status_code)
        span_list = self.memory_exporter.get_finished_spans()
        self.assertEqual(len(span_list), 3)

        server_span = [
            span for span in span_list if span.kind == trace.SpanKind.SERVER
        ][0]

        expected = {
            "http.response.header.carrot": ("bar",),
            "http.response.header.date_secret": ("[REDACTED]",),
        }
        self.assertSpanHasAttributes(server_span, expected)
        self.assertNotIn("http.response.header.egg", server_span.attributes)

    def test_http_custom_response_headers_in_span_attributes_inst(self):
        """As above, but use instrument(), not instrument_app()."""
        self.instrumentor.instrument(**self.kwargs)

        resp = TestClient(self._create_app()).get("/foobar")
        self.assertEqual(200, resp.status_code)
        span_list = self.memory_exporter.get_finished_spans()
        self.assertEqual(len(span_list), 3)

        server_span = [
            span for span in span_list if span.kind == trace.SpanKind.SERVER
        ][0]

        expected = {
            "http.response.header.carrot": ("bar",),
            "http.response.header.date_secret": ("[REDACTED]",),
        }
        self.assertSpanHasAttributes(server_span, expected)
        self.assertNotIn("http.response.header.egg", server_span.attributes)


@patch.dict(
    "os.environ",
    {
        OTEL_INSTRUMENTATION_HTTP_CAPTURE_HEADERS_SANITIZE_FIELDS: ".*my-secret.*",
        OTEL_INSTRUMENTATION_HTTP_CAPTURE_HEADERS_SERVER_REQUEST: "Custom-Test-Header-1,Custom-Test-Header-2,Custom-Test-Header-3,Regex-Test-Header-.*,Regex-Invalid-Test-Header-.*,.*my-secret.*",
        OTEL_INSTRUMENTATION_HTTP_CAPTURE_HEADERS_SERVER_RESPONSE: "Custom-Test-Header-1,Custom-Test-Header-2,Custom-Test-Header-3,my-custom-regex-header-.*,invalid-regex-header-.*,.*my-secret.*",
    },
)
class TestWebSocketAppWithCustomHeaders(TestBase):
    def setUp(self):
        super().setUp()
        self.app = self._create_app()
        otel_fastapi.FastAPIInstrumentor().instrument_app(self.app)
        self.client = TestClient(self.app)

    def tearDown(self) -> None:
        super().tearDown()
        with self.disable_logging():
            otel_fastapi.FastAPIInstrumentor().uninstrument_app(self.app)

    @staticmethod
    def _create_app():
        app = fastapi.FastAPI()

        @app.websocket("/foobar_web")
        async def _(websocket: fastapi.WebSocket):
            message = await websocket.receive()
            if message.get("type") == "websocket.connect":
                await websocket.send(
                    {
                        "type": "websocket.accept",
                        "headers": [
                            (b"custom-test-header-1", b"test-header-value-1"),
                            (b"custom-test-header-2", b"test-header-value-2"),
                            (b"Regex-Test-Header-1", b"Regex Test Value 1"),
                            (
                                b"regex-test-header-2",
                                b"RegexTestValue2,RegexTestValue3",
                            ),
                            (b"My-Secret-Header", b"My Secret Value"),
                        ],
                    }
                )
                await websocket.send_json({"message": "hello world"})
                await websocket.close()
            if message.get("type") == "websocket.disconnect":
                pass

        return app

    def test_web_socket_custom_request_headers_in_span_attributes(self):
        expected = {
            "http.request.header.custom_test_header_1": (
                "test-header-value-1",
            ),
            "http.request.header.custom_test_header_2": (
                "test-header-value-2",
            ),
        }

        with self.client.websocket_connect(
            "/foobar_web",
            headers={
                "custom-test-header-1": "test-header-value-1",
                "custom-test-header-2": "test-header-value-2",
            },
        ) as websocket:
            data = websocket.receive_json()
            self.assertEqual(data, {"message": "hello world"})

        span_list = self.memory_exporter.get_finished_spans()
        self.assertEqual(len(span_list), 5)

        server_span = [
            span for span in span_list if span.kind == trace.SpanKind.SERVER
        ][0]

        self.assertSpanHasAttributes(server_span, expected)

    @patch.dict(
        "os.environ",
        {
            OTEL_INSTRUMENTATION_HTTP_CAPTURE_HEADERS_SANITIZE_FIELDS: ".*my-secret.*",
            OTEL_INSTRUMENTATION_HTTP_CAPTURE_HEADERS_SERVER_REQUEST: "Custom-Test-Header-1,Custom-Test-Header-2,Custom-Test-Header-3,Regex-Test-Header-.*,Regex-Invalid-Test-Header-.*,.*my-secret.*",
        },
    )
    def test_web_socket_custom_request_headers_not_in_span_attributes(self):
        not_expected = {
            "http.request.header.custom_test_header_3": (
                "test-header-value-3",
            ),
        }

        with self.client.websocket_connect(
            "/foobar_web",
            headers={
                "custom-test-header-1": "test-header-value-1",
                "custom-test-header-2": "test-header-value-2",
            },
        ) as websocket:
            data = websocket.receive_json()
            self.assertEqual(data, {"message": "hello world"})

        span_list = self.memory_exporter.get_finished_spans()
        self.assertEqual(len(span_list), 5)

        server_span = [
            span for span in span_list if span.kind == trace.SpanKind.SERVER
        ][0]

        for key, _ in not_expected.items():
            self.assertNotIn(key, server_span.attributes)

    def test_web_socket_custom_response_headers_in_span_attributes(self):
        expected = {
            "http.response.header.custom_test_header_1": (
                "test-header-value-1",
            ),
            "http.response.header.custom_test_header_2": (
                "test-header-value-2",
            ),
        }

        with self.client.websocket_connect("/foobar_web") as websocket:
            data = websocket.receive_json()
            self.assertEqual(data, {"message": "hello world"})

        span_list = self.memory_exporter.get_finished_spans()
        self.assertEqual(len(span_list), 5)

        server_span = [
            span for span in span_list if span.kind == trace.SpanKind.SERVER
        ][0]

        self.assertSpanHasAttributes(server_span, expected)

    def test_web_socket_custom_response_headers_not_in_span_attributes(self):
        not_expected = {
            "http.response.header.custom_test_header_3": (
                "test-header-value-3",
            ),
        }

        with self.client.websocket_connect("/foobar_web") as websocket:
            data = websocket.receive_json()
            self.assertEqual(data, {"message": "hello world"})

        span_list = self.memory_exporter.get_finished_spans()
        self.assertEqual(len(span_list), 5)

        server_span = [
            span for span in span_list if span.kind == trace.SpanKind.SERVER
        ][0]

        for key, _ in not_expected.items():
            self.assertNotIn(key, server_span.attributes)


@patch.dict(
    "os.environ",
    {
        OTEL_INSTRUMENTATION_HTTP_CAPTURE_HEADERS_SERVER_REQUEST: "Custom-Test-Header-1,Custom-Test-Header-2,Custom-Test-Header-3",
    },
)
class TestNonRecordingSpanWithCustomHeaders(TestBase):
    def setUp(self):
        super().setUp()
        self.app = fastapi.FastAPI()

        @self.app.get("/foobar")
        async def _():
            return {"message": "hello world"}

        reset_trace_globals()
        tracer_provider = trace.NoOpTracerProvider()
        trace.set_tracer_provider(tracer_provider=tracer_provider)

        self._instrumentor = otel_fastapi.FastAPIInstrumentor()
        self._instrumentor.instrument_app(self.app)
        self.client = TestClient(self.app)

    def tearDown(self) -> None:
        super().tearDown()
        with self.disable_logging():
            self._instrumentor.uninstrument_app(self.app)

    def test_custom_header_not_present_in_non_recording_span(self):
        resp = self.client.get(
            "/foobar",
            headers={
                "custom-test-header-1": "test-header-value-1",
            },
        )
        self.assertEqual(200, resp.status_code)
        span_list = self.memory_exporter.get_finished_spans()
        self.assertEqual(len(span_list), 0)


class TestTraceableExceptionHandling(TestBase):
    """Tests to ensure FastAPI exception handlers are only executed once and with a valid context"""

    def setUp(self):
        super().setUp()

        self.app = fastapi.FastAPI()

        otel_fastapi.FastAPIInstrumentor().instrument_app(
            self.app, exclude_spans=["receive", "send"]
        )
        self.client = TestClient(self.app)
        self.tracer = self.tracer_provider.get_tracer(__name__)
        self.executed = 0
        self.request_trace_id = None
        self.error_trace_id = None

    def tearDown(self) -> None:
        super().tearDown()
        with self.disable_logging():
            otel_fastapi.FastAPIInstrumentor().uninstrument_app(self.app)

    def test_error_handler_context(self):
        """OTEL tracing contexts must be available during error handler
        execution, and handlers must only be executed once"""

        status_code = 501

        @self.app.exception_handler(Exception)
        async def _(*_):
            self.error_trace_id = (
                trace.get_current_span().get_span_context().trace_id
            )
            self.executed += 1
            return PlainTextResponse("", status_code)

        @self.app.get("/foobar")
        async def _():
            self.request_trace_id = (
                trace.get_current_span().get_span_context().trace_id
            )
            raise UnhandledException("Test Exception")

        try:
            self.client.get(
                "/foobar",
            )
        except UnhandledException:
            pass

        self.assertIsNotNone(self.request_trace_id)
        self.assertEqual(self.request_trace_id, self.error_trace_id)

        spans = self.memory_exporter.get_finished_spans()

        self.assertEqual(len(spans), 1)
        span = spans[0]
        self.assertEqual(span.name, "GET /foobar")
        self.assertEqual(span.attributes.get(HTTP_STATUS_CODE), status_code)
        self.assertEqual(span.status.status_code, StatusCode.ERROR)
        self.assertEqual(len(span.events), 1)
        event = span.events[0]
        self.assertEqual(event.name, "exception")
        assert event.attributes is not None
        self.assertEqual(
            event.attributes.get(EXCEPTION_TYPE),
            f"{__name__}.UnhandledException",
        )
        self.assertEqual(self.executed, 1)

    def test_exception_span_recording(self):
        """Exceptions are always recorded in the active span"""

        @self.app.get("/foobar")
        async def _():
            raise UnhandledException("Test Exception")

        try:
            self.client.get(
                "/foobar",
            )
        except UnhandledException:
            pass

        spans = self.memory_exporter.get_finished_spans()

        self.assertEqual(len(spans), 1)
        span = spans[0]
        self.assertEqual(span.name, "GET /foobar")
        self.assertEqual(span.attributes.get(HTTP_STATUS_CODE), 500)
        self.assertEqual(span.status.status_code, StatusCode.ERROR)
        self.assertEqual(len(span.events), 1)
        event = span.events[0]
        self.assertEqual(event.name, "exception")
        assert event.attributes is not None
        self.assertEqual(
            event.attributes.get(EXCEPTION_TYPE),
            f"{__name__}.UnhandledException",
        )

    def test_middleware_exceptions(self):
        """Exceptions from user middlewares are recorded in the active span"""

        @self.app.get("/foobar")
        async def _():
            return PlainTextResponse("Hello World")

        @self.app.middleware("http")
        async def _(*_):
            raise UnhandledException("Test Exception")

        try:
            self.client.get(
                "/foobar",
            )
        except UnhandledException:
            pass

        spans = self.memory_exporter.get_finished_spans()

        self.assertEqual(len(spans), 1)
        span = spans[0]
        self.assertEqual(span.name, "GET /foobar")
        self.assertEqual(span.attributes.get(HTTP_STATUS_CODE), 500)
        self.assertEqual(span.status.status_code, StatusCode.ERROR)
        self.assertEqual(len(span.events), 1)
        event = span.events[0]
        self.assertEqual(event.name, "exception")
        assert event.attributes is not None
        self.assertEqual(
            event.attributes.get(EXCEPTION_TYPE),
            f"{__name__}.UnhandledException",
        )


class TestFastAPIFallback(TestBaseFastAPI):
    @pytest.fixture(autouse=True)
    def inject_fixtures(self, caplog):
        self._caplog = caplog

    @staticmethod
    def _create_fastapi_app():
        app = TestBaseFastAPI._create_fastapi_app()

        def build_middleware_stack():
            return app.router

        app.build_middleware_stack = build_middleware_stack
        return app

    def setUp(self):
        super().setUp()
        self.client = TestClient(self._app)

    def test_no_instrumentation(self):
        self.client.get(
            "/foobar",
        )

        spans = self.memory_exporter.get_finished_spans()
        self.assertEqual(len(spans), 0)

        errors = [
            record
            for record in self._caplog.get_records("call")
            if record.levelno >= logging.ERROR
        ]
        self.assertEqual(len(errors), 1)<|MERGE_RESOLUTION|>--- conflicted
+++ resolved
@@ -14,11 +14,8 @@
 
 # pylint: disable=too-many-lines
 
-<<<<<<< HEAD
+import gc as _gc
 import logging
-=======
-import gc as _gc
->>>>>>> 032d6c67
 import unittest
 import weakref as _weakref
 from contextlib import ExitStack
