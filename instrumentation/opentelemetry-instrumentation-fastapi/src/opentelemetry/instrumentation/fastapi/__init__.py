# Copyright The OpenTelemetry Authors
#
# Licensed under the Apache License, Version 2.0 (the "License");
# you may not use this file except in compliance with the License.
# You may obtain a copy of the License at
#
#     http://www.apache.org/licenses/LICENSE-2.0
#
# Unless required by applicable law or agreed to in writing, software
# distributed under the License is distributed on an "AS IS" BASIS,
# WITHOUT WARRANTIES OR CONDITIONS OF ANY KIND, either express or implied.
# See the License for the specific language governing permissions and
# limitations under the License.

"""
Usage
-----

.. code-block:: python

    import fastapi
    from opentelemetry.instrumentation.fastapi import FastAPIInstrumentor

    app = fastapi.FastAPI()

    @app.get("/foobar")
    async def foobar():
        return {"message": "hello world"}

    FastAPIInstrumentor.instrument_app(app)

Configuration
-------------

Exclude lists
*************
To exclude certain URLs from tracking, set the environment variable ``OTEL_PYTHON_FASTAPI_EXCLUDED_URLS``
(or ``OTEL_PYTHON_EXCLUDED_URLS`` to cover all instrumentations) to a string of comma delimited regexes that match the
URLs.

For example,

::

    export OTEL_PYTHON_FASTAPI_EXCLUDED_URLS="client/.*/info,healthcheck"

will exclude requests such as ``https://site/client/123/info`` and ``https://site/xyz/healthcheck``.

You can also pass comma delimited regexes directly to the ``instrument_app`` method:

.. code-block:: python

    FastAPIInstrumentor.instrument_app(app, excluded_urls="client/.*/info,healthcheck")

Request/Response hooks
**********************

This instrumentation supports request and response hooks. These are functions that get called
right after a span is created for a request and right before the span is finished for the response.

- The server request hook is passed a server span and ASGI scope object for every incoming request.
- The client request hook is called with the internal span, and ASGI scope and event when the method ``receive`` is called.
- The client response hook is called with the internal span, and ASGI scope and event when the method ``send`` is called.

.. code-block:: python

    from opentelemetry.instrumentation.fastapi import FastAPIInstrumentor
    from opentelemetry.trace import Span
    from typing import Any

    def server_request_hook(span: Span, scope: dict[str, Any]):
        if span and span.is_recording():
            span.set_attribute("custom_user_attribute_from_request_hook", "some-value")

    def client_request_hook(span: Span, scope: dict[str, Any], message: dict[str, Any]):
        if span and span.is_recording():
            span.set_attribute("custom_user_attribute_from_client_request_hook", "some-value")

    def client_response_hook(span: Span, scope: dict[str, Any], message: dict[str, Any]):
        if span and span.is_recording():
            span.set_attribute("custom_user_attribute_from_response_hook", "some-value")

    FastAPIInstrumentor().instrument(server_request_hook=server_request_hook, client_request_hook=client_request_hook, client_response_hook=client_response_hook)

Capture HTTP request and response headers
*****************************************
You can configure the agent to capture specified HTTP headers as span attributes, according to the
`semantic convention <https://github.com/open-telemetry/opentelemetry-specification/blob/main/specification/trace/semantic_conventions/http.md#http-request-and-response-headers>`_.

Request headers
***************
To capture HTTP request headers as span attributes, set the environment variable
``OTEL_INSTRUMENTATION_HTTP_CAPTURE_HEADERS_SERVER_REQUEST`` to a comma delimited list of HTTP header names,
or pass the ``http_capture_headers_server_request`` keyword argument to the ``instrument_app`` method.

For example using the environment variable,
::

    export OTEL_INSTRUMENTATION_HTTP_CAPTURE_HEADERS_SERVER_REQUEST="content-type,custom_request_header"

will extract ``content-type`` and ``custom_request_header`` from the request headers and add them as span attributes.

Request header names in FastAPI are case-insensitive. So, giving the header name as ``CUStom-Header`` in the environment
variable will capture the header named ``custom-header``.

Regular expressions may also be used to match multiple headers that correspond to the given pattern.  For example:
::

    export OTEL_INSTRUMENTATION_HTTP_CAPTURE_HEADERS_SERVER_REQUEST="Accept.*,X-.*"

Would match all request headers that start with ``Accept`` and ``X-``.

To capture all request headers, set ``OTEL_INSTRUMENTATION_HTTP_CAPTURE_HEADERS_SERVER_REQUEST`` to ``".*"``.
::

    export OTEL_INSTRUMENTATION_HTTP_CAPTURE_HEADERS_SERVER_REQUEST=".*"

The name of the added span attribute will follow the format ``http.request.header.<header_name>`` where ``<header_name>``
is the normalized HTTP header name (lowercase, with ``-`` replaced by ``_``). The value of the attribute will be a
single item list containing all the header values.

For example:
``http.request.header.custom_request_header = ["<value1>", "<value2>"]``

Response headers
****************
To capture HTTP response headers as span attributes, set the environment variable
``OTEL_INSTRUMENTATION_HTTP_CAPTURE_HEADERS_SERVER_RESPONSE`` to a comma delimited list of HTTP header names,
or pass the ``http_capture_headers_server_response`` keyword argument to the ``instrument_app`` method.

For example using the environment variable,
::

    export OTEL_INSTRUMENTATION_HTTP_CAPTURE_HEADERS_SERVER_RESPONSE="content-type,custom_response_header"

will extract ``content-type`` and ``custom_response_header`` from the response headers and add them as span attributes.

Response header names in FastAPI are case-insensitive. So, giving the header name as ``CUStom-Header`` in the environment
variable will capture the header named ``custom-header``.

Regular expressions may also be used to match multiple headers that correspond to the given pattern.  For example:
::

    export OTEL_INSTRUMENTATION_HTTP_CAPTURE_HEADERS_SERVER_RESPONSE="Content.*,X-.*"

Would match all response headers that start with ``Content`` and ``X-``.

To capture all response headers, set ``OTEL_INSTRUMENTATION_HTTP_CAPTURE_HEADERS_SERVER_RESPONSE`` to ``".*"``.
::

    export OTEL_INSTRUMENTATION_HTTP_CAPTURE_HEADERS_SERVER_RESPONSE=".*"

The name of the added span attribute will follow the format ``http.response.header.<header_name>`` where ``<header_name>``
is the normalized HTTP header name (lowercase, with ``-`` replaced by ``_``). The value of the attribute will be a
list containing the header values.

For example:
``http.response.header.custom_response_header = ["<value1>", "<value2>"]``

Sanitizing headers
******************
In order to prevent storing sensitive data such as personally identifiable information (PII), session keys, passwords,
etc, set the environment variable ``OTEL_INSTRUMENTATION_HTTP_CAPTURE_HEADERS_SANITIZE_FIELDS``
to a comma delimited list of HTTP header names to be sanitized, or pass the ``http_capture_headers_sanitize_fields``
keyword argument to the ``instrument_app`` method.

Regexes may be used, and all header names will be matched in a case-insensitive manner.

For example using the environment variable,
::

    export OTEL_INSTRUMENTATION_HTTP_CAPTURE_HEADERS_SANITIZE_FIELDS=".*session.*,set-cookie"

will replace the value of headers such as ``session-id`` and ``set-cookie`` with ``[REDACTED]`` in the span.

Note:
    The environment variable names used to capture HTTP headers are still experimental, and thus are subject to change.

API
---
"""

from __future__ import annotations

import functools
import logging
import types
from typing import Any, Collection, Literal
from weakref import WeakSet as _WeakSet

import fastapi
from starlette.applications import Starlette
from starlette.middleware.errors import ServerErrorMiddleware
<<<<<<< HEAD
from starlette.routing import Match, Route
from starlette.types import ASGIApp
=======
from starlette.routing import Match
from starlette.types import ASGIApp, Receive, Scope, Send
>>>>>>> 843f3453

from opentelemetry.instrumentation._semconv import (
    _get_schema_url,
    _OpenTelemetrySemanticConventionStability,
    _OpenTelemetryStabilitySignalType,
    _StabilityMode,
)
from opentelemetry.instrumentation.asgi import OpenTelemetryMiddleware
from opentelemetry.instrumentation.asgi.types import (
    ClientRequestHook,
    ClientResponseHook,
    ServerRequestHook,
)
from opentelemetry.instrumentation.fastapi.package import _instruments
from opentelemetry.instrumentation.fastapi.version import __version__
from opentelemetry.instrumentation.instrumentor import BaseInstrumentor
from opentelemetry.metrics import MeterProvider, get_meter
from opentelemetry.semconv.attributes.http_attributes import HTTP_ROUTE
from opentelemetry.trace import TracerProvider, get_current_span, get_tracer
from opentelemetry.trace.status import Status, StatusCode
from opentelemetry.util.http import (
    get_excluded_urls,
    parse_excluded_urls,
    sanitize_method,
)

_excluded_urls_from_env = get_excluded_urls("FASTAPI")
_logger = logging.getLogger(__name__)


class FastAPIInstrumentor(BaseInstrumentor):
    """An instrumentor for FastAPI

    See `BaseInstrumentor`
    """

    _original_fastapi = None

    @staticmethod
    def instrument_app(
        app: fastapi.FastAPI,
        server_request_hook: ServerRequestHook = None,
        client_request_hook: ClientRequestHook = None,
        client_response_hook: ClientResponseHook = None,
        tracer_provider: TracerProvider | None = None,
        meter_provider: MeterProvider | None = None,
        excluded_urls: str | None = None,
        http_capture_headers_server_request: list[str] | None = None,
        http_capture_headers_server_response: list[str] | None = None,
        http_capture_headers_sanitize_fields: list[str] | None = None,
        exclude_spans: list[Literal["receive", "send"]] | None = None,
    ):  # pylint: disable=too-many-locals
        """Instrument an uninstrumented FastAPI application.

        Args:
            app: The fastapi ASGI application callable to forward requests to.
            server_request_hook: Optional callback which is called with the server span and ASGI
                          scope object for every incoming request.
            client_request_hook: Optional callback which is called with the internal span, and ASGI
                          scope and event which are sent as dictionaries for when the method receive is called.
            client_response_hook: Optional callback which is called with the internal span, and ASGI
                          scope and event which are sent as dictionaries for when the method send is called.
            tracer_provider: The optional tracer provider to use. If omitted
                the current globally configured one is used.
            meter_provider: The optional meter provider to use. If omitted
                the current globally configured one is used.
            excluded_urls: Optional comma delimited string of regexes to match URLs that should not be traced.
            http_capture_headers_server_request: Optional list of HTTP headers to capture from the request.
            http_capture_headers_server_response: Optional list of HTTP headers to capture from the response.
            http_capture_headers_sanitize_fields: Optional list of HTTP headers to sanitize.
            exclude_spans: Optionally exclude HTTP `send` and/or `receive` spans from the trace.
        """
        if not hasattr(app, "_is_instrumented_by_opentelemetry"):
            app._is_instrumented_by_opentelemetry = False

        if not getattr(app, "_is_instrumented_by_opentelemetry", False):
            # initialize semantic conventions opt-in if needed
            _OpenTelemetrySemanticConventionStability._initialize()
            sem_conv_opt_in_mode = _OpenTelemetrySemanticConventionStability._get_opentelemetry_stability_opt_in_mode(
                _OpenTelemetryStabilitySignalType.HTTP,
            )
            if excluded_urls is None:
                excluded_urls = _excluded_urls_from_env
            else:
                excluded_urls = parse_excluded_urls(excluded_urls)
            tracer = get_tracer(
                __name__,
                __version__,
                tracer_provider,
                schema_url=_get_schema_url(sem_conv_opt_in_mode),
            )
            meter = get_meter(
                __name__,
                __version__,
                meter_provider,
                schema_url=_get_schema_url(sem_conv_opt_in_mode),
            )

            def build_middleware_stack(self: Starlette) -> ASGIApp:
                # Define an additional middleware for exception handling
                # Normally, `opentelemetry.trace.use_span` covers the recording of
                # exceptions into the active span, but `OpenTelemetryMiddleware`
                # ends the span too early before the exception can be recorded.
                class ExceptionHandlerMiddleware:
                    def __init__(self, app):
                        self.app = app

                    async def __call__(
                        self, scope: Scope, receive: Receive, send: Send
                    ) -> None:
                        try:
                            await self.app(scope, receive, send)
                        except Exception as exc:  # pylint: disable=broad-exception-caught
                            span = get_current_span()
                            if span.is_recording():
                                span.record_exception(exc)
                                span.set_status(
                                    Status(
                                        status_code=StatusCode.ERROR,
                                        description=f"{type(exc).__name__}: {exc}",
                                    )
                                )
                            raise

                # For every possible use case of error handling, exception
                # handling, trace availability in exception handlers and
                # automatic exception recording to work, we need to make a
                # series of wrapping and re-wrapping middlewares.

                # First, grab the original middleware stack from Starlette. It
                # comprises a stack of
                # `ServerErrorMiddleware` -> [user defined middlewares] -> `ExceptionMiddleware`
                inner_server_error_middleware: ServerErrorMiddleware = (  # type: ignore
                    self._original_build_middleware_stack()  # type: ignore
                )

                if not isinstance(
                    inner_server_error_middleware, ServerErrorMiddleware
                ):
                    # Oops, something changed about how Starlette creates middleware stacks
                    _logger.error(
                        "Skipping FastAPI instrumentation due to unexpected middleware stack: expected %s, got %s",
                        ServerErrorMiddleware.__name__,
                        type(inner_server_error_middleware),
                    )
                    return inner_server_error_middleware

                # We take [user defined middlewares] -> `ExceptionHandlerMiddleware`
                # out of the outermost `ServerErrorMiddleware` and instead pass
                # it to our own `ExceptionHandlerMiddleware`
                exception_middleware = ExceptionHandlerMiddleware(
                    inner_server_error_middleware.app
                )

                # Now, we create a new `ServerErrorMiddleware` that wraps
                # `ExceptionHandlerMiddleware` but otherwise uses the same
                # original `handler` and debug setting. The end result is a
                # middleware stack that's identical to the original stack except
                # all user middlewares are covered by our
                # `ExceptionHandlerMiddleware`.
                error_middleware = ServerErrorMiddleware(
                    app=exception_middleware,
                    handler=inner_server_error_middleware.handler,
                    debug=inner_server_error_middleware.debug,
                )

                # Finally, we wrap the stack above in our actual OTEL
                # middleware. As a result, an active tracing context exists for
                # every use case of user-defined error and exception handlers as
                # well as automatic recording of exceptions in active spans.
                otel_middleware = OpenTelemetryMiddleware(
                    error_middleware,
                    excluded_urls=excluded_urls,
                    default_span_details=_get_default_span_details,
                    server_request_hook=server_request_hook,
                    client_request_hook=client_request_hook,
                    client_response_hook=client_response_hook,
                    # Pass in tracer/meter to get __name__and __version__ of fastapi instrumentation
                    tracer=tracer,
                    meter=meter,
                    http_capture_headers_server_request=http_capture_headers_server_request,
                    http_capture_headers_server_response=http_capture_headers_server_response,
                    http_capture_headers_sanitize_fields=http_capture_headers_sanitize_fields,
                    exclude_spans=exclude_spans,
                )

                # Ultimately, wrap everything in another default
                # `ServerErrorMiddleware` (w/o user handlers) so that any
                # exceptions raised in `OpenTelemetryMiddleware` are handled.
                #
                # This should not happen unless there is a bug in
                # OpenTelemetryMiddleware, but if there is we don't want that to
                # impact the user's application just because we wrapped the
                # middlewares in this order.
                return ServerErrorMiddleware(
                    app=otel_middleware,
                )

            app._original_build_middleware_stack = app.build_middleware_stack
            app.build_middleware_stack = types.MethodType(
                functools.wraps(app.build_middleware_stack)(
                    build_middleware_stack
                ),
                app,
            )

            app._is_instrumented_by_opentelemetry = True
            if app not in _InstrumentedFastAPI._instrumented_fastapi_apps:
                _InstrumentedFastAPI._instrumented_fastapi_apps.add(app)
        else:
            _logger.warning(
                "Attempting to instrument FastAPI app while already instrumented"
            )

    @staticmethod
    def uninstrument_app(app: fastapi.FastAPI):
        original_build_middleware_stack = getattr(
            app, "_original_build_middleware_stack", None
        )
        if original_build_middleware_stack:
            app.build_middleware_stack = original_build_middleware_stack
            del app._original_build_middleware_stack
        app.middleware_stack = app.build_middleware_stack()
        app._is_instrumented_by_opentelemetry = False

        # Remove the app from the set of instrumented apps to avoid calling uninstrument twice
        # if the instrumentation is later disabled or such
        # Use discard to avoid KeyError if already GC'ed
        _InstrumentedFastAPI._instrumented_fastapi_apps.discard(app)

    def instrumentation_dependencies(self) -> Collection[str]:
        return _instruments

    def _instrument(self, **kwargs: Any):
        self._original_fastapi = fastapi.FastAPI
        _InstrumentedFastAPI._instrument_kwargs = kwargs
        fastapi.FastAPI = _InstrumentedFastAPI

    def _uninstrument(self, **kwargs):
        # Create a copy of the set to avoid RuntimeError during iteration
        instances_to_uninstrument = list(
            _InstrumentedFastAPI._instrumented_fastapi_apps
        )
        for instance in instances_to_uninstrument:
            self.uninstrument_app(instance)
        _InstrumentedFastAPI._instrumented_fastapi_apps.clear()
        fastapi.FastAPI = self._original_fastapi


class _InstrumentedFastAPI(fastapi.FastAPI):
    _instrument_kwargs: dict[str, Any] = {}

    # Track instrumented app instances using weak references to avoid GC leaks
    _instrumented_fastapi_apps: _WeakSet[fastapi.FastAPI] = _WeakSet()
    _sem_conv_opt_in_mode = _StabilityMode.DEFAULT

    def __init__(self, *args: Any, **kwargs: Any):
        super().__init__(*args, **kwargs)
        FastAPIInstrumentor.instrument_app(
            self, **_InstrumentedFastAPI._instrument_kwargs
        )
        _InstrumentedFastAPI._instrumented_fastapi_apps.add(self)


def _get_route_details(scope):
    """
    Function to retrieve Starlette route from scope.

    TODO: there is currently no way to retrieve http.route from
    a starlette application from scope.
    See: https://github.com/encode/starlette/pull/804

    Args:
        scope: A Starlette scope
    Returns:
        A string containing the route or None
    """
    app = scope["app"]
    route = None

    for starlette_route in app.routes:
        match, _ = (
            Route.matches(starlette_route, scope)
            if isinstance(starlette_route, Route)
            else starlette_route.matches(scope)
        )
        if match == Match.FULL:
            try:
                route = starlette_route.path
            except AttributeError:
                # routes added via host routing won't have a path attribute
                route = scope.get("path")
            break
        if match == Match.PARTIAL:
            route = starlette_route.path
    return route


def _get_default_span_details(scope):
    """
    Callback to retrieve span name and attributes from scope.

    Args:
        scope: A Starlette scope
    Returns:
        A tuple of span name and attributes
    """
    route = _get_route_details(scope)
    method = sanitize_method(scope.get("method", "").strip())
    attributes = {}
    if method == "_OTHER":
        method = "HTTP"
    if route:
        attributes[HTTP_ROUTE] = route
    if method and route:  # http
        span_name = f"{method} {route}"
    elif route:  # websocket
        span_name = route
    else:  # fallback
        span_name = method
    return span_name, attributes<|MERGE_RESOLUTION|>--- conflicted
+++ resolved
@@ -191,13 +191,10 @@
 import fastapi
 from starlette.applications import Starlette
 from starlette.middleware.errors import ServerErrorMiddleware
-<<<<<<< HEAD
+
 from starlette.routing import Match, Route
-from starlette.types import ASGIApp
-=======
-from starlette.routing import Match
 from starlette.types import ASGIApp, Receive, Scope, Send
->>>>>>> 843f3453
+
 
 from opentelemetry.instrumentation._semconv import (
     _get_schema_url,
