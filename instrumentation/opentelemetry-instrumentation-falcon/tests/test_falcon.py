# Copyright The OpenTelemetry Authors
#
# Licensed under the Apache License, Version 2.0 (the "License");
# you may not use this file except in compliance with the License.
# You may obtain a copy of the License at
#
#     http://www.apache.org/licenses/LICENSE-2.0
#
# Unless required by applicable law or agreed to in writing, software
# distributed under the License is distributed on an "AS IS" BASIS,
# WITHOUT WARRANTIES OR CONDITIONS OF ANY KIND, either express or implied.
# See the License for the specific language governing permissions and
# limitations under the License.
#
from timeit import default_timer
from unittest.mock import Mock, patch

import pytest
from falcon import __version__ as _falcon_verison
from falcon import testing
from packaging import version as package_version

from opentelemetry import trace
from opentelemetry.instrumentation.falcon import FalconInstrumentor
from opentelemetry.instrumentation.propagators import (
    TraceResponsePropagator,
    get_global_response_propagator,
    set_global_response_propagator,
)
from opentelemetry.instrumentation.wsgi import (
    _active_requests_count_attrs,
    _duration_attrs,
)
from opentelemetry.sdk.metrics.export import (
    HistogramDataPoint,
    NumberDataPoint,
)
from opentelemetry.sdk.resources import Resource
from opentelemetry.semconv.trace import SpanAttributes
from opentelemetry.test.test_base import TestBase
from opentelemetry.test.wsgitestutil import WsgiTestBase
from opentelemetry.trace import StatusCode
from opentelemetry.util.http import (
    OTEL_INSTRUMENTATION_HTTP_CAPTURE_HEADERS_SERVER_REQUEST,
    OTEL_INSTRUMENTATION_HTTP_CAPTURE_HEADERS_SERVER_RESPONSE,
)

from .app import make_app

_expected_metric_names = [
    "http.server.active_requests",
    "http.server.duration",
]
_recommended_attrs = {
    "http.server.active_requests": _active_requests_count_attrs,
    "http.server.duration": _duration_attrs,
}


class TestFalconBase(TestBase):
    def setUp(self):
        super().setUp()
        self.env_patch = patch.dict(
            "os.environ",
            {
                "OTEL_PYTHON_FALCON_EXCLUDED_URLS": "ping",
                "OTEL_PYTHON_FALCON_TRACED_REQUEST_ATTRS": "query_string",
            },
        )
        self.env_patch.start()

        FalconInstrumentor().instrument(
            request_hook=getattr(self, "request_hook", None),
            response_hook=getattr(self, "response_hook", None),
        )
        self.app = make_app()

    def client(self):
        return testing.TestClient(self.app)

    def tearDown(self):
        super().tearDown()
        with self.disable_logging():
            FalconInstrumentor().uninstrument()
        self.env_patch.stop()


class TestFalconInstrumentation(TestFalconBase, WsgiTestBase):
    def test_get(self):
        self._test_method("GET")

    def test_post(self):
        self._test_method("POST")

    def test_patch(self):
        self._test_method("PATCH")

    def test_put(self):
        self._test_method("PUT")

    def test_delete(self):
        self._test_method("DELETE")

    def test_head(self):
        self._test_method("HEAD")

    def _test_method(self, method):
        self.client().simulate_request(method=method, path="/hello")
        spans = self.memory_exporter.get_finished_spans()
        self.assertEqual(len(spans), 1)
        span = spans[0]
        self.assertEqual(span.name, f"HelloWorldResource.on_{method.lower()}")
        self.assertEqual(span.status.status_code, StatusCode.UNSET)
        self.assertEqual(
            span.status.description,
            None,
        )
        self.assertSpanHasAttributes(
            span,
            {
                SpanAttributes.HTTP_METHOD: method,
                SpanAttributes.HTTP_SERVER_NAME: "falconframework.org",
                SpanAttributes.HTTP_SCHEME: "http",
                SpanAttributes.NET_HOST_PORT: 80,
                SpanAttributes.HTTP_HOST: "falconframework.org",
                SpanAttributes.HTTP_TARGET: "/",
                SpanAttributes.NET_PEER_PORT: "65133",
                SpanAttributes.HTTP_FLAVOR: "1.1",
                "falcon.resource": "HelloWorldResource",
                SpanAttributes.HTTP_STATUS_CODE: 201,
            },
        )
        # In falcon<3, NET_PEER_IP is always set by default to 127.0.0.1
        # In falcon>3, NET_PEER_IP is not set to anything by default to
        # https://github.com/falconry/falcon/blob/5233d0abed977d9dab78ebadf305f5abe2eef07c/falcon/testing/helpers.py#L1168-L1172 # noqa
        if SpanAttributes.NET_PEER_IP in span.attributes:
            self.assertEqual(
                span.attributes[SpanAttributes.NET_PEER_IP], "127.0.0.1"
            )
        self.memory_exporter.clear()

    def test_404(self):
        self.client().simulate_get("/does-not-exist")
        spans = self.memory_exporter.get_finished_spans()
        self.assertEqual(len(spans), 1)
        span = spans[0]
        self.assertEqual(span.name, "HTTP GET")
        self.assertEqual(span.status.status_code, StatusCode.UNSET)
        self.assertSpanHasAttributes(
            span,
            {
                SpanAttributes.HTTP_METHOD: "GET",
                SpanAttributes.HTTP_SERVER_NAME: "falconframework.org",
                SpanAttributes.HTTP_SCHEME: "http",
                SpanAttributes.NET_HOST_PORT: 80,
                SpanAttributes.HTTP_HOST: "falconframework.org",
                SpanAttributes.HTTP_TARGET: "/",
                SpanAttributes.NET_PEER_PORT: "65133",
                SpanAttributes.HTTP_FLAVOR: "1.1",
                SpanAttributes.HTTP_STATUS_CODE: 404,
            },
        )
        # In falcon<3, NET_PEER_IP is always set by default to 127.0.0.1
        # In falcon>3, NET_PEER_IP is not set to anything by default to
        # https://github.com/falconry/falcon/blob/5233d0abed977d9dab78ebadf305f5abe2eef07c/falcon/testing/helpers.py#L1168-L1172 # noqa
        if SpanAttributes.NET_PEER_IP in span.attributes:
            self.assertEqual(
                span.attributes[SpanAttributes.NET_PEER_IP], "127.0.0.1"
            )

    def test_500(self):
        try:
            self.client().simulate_get("/error")
        except NameError:
            pass
        spans = self.memory_exporter.get_finished_spans()
        self.assertEqual(len(spans), 1)
        span = spans[0]
        self.assertEqual(span.name, "ErrorResource.on_get")
        self.assertFalse(span.status.is_ok)
        self.assertEqual(span.status.status_code, StatusCode.ERROR)
        self.assertEqual(
            span.status.description,
            "NameError: name 'non_existent_var' is not defined",
        )
        self.assertSpanHasAttributes(
            span,
            {
                SpanAttributes.HTTP_METHOD: "GET",
                SpanAttributes.HTTP_SERVER_NAME: "falconframework.org",
                SpanAttributes.HTTP_SCHEME: "http",
                SpanAttributes.NET_HOST_PORT: 80,
                SpanAttributes.HTTP_HOST: "falconframework.org",
                SpanAttributes.HTTP_TARGET: "/",
                SpanAttributes.NET_PEER_PORT: "65133",
                SpanAttributes.HTTP_FLAVOR: "1.1",
                SpanAttributes.HTTP_STATUS_CODE: 500,
            },
        )
        # In falcon<3, NET_PEER_IP is always set by default to 127.0.0.1
        # In falcon>3, NET_PEER_IP is not set to anything by default to
        # https://github.com/falconry/falcon/blob/5233d0abed977d9dab78ebadf305f5abe2eef07c/falcon/testing/helpers.py#L1168-L1172 # noqa
        if SpanAttributes.NET_PEER_IP in span.attributes:
            self.assertEqual(
                span.attributes[SpanAttributes.NET_PEER_IP], "127.0.0.1"
            )

    def test_uninstrument(self):
        self.client().simulate_get(path="/hello")
        spans = self.memory_exporter.get_finished_spans()
        self.assertEqual(len(spans), 1)

        self.memory_exporter.clear()

        FalconInstrumentor().uninstrument()
        self.app = make_app()
        self.client().simulate_get(path="/hello")
        spans = self.memory_exporter.get_finished_spans()
        self.assertEqual(len(spans), 0)

    def test_exclude_lists(self):
        self.client().simulate_get(path="/ping")
        span_list = self.memory_exporter.get_finished_spans()
        self.assertEqual(len(span_list), 0)

        self.client().simulate_get(path="/hello")
        span_list = self.memory_exporter.get_finished_spans()
        self.assertEqual(len(span_list), 1)

    def test_traced_request_attributes(self):
        self.client().simulate_get(path="/hello", query_string="q=abc")
        span = self.memory_exporter.get_finished_spans()[0]
        self.assertIn("query_string", span.attributes)
        self.assertEqual(span.attributes["query_string"], "q=abc")
        self.assertNotIn("not_available_attr", span.attributes)

    def test_trace_response(self):
        orig = get_global_response_propagator()
        set_global_response_propagator(TraceResponsePropagator())

        response = self.client().simulate_get(
            path="/hello", query_string="q=abc"
        )
        self.assertTraceResponseHeaderMatchesSpan(
            response.headers, self.memory_exporter.get_finished_spans()[0]
        )

        set_global_response_propagator(orig)

    def test_traced_not_recording(self):
        mock_tracer = Mock()
        mock_span = Mock()
        mock_span.is_recording.return_value = False
        mock_tracer.start_span.return_value = mock_span
        with patch("opentelemetry.trace.get_tracer") as tracer:
            tracer.return_value = mock_tracer
            self.client().simulate_get(path="/hello", query_string="q=abc")
            self.assertFalse(mock_span.is_recording())
            self.assertTrue(mock_span.is_recording.called)
            self.assertFalse(mock_span.set_attribute.called)
            self.assertFalse(mock_span.set_status.called)

<<<<<<< HEAD
    def test_falcon_metrics(self):
        self.client().simulate_get("/hello/756")
        self.client().simulate_get("/hello/756")
        self.client().simulate_get("/hello/756")
        metrics_list = self.memory_metrics_reader.get_metrics_data()
        number_data_point_seen = False
        histogram_data_point_seen = False
        self.assertTrue(len(metrics_list.resource_metrics) != 0)
        for resource_metric in metrics_list.resource_metrics:
            self.assertTrue(len(resource_metric.scope_metrics) != 0)
            for scope_metric in resource_metric.scope_metrics:
                self.assertTrue(len(scope_metric.metrics) != 0)
                for metric in scope_metric.metrics:
                    self.assertIn(metric.name, _expected_metric_names)
                    data_points = list(metric.data.data_points)
                    self.assertEqual(len(data_points), 1)
                    for point in data_points:
                        if isinstance(point, HistogramDataPoint):
                            self.assertEqual(point.count, 3)
                            histogram_data_point_seen = True
                        if isinstance(point, NumberDataPoint):
                            number_data_point_seen = True
                        for attr in point.attributes:
                            self.assertIn(
                                attr, _recommended_attrs[metric.name]
                            )
        self.assertTrue(number_data_point_seen and histogram_data_point_seen)

    def test_falcon_metric_values(self):
        expected_duration_attributes = {
            "http.method": "GET",
            "http.host": "falconframework.org",
            "http.scheme": "http",
            "http.flavor": "1.1",
            "http.server_name": "falconframework.org",
            "net.host.port": 80,
            "http.status_code": 404,
        }
        expected_requests_count_attributes = {
            "http.method": "GET",
            "http.host": "falconframework.org",
            "http.scheme": "http",
            "http.flavor": "1.1",
            "http.server_name": "falconframework.org",
        }
        start = default_timer()
        self.client().simulate_get("/hello/756")
        duration = max(round((default_timer() - start) * 1000), 0)
        metrics_list = self.memory_metrics_reader.get_metrics_data()
        for resource_metric in metrics_list.resource_metrics:
            for scope_metric in resource_metric.scope_metrics:
                for metric in scope_metric.metrics:
                    for point in list(metric.data.data_points):
                        if isinstance(point, HistogramDataPoint):
                            self.assertDictEqual(
                                expected_duration_attributes,
                                dict(point.attributes),
                            )
                            self.assertEqual(point.count, 1)
                            self.assertAlmostEqual(
                                duration, point.sum, delta=10
                            )
                        if isinstance(point, NumberDataPoint):
                            self.assertDictEqual(
                                expected_requests_count_attributes,
                                dict(point.attributes),
                            )
                            self.assertEqual(point.value, 0)

    def test_metric_uninstrument(self):
        self.client().simulate_request(method="POST", path="/hello/756")
        FalconInstrumentor().uninstrument()
        self.app = make_app()
        self.client().simulate_request(method="POST", path="/hello/756")
        metrics_list = self.memory_metrics_reader.get_metrics_data()
        for resource_metric in metrics_list.resource_metrics:
            for scope_metric in resource_metric.scope_metrics:
                for metric in scope_metric.metrics:
                    for point in list(metric.data.data_points):
                        if isinstance(point, HistogramDataPoint):
                            self.assertEqual(point.count, 1)
=======
    def test_uninstrument_after_instrument(self):
        self.client().simulate_get(path="/hello")
        spans = self.memory_exporter.get_finished_spans()
        self.assertEqual(len(spans), 1)

        FalconInstrumentor().uninstrument()
        self.memory_exporter.clear()

        self.client().simulate_get(path="/hello")
        spans = self.memory_exporter.get_finished_spans()
        self.assertEqual(len(spans), 0)
>>>>>>> 0b69786c


class TestFalconInstrumentationWithTracerProvider(TestBase):
    def setUp(self):
        super().setUp()
        resource = Resource.create({"resource-key": "resource-value"})
        result = self.create_tracer_provider(resource=resource)
        tracer_provider, exporter = result
        self.exporter = exporter

        FalconInstrumentor().instrument(tracer_provider=tracer_provider)
        self.app = make_app()

    def client(self):
        return testing.TestClient(self.app)

    def tearDown(self):
        super().tearDown()
        with self.disable_logging():
            FalconInstrumentor().uninstrument()

    def test_traced_request(self):
        self.client().simulate_request(method="GET", path="/hello")
        spans = self.exporter.get_finished_spans()
        self.assertEqual(len(spans), 1)
        span = spans[0]
        self.assertEqual(
            span.resource.attributes["resource-key"], "resource-value"
        )
        self.exporter.clear()


class TestFalconInstrumentationHooks(TestFalconBase):
    # pylint: disable=no-self-use
    def request_hook(self, span, req):
        span.set_attribute("request_hook_attr", "value from hook")

    def response_hook(self, span, req, resp):
        span.update_name("set from hook")

    def test_hooks(self):
        self.client().simulate_get(path="/hello", query_string="q=abc")
        span = self.memory_exporter.get_finished_spans()[0]

        self.assertEqual(span.name, "set from hook")
        self.assertIn("request_hook_attr", span.attributes)
        self.assertEqual(
            span.attributes["request_hook_attr"], "value from hook"
        )


class TestFalconInstrumentationWrappedWithOtherFramework(TestFalconBase):
    def test_mark_span_internal_in_presence_of_span_from_other_framework(self):
        tracer = trace.get_tracer(__name__)
        with tracer.start_as_current_span(
            "test", kind=trace.SpanKind.SERVER
        ) as parent_span:
            self.client().simulate_request(method="GET", path="/hello")
            span = self.memory_exporter.get_finished_spans()[0]
            assert span.status.is_ok
            self.assertEqual(trace.SpanKind.INTERNAL, span.kind)
            self.assertEqual(
                span.parent.span_id, parent_span.get_span_context().span_id
            )


@patch.dict(
    "os.environ",
    {
        OTEL_INSTRUMENTATION_HTTP_CAPTURE_HEADERS_SERVER_REQUEST: "Custom-Test-Header-1,Custom-Test-Header-2,invalid-header",
        OTEL_INSTRUMENTATION_HTTP_CAPTURE_HEADERS_SERVER_RESPONSE: "content-type,content-length,my-custom-header,invalid-header",
    },
)
class TestCustomRequestResponseHeaders(TestFalconBase):
    def test_custom_request_header_added_in_server_span(self):
        headers = {
            "Custom-Test-Header-1": "Test Value 1",
            "Custom-Test-Header-2": "TestValue2,TestValue3",
            "Custom-Test-Header-3": "TestValue4",
        }
        self.client().simulate_request(
            method="GET", path="/hello", headers=headers
        )
        span = self.memory_exporter.get_finished_spans()[0]
        assert span.status.is_ok

        expected = {
            "http.request.header.custom_test_header_1": ("Test Value 1",),
            "http.request.header.custom_test_header_2": (
                "TestValue2,TestValue3",
            ),
        }
        not_expected = {
            "http.request.header.custom_test_header_3": ("TestValue4",),
        }

        self.assertEqual(span.kind, trace.SpanKind.SERVER)
        self.assertSpanHasAttributes(span, expected)
        for key, _ in not_expected.items():
            self.assertNotIn(key, span.attributes)

    def test_custom_request_header_not_added_in_internal_span(self):
        tracer = trace.get_tracer(__name__)
        with tracer.start_as_current_span("test", kind=trace.SpanKind.SERVER):
            headers = {
                "Custom-Test-Header-1": "Test Value 1",
                "Custom-Test-Header-2": "TestValue2,TestValue3",
            }
            self.client().simulate_request(
                method="GET", path="/hello", headers=headers
            )
            span = self.memory_exporter.get_finished_spans()[0]
            assert span.status.is_ok
            not_expected = {
                "http.request.header.custom_test_header_1": ("Test Value 1",),
                "http.request.header.custom_test_header_2": (
                    "TestValue2,TestValue3",
                ),
            }
            self.assertEqual(span.kind, trace.SpanKind.INTERNAL)
            for key, _ in not_expected.items():
                self.assertNotIn(key, span.attributes)

    @pytest.mark.skipif(
        condition=package_version.parse(_falcon_verison)
        < package_version.parse("2.0.0"),
        reason="falcon<2 does not implement custom response headers",
    )
    def test_custom_response_header_added_in_server_span(self):
        self.client().simulate_request(
            method="GET", path="/test_custom_response_headers"
        )
        span = self.memory_exporter.get_finished_spans()[0]
        assert span.status.is_ok
        expected = {
            "http.response.header.content_type": (
                "text/plain; charset=utf-8",
            ),
            "http.response.header.content_length": ("0",),
            "http.response.header.my_custom_header": (
                "my-custom-value-1,my-custom-header-2",
            ),
        }
        not_expected = {
            "http.response.header.dont_capture_me": ("test-value",)
        }
        self.assertEqual(span.kind, trace.SpanKind.SERVER)
        self.assertSpanHasAttributes(span, expected)
        for key, _ in not_expected.items():
            self.assertNotIn(key, span.attributes)

    @pytest.mark.skipif(
        condition=package_version.parse(_falcon_verison)
        < package_version.parse("2.0.0"),
        reason="falcon<2 does not implement custom response headers",
    )
    def test_custom_response_header_not_added_in_internal_span(self):
        tracer = trace.get_tracer(__name__)
        with tracer.start_as_current_span("test", kind=trace.SpanKind.SERVER):
            self.client().simulate_request(
                method="GET", path="/test_custom_response_headers"
            )
            span = self.memory_exporter.get_finished_spans()[0]
            assert span.status.is_ok
            not_expected = {
                "http.response.header.content_type": (
                    "text/plain; charset=utf-8",
                ),
                "http.response.header.content_length": ("0",),
                "http.response.header.my_custom_header": (
                    "my-custom-value-1,my-custom-header-2",
                ),
            }
            self.assertEqual(span.kind, trace.SpanKind.INTERNAL)
            for key, _ in not_expected.items():
                self.assertNotIn(key, span.attributes)<|MERGE_RESOLUTION|>--- conflicted
+++ resolved
@@ -260,7 +260,18 @@
             self.assertFalse(mock_span.set_attribute.called)
             self.assertFalse(mock_span.set_status.called)
 
-<<<<<<< HEAD
+    def test_uninstrument_after_instrument(self):
+        self.client().simulate_get(path="/hello")
+        spans = self.memory_exporter.get_finished_spans()
+        self.assertEqual(len(spans), 1)
+
+        FalconInstrumentor().uninstrument()
+        self.memory_exporter.clear()
+
+        self.client().simulate_get(path="/hello")
+        spans = self.memory_exporter.get_finished_spans()
+        self.assertEqual(len(spans), 0)
+
     def test_falcon_metrics(self):
         self.client().simulate_get("/hello/756")
         self.client().simulate_get("/hello/756")
@@ -342,19 +353,6 @@
                     for point in list(metric.data.data_points):
                         if isinstance(point, HistogramDataPoint):
                             self.assertEqual(point.count, 1)
-=======
-    def test_uninstrument_after_instrument(self):
-        self.client().simulate_get(path="/hello")
-        spans = self.memory_exporter.get_finished_spans()
-        self.assertEqual(len(spans), 1)
-
-        FalconInstrumentor().uninstrument()
-        self.memory_exporter.clear()
-
-        self.client().simulate_get(path="/hello")
-        spans = self.memory_exporter.get_finished_spans()
-        self.assertEqual(len(spans), 0)
->>>>>>> 0b69786c
 
 
 class TestFalconInstrumentationWithTracerProvider(TestBase):
