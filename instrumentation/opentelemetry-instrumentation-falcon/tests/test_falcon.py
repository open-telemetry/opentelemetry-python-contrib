# Copyright The OpenTelemetry Authors
#
# Licensed under the Apache License, Version 2.0 (the "License");
# you may not use this file except in compliance with the License.
# You may obtain a copy of the License at
#
#     http://www.apache.org/licenses/LICENSE-2.0
#
# Unless required by applicable law or agreed to in writing, software
# distributed under the License is distributed on an "AS IS" BASIS,
# WITHOUT WARRANTIES OR CONDITIONS OF ANY KIND, either express or implied.
# See the License for the specific language governing permissions and
# limitations under the License.
#
from unittest.mock import Mock, patch

import pytest
from falcon import __version__ as _falcon_version
from falcon import testing
from packaging import version as package_version

from opentelemetry import trace
from opentelemetry.instrumentation._semconv import (
    OTEL_SEMCONV_STABILITY_OPT_IN,
    _OpenTelemetrySemanticConventionStability,
    _server_active_requests_count_attrs_new,
    _server_active_requests_count_attrs_old,
    _server_duration_attrs_new,
    _server_duration_attrs_old,
)
from opentelemetry.instrumentation.falcon import FalconInstrumentor
from opentelemetry.instrumentation.propagators import (
    TraceResponsePropagator,
    get_global_response_propagator,
    set_global_response_propagator,
)
from opentelemetry.sdk.metrics.export import (
    HistogramDataPoint,
    NumberDataPoint,
)
from opentelemetry.sdk.resources import Resource
from opentelemetry.semconv.trace import SpanAttributes
from opentelemetry.test.test_base import TestBase
from opentelemetry.test.wsgitestutil import WsgiTestBase
from opentelemetry.trace import StatusCode
from opentelemetry.util.http import (
    OTEL_INSTRUMENTATION_HTTP_CAPTURE_HEADERS_SANITIZE_FIELDS,
    OTEL_INSTRUMENTATION_HTTP_CAPTURE_HEADERS_SERVER_REQUEST,
    OTEL_INSTRUMENTATION_HTTP_CAPTURE_HEADERS_SERVER_RESPONSE,
)

from .app import make_app

_expected_metric_names = [
    "http.server.active_requests",
    "http.server.duration",
]

_recommended_attrs = {
    "http.server.active_requests": _server_active_requests_count_attrs_new
    + _server_active_requests_count_attrs_old,
    "http.server.duration": _server_duration_attrs_new
    + _server_duration_attrs_old,
}

_recommended_metrics_attrs_old = {
    "http.server.active_requests": _server_active_requests_count_attrs_old,
    "http.server.duration": _server_duration_attrs_old,
}
_recommended_metrics_attrs_new = {
    "http.server.active_requests": _server_active_requests_count_attrs_new,
    "http.server.request.duration": _server_duration_attrs_new,
}
_server_active_requests_count_attrs_both = (
    _server_active_requests_count_attrs_old
)
_server_active_requests_count_attrs_both.extend(
    _server_active_requests_count_attrs_new
)
_recommended_metrics_attrs_both = {
    "http.server.active_requests": _server_active_requests_count_attrs_both,
    "http.server.duration": _server_duration_attrs_old,
    "http.server.request.duration": _server_duration_attrs_new,
}

_parsed_falcon_version = package_version.parse(_falcon_version)


class TestFalconBase(TestBase):
    def setUp(self):
        super().setUp()

        test_name = ""
        if hasattr(self, "_testMethodName"):
            test_name = self._testMethodName
        sem_conv_mode = "default"
        if "new_semconv" in test_name:
            sem_conv_mode = "http"
        elif "both_semconv" in test_name:
            sem_conv_mode = "http/dup"

        self.env_patch = patch.dict(
            "os.environ",
            {
                "OTEL_PYTHON_FALCON_EXCLUDED_URLS": "ping",
                "OTEL_PYTHON_FALCON_TRACED_REQUEST_ATTRS": "query_string",
                OTEL_SEMCONV_STABILITY_OPT_IN: sem_conv_mode,
            },
        )

        _OpenTelemetrySemanticConventionStability._initialized = False
        self.env_patch.start()

        FalconInstrumentor().instrument(
            request_hook=getattr(self, "request_hook", None),
            response_hook=getattr(self, "response_hook", None),
        )
        self.app = make_app()

    @property
    def _has_fixed_http_target(self):
        # In falcon<3.1.2, HTTP_TARGET is always set to / in TestClient
        # In falcon>=3.1.2, HTTP_TARGET is set to unencoded path by default
        # https://github.com/falconry/falcon/blob/69cdcd6edd2ee33f4ac9f7793e1cc3c4f99da692/falcon/testing/helpers.py#L1153-1156 # noqa
        return _parsed_falcon_version < package_version.parse("3.1.2")

    def client(self):
        return testing.TestClient(self.app)

    def tearDown(self):
        super().tearDown()
        with self.disable_logging():
            FalconInstrumentor().uninstrument()
        self.env_patch.stop()


# pylint: disable=too-many-public-methods
class TestFalconInstrumentation(TestFalconBase, WsgiTestBase):
    def test_get(self):
        self._test_method("GET")

    def test_get_new_semconv(self):
        self._test_method("GET", old_semconv=False, new_semconv=True)

    def test_get_both_semconv(self):
        self._test_method("GET", old_semconv=True, new_semconv=True)

    def test_post(self):
        self._test_method("POST")

    def test_post_new_semconv(self):
        self._test_method("POST", old_semconv=False, new_semconv=True)

    def test_post_both_semconv(self):
        self._test_method("POST", old_semconv=True, new_semconv=True)

    def test_patch(self):
        self._test_method("PATCH")

    def test_patch_new_semconv(self):
        self._test_method("PATCH", old_semconv=False, new_semconv=True)

    def test_patch_both_semconv(self):
        self._test_method("PATCH", old_semconv=True, new_semconv=True)

    def test_put(self):
        self._test_method("PUT")

    def test_put_new_semconv(self):
        self._test_method("PUT", old_semconv=False, new_semconv=True)

    def test_put_both_semconv(self):
        self._test_method("PUT", old_semconv=True, new_semconv=True)

    def test_delete(self):
        self._test_method("DELETE")

    def test_delete_new_semconv(self):
        self._test_method("DELETE", old_semconv=False, new_semconv=True)

    def test_delete_both_semconv(self):
        self._test_method("DELETE", old_semconv=True, new_semconv=True)

    def test_head(self):
        self._test_method("HEAD")

    def test_head_new_semconv(self):
        self._test_method("HEAD", old_semconv=False, new_semconv=True)

    def test_head_both_semconv(self):
        self._test_method("HEAD", old_semconv=True, new_semconv=True)

    def _test_method(self, method, old_semconv=True, new_semconv=False):
        self.client().simulate_request(method=method, path="/hello")
        spans = self.memory_exporter.get_finished_spans()
        self.assertEqual(len(spans), 1)
        span = spans[0]
        self.assertEqual(span.name, f"{method} /hello")
        self.assertEqual(span.status.status_code, StatusCode.UNSET)
        self.assertEqual(
            span.status.description,
            None,
        )
<<<<<<< HEAD

        expected_attributes = {}
        expected_attributes_old = {
            SpanAttributes.HTTP_METHOD: method,
            SpanAttributes.HTTP_SERVER_NAME: "falconframework.org",
            SpanAttributes.HTTP_SCHEME: "http",
            SpanAttributes.NET_HOST_PORT: 80,
            SpanAttributes.HTTP_HOST: "falconframework.org",
            SpanAttributes.HTTP_TARGET: "/",
            SpanAttributes.NET_PEER_PORT: 65133,
            SpanAttributes.HTTP_FLAVOR: "1.1",
            "falcon.resource": "HelloWorldResource",
            SpanAttributes.HTTP_STATUS_CODE: 201,
            SpanAttributes.HTTP_ROUTE: "/hello",
        }
        expected_attributes_new = {
            SpanAttributes.HTTP_REQUEST_METHOD: method,
            SpanAttributes.SERVER_ADDRESS: "falconframework.org",
            SpanAttributes.URL_SCHEME: "http",
            SpanAttributes.SERVER_PORT: 80,
            SpanAttributes.URL_PATH: "/",
            SpanAttributes.CLIENT_PORT: 65133,
            SpanAttributes.NETWORK_PROTOCOL_VERSION: "1.1",
            "falcon.resource": "HelloWorldResource",
            SpanAttributes.HTTP_RESPONSE_STATUS_CODE: 201,
            SpanAttributes.HTTP_ROUTE: "/hello",
        }

        if old_semconv:
            expected_attributes.update(expected_attributes_old)
        if new_semconv:
            expected_attributes.update(expected_attributes_new)

        self.assertSpanHasAttributes(span, expected_attributes)
=======
        self.assertSpanHasAttributes(
            span,
            {
                SpanAttributes.HTTP_METHOD: method,
                SpanAttributes.HTTP_SERVER_NAME: "falconframework.org",
                SpanAttributes.HTTP_SCHEME: "http",
                SpanAttributes.NET_HOST_PORT: 80,
                SpanAttributes.HTTP_HOST: "falconframework.org",
                SpanAttributes.HTTP_TARGET: "/"
                if self._has_fixed_http_target
                else "/hello",
                SpanAttributes.NET_PEER_PORT: 65133,
                SpanAttributes.HTTP_FLAVOR: "1.1",
                "falcon.resource": "HelloWorldResource",
                SpanAttributes.HTTP_STATUS_CODE: 201,
            },
        )
>>>>>>> 8db1479e
        # In falcon<3, NET_PEER_IP is always set by default to 127.0.0.1
        # In falcon>=3, NET_PEER_IP is not set to anything by default
        # https://github.com/falconry/falcon/blob/5233d0abed977d9dab78ebadf305f5abe2eef07c/falcon/testing/helpers.py#L1168-L1172 # noqa
        if SpanAttributes.NET_PEER_IP in span.attributes:
            self.assertEqual(
                span.attributes[SpanAttributes.NET_PEER_IP], "127.0.0.1"
            )
        self.memory_exporter.clear()

    def test_404(self):
        self.client().simulate_get("/does-not-exist")
        spans = self.memory_exporter.get_finished_spans()
        self.assertEqual(len(spans), 1)
        span = spans[0]
        self.assertEqual(span.name, "GET")
        self.assertEqual(span.status.status_code, StatusCode.UNSET)
        self.assertSpanHasAttributes(
            span,
            {
                SpanAttributes.HTTP_METHOD: "GET",
                SpanAttributes.HTTP_SERVER_NAME: "falconframework.org",
                SpanAttributes.HTTP_SCHEME: "http",
                SpanAttributes.NET_HOST_PORT: 80,
                SpanAttributes.HTTP_HOST: "falconframework.org",
                SpanAttributes.HTTP_TARGET: "/"
                if self._has_fixed_http_target
                else "/does-not-exist",
                SpanAttributes.NET_PEER_PORT: 65133,
                SpanAttributes.HTTP_FLAVOR: "1.1",
                SpanAttributes.HTTP_STATUS_CODE: 404,
            },
        )
        # In falcon<3, NET_PEER_IP is always set by default to 127.0.0.1
        # In falcon>=3, NET_PEER_IP is not set to anything by default
        # https://github.com/falconry/falcon/blob/5233d0abed977d9dab78ebadf305f5abe2eef07c/falcon/testing/helpers.py#L1168-L1172 # noqa
        if SpanAttributes.NET_PEER_IP in span.attributes:
            self.assertEqual(
                span.attributes[SpanAttributes.NET_PEER_IP], "127.0.0.1"
            )

    def test_500(self):
        try:
            self.client().simulate_get("/error")
        except NameError:
            pass
        spans = self.memory_exporter.get_finished_spans()
        self.assertEqual(len(spans), 1)
        span = spans[0]
        self.assertEqual(span.name, "GET /error")
        self.assertFalse(span.status.is_ok)
        self.assertEqual(span.status.status_code, StatusCode.ERROR)

        _parsed_falcon_version = package_version.parse(_falcon_version)
        if _parsed_falcon_version < package_version.parse("3.0.0"):
            self.assertEqual(
                span.status.description,
                "NameError: name 'non_existent_var' is not defined",
            )
        else:
            self.assertEqual(span.status.description, None)

        self.assertSpanHasAttributes(
            span,
            {
                SpanAttributes.HTTP_METHOD: "GET",
                SpanAttributes.HTTP_SERVER_NAME: "falconframework.org",
                SpanAttributes.HTTP_SCHEME: "http",
                SpanAttributes.NET_HOST_PORT: 80,
                SpanAttributes.HTTP_HOST: "falconframework.org",
                SpanAttributes.HTTP_TARGET: "/"
                if self._has_fixed_http_target
                else "/error",
                SpanAttributes.NET_PEER_PORT: 65133,
                SpanAttributes.HTTP_FLAVOR: "1.1",
                SpanAttributes.HTTP_STATUS_CODE: 500,
                SpanAttributes.HTTP_ROUTE: "/error",
            },
        )
        # In falcon<3, NET_PEER_IP is always set by default to 127.0.0.1
        # In falcon>=3, NET_PEER_IP is not set to anything by default
        # https://github.com/falconry/falcon/blob/5233d0abed977d9dab78ebadf305f5abe2eef07c/falcon/testing/helpers.py#L1168-L1172 # noqa
        if SpanAttributes.NET_PEER_IP in span.attributes:
            self.assertEqual(
                span.attributes[SpanAttributes.NET_PEER_IP], "127.0.0.1"
            )

    def test_url_template_new_semconv(self):
        self.client().simulate_get("/user/123")
        spans = self.memory_exporter.get_finished_spans()
        metrics_list = self.memory_metrics_reader.get_metrics_data()

        self.assertEqual(len(spans), 1)
        self.assertTrue(len(metrics_list.resource_metrics) != 0)
        span = spans[0]
        self.assertEqual(span.name, "GET /user/{user_id}")
        self.assertEqual(span.status.status_code, StatusCode.UNSET)
        self.assertEqual(
            span.status.description,
            None,
        )
        self.assertSpanHasAttributes(
            span,
            {
                SpanAttributes.HTTP_REQUEST_METHOD: "GET",
                SpanAttributes.SERVER_ADDRESS: "falconframework.org",
                SpanAttributes.URL_SCHEME: "http",
                SpanAttributes.SERVER_PORT: 80,
                SpanAttributes.URL_PATH: "/",
                SpanAttributes.CLIENT_PORT: 65133,
                SpanAttributes.NETWORK_PROTOCOL_VERSION: "1.1",
                "falcon.resource": "UserResource",
                SpanAttributes.HTTP_RESPONSE_STATUS_CODE: 200,
                SpanAttributes.HTTP_ROUTE: "/user/{user_id}",
            },
        )

        for resource_metric in metrics_list.resource_metrics:
            for scope_metric in resource_metric.scope_metrics:
                for metric in scope_metric.metrics:
                    if metric.name == "http.server.request.duration":
                        data_points = list(metric.data.data_points)
                        for point in data_points:
                            self.assertIn(
                                "http.route",
                                point.attributes,
                            )

    def test_url_template(self):
        self.client().simulate_get("/user/123")
        spans = self.memory_exporter.get_finished_spans()
        self.assertEqual(len(spans), 1)
        span = spans[0]
        self.assertEqual(span.name, "GET /user/{user_id}")
        self.assertEqual(span.status.status_code, StatusCode.UNSET)
        self.assertEqual(
            span.status.description,
            None,
        )
        self.assertSpanHasAttributes(
            span,
            {
                SpanAttributes.HTTP_METHOD: "GET",
                SpanAttributes.HTTP_SERVER_NAME: "falconframework.org",
                SpanAttributes.HTTP_SCHEME: "http",
                SpanAttributes.NET_HOST_PORT: 80,
                SpanAttributes.HTTP_HOST: "falconframework.org",
                SpanAttributes.HTTP_TARGET: "/"
                if self._has_fixed_http_target
                else "/user/123",
                SpanAttributes.NET_PEER_PORT: 65133,
                SpanAttributes.HTTP_FLAVOR: "1.1",
                "falcon.resource": "UserResource",
                SpanAttributes.HTTP_STATUS_CODE: 200,
                SpanAttributes.HTTP_ROUTE: "/user/{user_id}",
            },
        )

    def test_uninstrument(self):
        self.client().simulate_get(path="/hello")
        spans = self.memory_exporter.get_finished_spans()
        self.assertEqual(len(spans), 1)

        self.memory_exporter.clear()

        FalconInstrumentor().uninstrument()
        self.app = make_app()
        self.client().simulate_get(path="/hello")
        spans = self.memory_exporter.get_finished_spans()
        self.assertEqual(len(spans), 0)

    def test_exclude_lists(self):
        self.client().simulate_get(path="/ping")
        span_list = self.memory_exporter.get_finished_spans()
        self.assertEqual(len(span_list), 0)

        self.client().simulate_get(path="/hello")
        span_list = self.memory_exporter.get_finished_spans()
        self.assertEqual(len(span_list), 1)

    def test_traced_request_attributes(self):
        self.client().simulate_get(path="/hello", query_string="q=abc")
        span = self.memory_exporter.get_finished_spans()[0]
        self.assertIn("query_string", span.attributes)
        self.assertEqual(span.attributes["query_string"], "q=abc")
        self.assertNotIn("not_available_attr", span.attributes)

    def test_trace_response(self):
        orig = get_global_response_propagator()
        set_global_response_propagator(TraceResponsePropagator())

        response = self.client().simulate_get(
            path="/hello", query_string="q=abc"
        )
        self.assertTraceResponseHeaderMatchesSpan(
            response.headers, self.memory_exporter.get_finished_spans()[0]
        )

        set_global_response_propagator(orig)

    def test_traced_not_recording(self):
        mock_tracer = Mock()
        mock_span = Mock()
        mock_span.is_recording.return_value = False
        mock_tracer.start_span.return_value = mock_span
        with patch("opentelemetry.trace.get_tracer") as tracer:
            tracer.return_value = mock_tracer
            self.client().simulate_get(path="/hello", query_string="q=abc")
            self.assertFalse(mock_span.is_recording())
            self.assertTrue(mock_span.is_recording.called)
            self.assertFalse(mock_span.set_attribute.called)
            self.assertFalse(mock_span.set_status.called)

            metrics_list = self.memory_metrics_reader.get_metrics_data()
            self.assertTrue(len(metrics_list.resource_metrics) != 0)

            metrics_list = self.memory_metrics_reader.get_metrics_data()
            for resource_metric in metrics_list.resource_metrics:
                for scope_metric in resource_metric.scope_metrics:
                    for metric in scope_metric.metrics:
                        data_points = list(metric.data.data_points)
                        self.assertEqual(len(data_points), 1)
                        for point in list(metric.data.data_points):
                            if isinstance(point, HistogramDataPoint):
                                self.assertEqual(point.count, 1)
                            if isinstance(point, NumberDataPoint):
                                self.assertEqual(point.value, 0)
                            for attr in point.attributes:
                                self.assertIn(
                                    attr,
                                    _recommended_metrics_attrs_old[
                                        metric.name
                                    ],
                                )

    def test_uninstrument_after_instrument(self):
        self.client().simulate_get(path="/hello")
        spans = self.memory_exporter.get_finished_spans()
        self.assertEqual(len(spans), 1)

        FalconInstrumentor().uninstrument()
        self.memory_exporter.clear()

        self.client().simulate_get(path="/hello")
        spans = self.memory_exporter.get_finished_spans()
        self.assertEqual(len(spans), 0)

    def test_falcon_metrics(self):
        self.client().simulate_get("/hello/756")
        self.client().simulate_get("/hello/756")
        self.client().simulate_get("/hello/756")
        metrics_list = self.memory_metrics_reader.get_metrics_data()
        number_data_point_seen = False
        histogram_data_point_seen = False
        self.assertTrue(len(metrics_list.resource_metrics) != 0)
        for resource_metric in metrics_list.resource_metrics:
            self.assertTrue(len(resource_metric.scope_metrics) != 0)
            for scope_metric in resource_metric.scope_metrics:
                self.assertTrue(len(scope_metric.metrics) != 0)
                for metric in scope_metric.metrics:
                    self.assertIn(metric.name, _expected_metric_names)
                    data_points = list(metric.data.data_points)
                    self.assertEqual(len(data_points), 1)
                    for point in data_points:
                        if isinstance(point, HistogramDataPoint):
                            self.assertEqual(point.count, 3)
                            histogram_data_point_seen = True
                        if isinstance(point, NumberDataPoint):
                            number_data_point_seen = True
                        for attr in point.attributes:
                            self.assertIn(
                                attr, _recommended_attrs[metric.name]
                            )
        self.assertTrue(number_data_point_seen and histogram_data_point_seen)

    def test_falcon_metric_values_new_semconv(self):
        number_data_point_seen = False
        histogram_data_point_seen = False

        self.client().simulate_get("/hello/756")
        metrics_list = self.memory_metrics_reader.get_metrics_data()
        for resource_metric in metrics_list.resource_metrics:
            for scope_metric in resource_metric.scope_metrics:
                for metric in scope_metric.metrics:
                    data_points = list(metric.data.data_points)
                    self.assertEqual(len(data_points), 1)
                    for point in list(metric.data.data_points):
                        if isinstance(point, HistogramDataPoint):
                            self.assertEqual(point.count, 1)
                            histogram_data_point_seen = True
                        if isinstance(point, NumberDataPoint):
                            self.assertEqual(point.value, 0)
                            number_data_point_seen = True
                        for attr in point.attributes:
                            self.assertIn(
                                attr,
                                _recommended_metrics_attrs_new[metric.name],
                            )

        self.assertTrue(number_data_point_seen and histogram_data_point_seen)

    def test_falcon_metric_values_both_semconv(self):
        number_data_point_seen = False
        histogram_data_point_seen = False

        self.client().simulate_get("/hello/756")
        metrics_list = self.memory_metrics_reader.get_metrics_data()
        for resource_metric in metrics_list.resource_metrics:
            for scope_metric in resource_metric.scope_metrics:
                for metric in scope_metric.metrics:
                    if metric.unit == "ms":
                        self.assertEqual(metric.name, "http.server.duration")
                    elif metric.unit == "s":
                        self.assertEqual(
                            metric.name, "http.server.request.duration"
                        )
                    else:
                        self.assertEqual(
                            metric.name, "http.server.active_requests"
                        )
                    data_points = list(metric.data.data_points)
                    self.assertEqual(len(data_points), 1)
                    for point in list(metric.data.data_points):
                        if isinstance(point, HistogramDataPoint):
                            self.assertEqual(point.count, 1)
                            histogram_data_point_seen = True
                        if isinstance(point, NumberDataPoint):
                            self.assertEqual(point.value, 0)
                            number_data_point_seen = True
                        for attr in point.attributes:
                            self.assertIn(
                                attr,
                                _recommended_metrics_attrs_both[metric.name],
                            )
        self.assertTrue(number_data_point_seen and histogram_data_point_seen)

    def test_falcon_metric_values(self):
        number_data_point_seen = False
        histogram_data_point_seen = False

        self.client().simulate_get("/hello/756")
        metrics_list = self.memory_metrics_reader.get_metrics_data()
        for resource_metric in metrics_list.resource_metrics:
            for scope_metric in resource_metric.scope_metrics:
                for metric in scope_metric.metrics:
                    data_points = list(metric.data.data_points)
                    self.assertEqual(len(data_points), 1)
                    for point in list(metric.data.data_points):
                        if isinstance(point, HistogramDataPoint):
                            self.assertEqual(point.count, 1)
                            histogram_data_point_seen = True
                        if isinstance(point, NumberDataPoint):
                            self.assertEqual(point.value, 0)
                            number_data_point_seen = True
                        for attr in point.attributes:
                            self.assertIn(
                                attr,
                                _recommended_metrics_attrs_old[metric.name],
                            )

        self.assertTrue(number_data_point_seen and histogram_data_point_seen)

    def test_metric_uninstrument(self):
        self.client().simulate_request(method="POST", path="/hello/756")
        FalconInstrumentor().uninstrument()
        self.client().simulate_request(method="POST", path="/hello/756")
        metrics_list = self.memory_metrics_reader.get_metrics_data()
        for resource_metric in metrics_list.resource_metrics:
            for scope_metric in resource_metric.scope_metrics:
                for metric in scope_metric.metrics:
                    for point in list(metric.data.data_points):
                        if isinstance(point, HistogramDataPoint):
                            self.assertEqual(point.count, 1)


class TestFalconInstrumentationWithTracerProvider(TestBase):
    def setUp(self):
        super().setUp()
        resource = Resource.create({"resource-key": "resource-value"})
        result = self.create_tracer_provider(resource=resource)
        tracer_provider, exporter = result
        self.exporter = exporter

        FalconInstrumentor().instrument(tracer_provider=tracer_provider)
        self.app = make_app()

    def client(self):
        return testing.TestClient(self.app)

    def tearDown(self):
        super().tearDown()
        with self.disable_logging():
            FalconInstrumentor().uninstrument()

    def test_traced_request(self):
        self.client().simulate_request(method="GET", path="/hello")
        spans = self.exporter.get_finished_spans()
        self.assertEqual(len(spans), 1)
        span = spans[0]
        self.assertEqual(
            span.resource.attributes["resource-key"], "resource-value"
        )
        self.exporter.clear()


class TestFalconInstrumentationHooks(TestFalconBase):
    # pylint: disable=no-self-use
    def request_hook(self, span, req):
        span.set_attribute("request_hook_attr", "value from hook")

    def response_hook(self, span, req, resp):
        span.update_name("set from hook")

    def test_hooks(self):
        self.client().simulate_get(path="/hello", query_string="q=abc")
        span = self.memory_exporter.get_finished_spans()[0]

        self.assertEqual(span.name, "set from hook")
        self.assertIn("request_hook_attr", span.attributes)
        self.assertEqual(
            span.attributes["request_hook_attr"], "value from hook"
        )


class TestFalconInstrumentationWrappedWithOtherFramework(TestFalconBase):
    def test_mark_span_internal_in_presence_of_span_from_other_framework(self):
        tracer = trace.get_tracer(__name__)
        with tracer.start_as_current_span(
            "test", kind=trace.SpanKind.SERVER
        ) as parent_span:
            self.client().simulate_request(method="GET", path="/hello")
            span = self.memory_exporter.get_finished_spans()[0]
            assert span.status.is_ok
            self.assertEqual(trace.SpanKind.INTERNAL, span.kind)
            self.assertEqual(
                span.parent.span_id, parent_span.get_span_context().span_id
            )


@patch.dict(
    "os.environ",
    {
        OTEL_INSTRUMENTATION_HTTP_CAPTURE_HEADERS_SANITIZE_FIELDS: ".*my-secret.*",
        OTEL_INSTRUMENTATION_HTTP_CAPTURE_HEADERS_SERVER_REQUEST: "Custom-Test-Header-1,Custom-Test-Header-2,invalid-header,Regex-Test-Header-.*,Regex-Invalid-Test-Header-.*,.*my-secret.*",
        OTEL_INSTRUMENTATION_HTTP_CAPTURE_HEADERS_SERVER_RESPONSE: "content-type,content-length,my-custom-header,invalid-header,my-custom-regex-header-.*,invalid-regex-header-.*,.*my-secret.*",
    },
)
class TestCustomRequestResponseHeaders(TestFalconBase):
    def test_custom_request_header_added_in_server_span(self):
        headers = {
            "Custom-Test-Header-1": "Test Value 1",
            "Custom-Test-Header-2": "TestValue2,TestValue3",
            "Custom-Test-Header-3": "TestValue4",
            "Regex-Test-Header-1": "Regex Test Value 1",
            "regex-test-header-2": "RegexTestValue2,RegexTestValue3",
            "My-Secret-Header": "My Secret Value",
        }
        self.client().simulate_request(
            method="GET", path="/hello", headers=headers
        )
        span = self.memory_exporter.get_finished_spans()[0]
        assert span.status.is_ok

        expected = {
            "http.request.header.custom_test_header_1": ("Test Value 1",),
            "http.request.header.custom_test_header_2": (
                "TestValue2,TestValue3",
            ),
            "http.request.header.regex_test_header_1": ("Regex Test Value 1",),
            "http.request.header.regex_test_header_2": (
                "RegexTestValue2,RegexTestValue3",
            ),
            "http.request.header.my_secret_header": ("[REDACTED]",),
        }
        not_expected = {
            "http.request.header.custom_test_header_3": ("TestValue4",),
        }

        self.assertEqual(span.kind, trace.SpanKind.SERVER)
        self.assertSpanHasAttributes(span, expected)
        for key, _ in not_expected.items():
            self.assertNotIn(key, span.attributes)

    def test_custom_request_header_not_added_in_internal_span(self):
        tracer = trace.get_tracer(__name__)
        with tracer.start_as_current_span("test", kind=trace.SpanKind.SERVER):
            headers = {
                "Custom-Test-Header-1": "Test Value 1",
                "Custom-Test-Header-2": "TestValue2,TestValue3",
                "Regex-Test-Header-1": "Regex Test Value 1",
                "regex-test-header-2": "RegexTestValue2,RegexTestValue3",
                "My-Secret-Header": "My Secret Value",
            }
            self.client().simulate_request(
                method="GET", path="/hello", headers=headers
            )
            span = self.memory_exporter.get_finished_spans()[0]
            assert span.status.is_ok
            not_expected = {
                "http.request.header.custom_test_header_1": ("Test Value 1",),
                "http.request.header.custom_test_header_2": (
                    "TestValue2,TestValue3",
                ),
                "http.request.header.regex_test_header_1": (
                    "Regex Test Value 1",
                ),
                "http.request.header.regex_test_header_2": (
                    "RegexTestValue2,RegexTestValue3",
                ),
                "http.request.header.my_secret_header": ("[REDACTED]",),
            }
            self.assertEqual(span.kind, trace.SpanKind.INTERNAL)
            for key, _ in not_expected.items():
                self.assertNotIn(key, span.attributes)

    @pytest.mark.skipif(
        condition=_parsed_falcon_version < package_version.parse("2.0.0"),
        reason="falcon<2 does not implement custom response headers",
    )
    def test_custom_response_header_added_in_server_span(self):
        self.client().simulate_request(
            method="GET", path="/test_custom_response_headers"
        )
        span = self.memory_exporter.get_finished_spans()[0]
        assert span.status.is_ok
        expected = {
            "http.response.header.content_type": (
                "text/plain; charset=utf-8",
            ),
            "http.response.header.content_length": ("0",),
            "http.response.header.my_custom_header": (
                "my-custom-value-1,my-custom-header-2",
            ),
            "http.response.header.my_custom_regex_header_1": (
                "my-custom-regex-value-1,my-custom-regex-value-2",
            ),
            "http.response.header.my_custom_regex_header_2": (
                "my-custom-regex-value-3,my-custom-regex-value-4",
            ),
            "http.response.header.my_secret_header": ("[REDACTED]",),
        }
        not_expected = {
            "http.response.header.dont_capture_me": ("test-value",)
        }
        self.assertEqual(span.kind, trace.SpanKind.SERVER)
        self.assertSpanHasAttributes(span, expected)
        for key, _ in not_expected.items():
            self.assertNotIn(key, span.attributes)

    @pytest.mark.skipif(
        condition=_parsed_falcon_version < package_version.parse("2.0.0"),
        reason="falcon<2 does not implement custom response headers",
    )
    def test_custom_response_header_not_added_in_internal_span(self):
        tracer = trace.get_tracer(__name__)
        with tracer.start_as_current_span("test", kind=trace.SpanKind.SERVER):
            self.client().simulate_request(
                method="GET", path="/test_custom_response_headers"
            )
            span = self.memory_exporter.get_finished_spans()[0]
            assert span.status.is_ok
            not_expected = {
                "http.response.header.content_type": (
                    "text/plain; charset=utf-8",
                ),
                "http.response.header.content_length": ("0",),
                "http.response.header.my_custom_header": (
                    "my-custom-value-1,my-custom-header-2",
                ),
                "http.response.header.my_custom_regex_header_1": (
                    "my-custom-regex-value-1,my-custom-regex-value-2",
                ),
                "http.response.header.my_custom_regex_header_2": (
                    "my-custom-regex-value-3,my-custom-regex-value-4",
                ),
                "http.response.header.my_secret_header": ("[REDACTED]",),
            }
            self.assertEqual(span.kind, trace.SpanKind.INTERNAL)
            for key, _ in not_expected.items():
                self.assertNotIn(key, span.attributes)<|MERGE_RESOLUTION|>--- conflicted
+++ resolved
@@ -201,7 +201,6 @@
             span.status.description,
             None,
         )
-<<<<<<< HEAD
 
         expected_attributes = {}
         expected_attributes_old = {
@@ -210,7 +209,9 @@
             SpanAttributes.HTTP_SCHEME: "http",
             SpanAttributes.NET_HOST_PORT: 80,
             SpanAttributes.HTTP_HOST: "falconframework.org",
-            SpanAttributes.HTTP_TARGET: "/",
+            SpanAttributes.HTTP_TARGET: "/"
+            if self._has_fixed_http_target
+            else "/error",
             SpanAttributes.NET_PEER_PORT: 65133,
             SpanAttributes.HTTP_FLAVOR: "1.1",
             "falcon.resource": "HelloWorldResource",
@@ -236,25 +237,6 @@
             expected_attributes.update(expected_attributes_new)
 
         self.assertSpanHasAttributes(span, expected_attributes)
-=======
-        self.assertSpanHasAttributes(
-            span,
-            {
-                SpanAttributes.HTTP_METHOD: method,
-                SpanAttributes.HTTP_SERVER_NAME: "falconframework.org",
-                SpanAttributes.HTTP_SCHEME: "http",
-                SpanAttributes.NET_HOST_PORT: 80,
-                SpanAttributes.HTTP_HOST: "falconframework.org",
-                SpanAttributes.HTTP_TARGET: "/"
-                if self._has_fixed_http_target
-                else "/hello",
-                SpanAttributes.NET_PEER_PORT: 65133,
-                SpanAttributes.HTTP_FLAVOR: "1.1",
-                "falcon.resource": "HelloWorldResource",
-                SpanAttributes.HTTP_STATUS_CODE: 201,
-            },
-        )
->>>>>>> 8db1479e
         # In falcon<3, NET_PEER_IP is always set by default to 127.0.0.1
         # In falcon>=3, NET_PEER_IP is not set to anything by default
         # https://github.com/falconry/falcon/blob/5233d0abed977d9dab78ebadf305f5abe2eef07c/falcon/testing/helpers.py#L1168-L1172 # noqa
