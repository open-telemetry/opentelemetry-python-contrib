[build-system]
requires = ["hatchling"]
build-backend = "hatchling.build"

[project]
name = "opentelemetry-instrumentation-aiokafka"
dynamic = ["version"]
description = "OpenTelemetry aiokafka instrumentation"
readme = "README.rst"
license = "Apache-2.0"
requires-python = ">=3.8"
authors = [
  { name = "OpenTelemetry Authors", email = "cncf-opentelemetry-contributors@lists.cncf.io" },
]
classifiers = [
  "Development Status :: 4 - Beta",
  "Intended Audience :: Developers",
  "License :: OSI Approved :: Apache Software License",
  "Programming Language :: Python",
  "Programming Language :: Python :: 3",
  "Programming Language :: Python :: 3.8",
  "Programming Language :: Python :: 3.9",
  "Programming Language :: Python :: 3.10",
  "Programming Language :: Python :: 3.11",
  "Programming Language :: Python :: 3.12",
  "Programming Language :: Python :: 3.13",
]
dependencies = [
  "opentelemetry-api ~= 1.27",
<<<<<<< HEAD
  "opentelemetry-instrumentation == 0.54b0.dev",
  "opentelemetry-semantic-conventions == 0.54b0.dev",
  "typing_extensions ~= 4.1",
=======
  "opentelemetry-instrumentation == 0.55b0.dev",
  "opentelemetry-semantic-conventions == 0.55b0.dev",
>>>>>>> 4d6893e8
]

[project.optional-dependencies]
instruments = ["aiokafka >= 0.8, < 1.0"]

[project.entry-points.opentelemetry_instrumentor]
aiokafka = "opentelemetry.instrumentation.aiokafka:AIOKafkaInstrumentor"

[project.urls]
Homepage = "https://github.com/open-telemetry/opentelemetry-python-contrib/tree/main/instrumentation/opentelemetry-instrumentation-aiokafka"
Repository = "https://github.com/open-telemetry/opentelemetry-python-contrib"

[tool.hatch.version]
path = "src/opentelemetry/instrumentation/aiokafka/version.py"

[tool.hatch.build.targets.sdist]
include = ["/src", "/tests"]

[tool.hatch.build.targets.wheel]
packages = ["src/opentelemetry"]<|MERGE_RESOLUTION|>--- conflicted
+++ resolved
@@ -27,14 +27,9 @@
 ]
 dependencies = [
   "opentelemetry-api ~= 1.27",
-<<<<<<< HEAD
-  "opentelemetry-instrumentation == 0.54b0.dev",
-  "opentelemetry-semantic-conventions == 0.54b0.dev",
-  "typing_extensions ~= 4.1",
-=======
   "opentelemetry-instrumentation == 0.55b0.dev",
   "opentelemetry-semantic-conventions == 0.55b0.dev",
->>>>>>> 4d6893e8
+  "typing_extensions ~= 4.1",
 ]
 
 [project.optional-dependencies]
