--- conflicted
+++ resolved
@@ -401,7 +401,6 @@
         else tracer
     )
 
-<<<<<<< HEAD
     @web.middleware
     async def _middleware(request, handler):
         """Middleware for aiohttp implementing tracing logic"""
@@ -424,15 +423,6 @@
             unit="ms",
             description="Measures the duration of inbound HTTP requests.",
         )
-=======
-    span_name = get_default_span_name(request)
-
-    request_attrs = collect_request_attributes(request)
-    duration_attrs = _parse_duration_attrs(request_attrs)
-    active_requests_count_attrs = _parse_active_request_count_attrs(
-        request_attrs
-    )
->>>>>>> 123f5561
 
         active_requests_counter = meter.create_up_down_counter(
             name=MetricInstruments.HTTP_SERVER_ACTIVE_REQUESTS,
@@ -453,6 +443,11 @@
             try:
                 resp = await handler(request)
                 set_status_code(span, resp.status)
+                if span.is_recording():
+                    response_headers_attributes = (
+                        collect_response_headers_attributes(resp)
+                    )
+                    span.set_attributes(response_headers_attributes)
             except web.HTTPException as ex:
                 set_status_code(span, ex.status_code)
                 raise
@@ -465,7 +460,6 @@
     return _middleware
 
 
-<<<<<<< HEAD
 middleware = create_aiohttp_middleware()  # for backwards compatibility
 
 
@@ -484,47 +478,6 @@
             super().__init__(*args, **kwargs)
 
     return _InstrumentedApplication
-=======
-    with tracer.start_as_current_span(
-        span_name,
-        context=extract(request, getter=getter),
-        kind=trace.SpanKind.SERVER,
-    ) as span:
-        if span.is_recording():
-            request_headers_attributes = collect_request_headers_attributes(
-                request
-            )
-            request_attrs.update(request_headers_attributes)
-            span.set_attributes(request_attrs)
-        start = default_timer()
-        active_requests_counter.add(1, active_requests_count_attrs)
-        try:
-            resp = await handler(request)
-            set_status_code(span, resp.status)
-            if span.is_recording():
-                response_headers_attributes = (
-                    collect_response_headers_attributes(resp)
-                )
-                span.set_attributes(response_headers_attributes)
-        except web.HTTPException as ex:
-            set_status_code(span, ex.status_code)
-            raise
-        finally:
-            duration = max((default_timer() - start) * 1000, 0)
-            duration_histogram.record(duration, duration_attrs)
-            active_requests_counter.add(-1, active_requests_count_attrs)
-        return resp
-
-
-class _InstrumentedApplication(web.Application):
-    """Insert tracing middleware"""
-
-    def __init__(self, *args, **kwargs):
-        middlewares = kwargs.pop("middlewares", [])
-        middlewares.insert(0, middleware)
-        kwargs["middlewares"] = middlewares
-        super().__init__(*args, **kwargs)
->>>>>>> 123f5561
 
 
 class AioHttpServerInstrumentor(BaseInstrumentor):
