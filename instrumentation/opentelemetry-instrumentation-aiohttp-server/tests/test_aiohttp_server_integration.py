# Copyright 2020, OpenTelemetry Authors
#
# Licensed under the Apache License, Version 2.0 (the "License");
# you may not use this file except in compliance with the License.
# You may obtain a copy of the License at
#
#     http://www.apache.org/licenses/LICENSE-2.0
#
# Unless required by applicable law or agreed to in writing, software
# distributed under the License is distributed on an "AS IS" BASIS,
# WITHOUT WARRANTIES OR CONDITIONS OF ANY KIND, either express or implied.
# See the License for the specific language governing permissions and
# limitations under the License.

from enum import Enum
from http import HTTPStatus

import aiohttp
import pytest
import pytest_asyncio
from multidict import CIMultiDict

from opentelemetry import metrics as metrics_api
from opentelemetry import trace as trace_api
from opentelemetry.instrumentation.aiohttp_server import (
    AioHttpServerInstrumentor,
)
from opentelemetry.instrumentation.utils import suppress_http_instrumentation
from opentelemetry.sdk.trace.sampling import ParentBased, TraceIdRatioBased
from opentelemetry.semconv._incubating.attributes.http_attributes import (
    HTTP_METHOD,
    HTTP_STATUS_CODE,
    HTTP_URL,
)
from opentelemetry.test.globals_test import (
    reset_metrics_globals,
    reset_trace_globals,
)
from opentelemetry.test.test_base import TestBase
from opentelemetry.util._importlib_metadata import entry_points
from opentelemetry.util.http import (
    OTEL_INSTRUMENTATION_HTTP_CAPTURE_HEADERS_SANITIZE_FIELDS,
    OTEL_INSTRUMENTATION_HTTP_CAPTURE_HEADERS_SERVER_REQUEST,
    OTEL_INSTRUMENTATION_HTTP_CAPTURE_HEADERS_SERVER_RESPONSE,
)


class HTTPMethod(Enum):
    """HTTP methods and descriptions"""

    def __repr__(self):
        return f"{self.value}"

    CONNECT = "CONNECT"
    DELETE = "DELETE"
    GET = "GET"
    HEAD = "HEAD"
    OPTIONS = "OPTIONS"
    PATCH = "PATCH"
    POST = "POST"
    PUT = "PUT"
    TRACE = "TRACE"


@pytest.fixture(name="tracer", scope="function")
def fixture_tracer():
    test_base = TestBase()

    tracer_provider, memory_exporter = test_base.create_tracer_provider()

    reset_trace_globals()
    trace_api.set_tracer_provider(tracer_provider)

    yield tracer_provider, memory_exporter

    reset_trace_globals()
    memory_exporter.clear()


@pytest.fixture(name="meter", scope="function")
def fixture_meter():
    test_base = TestBase()

    meter_provider, memory_reader = test_base.create_meter_provider()

    reset_metrics_globals()
    metrics_api.set_meter_provider(meter_provider)

    yield meter_provider, memory_reader

    reset_metrics_globals()


async def default_handler(request, status=200):
    return aiohttp.web.Response(status=status)


@pytest.fixture(name="suppress")
def fixture_suppress():
    return False


@pytest_asyncio.fixture(name="server_fixture")
async def fixture_server_fixture(tracer, aiohttp_server, suppress):
    tracer_provider, memory_exporter = tracer

    AioHttpServerInstrumentor().instrument(tracer_provider=tracer_provider)

    app = aiohttp.web.Application()
    app.add_routes([aiohttp.web.get("/test-path", default_handler)])
    if suppress:
        with suppress_http_instrumentation():
            server = await aiohttp_server(app)
    else:
        server = await aiohttp_server(app)

    yield server, app

    memory_exporter.clear()

    AioHttpServerInstrumentor().uninstrument()


def test_checking_instrumentor_pkg_installed():
    (instrumentor_entrypoint,) = entry_points(
        group="opentelemetry_instrumentor", name="aiohttp-server"
    )
    instrumentor = instrumentor_entrypoint.load()()
    assert isinstance(instrumentor, AioHttpServerInstrumentor)


@pytest.mark.asyncio
@pytest.mark.parametrize(
    "url, expected_method, expected_status_code",
    [
        ("/test-path", HTTPMethod.GET, HTTPStatus.OK),
        ("/not-found", HTTPMethod.GET, HTTPStatus.NOT_FOUND),
    ],
)
async def test_status_code_instrumentation(
    tracer,
    meter,
    server_fixture,
    aiohttp_client,
    url,
    expected_method,
    expected_status_code,
):
    _, memory_exporter = tracer
    _, metrics_reader = meter
    server, _ = server_fixture

    assert len(memory_exporter.get_finished_spans()) == 0
    metrics = _get_sorted_metrics(metrics_reader.get_metrics_data())
    assert len(metrics) == 0

    client = await aiohttp_client(server)
    await client.get(url)

    assert len(memory_exporter.get_finished_spans()) == 1
    metrics = _get_sorted_metrics(metrics_reader.get_metrics_data())
    assert len(metrics) == 2

    [span] = memory_exporter.get_finished_spans()

    assert expected_method.value == span.attributes[HTTP_METHOD]
    assert expected_status_code == span.attributes[HTTP_STATUS_CODE]

    assert (
        f"http://{server.host}:{server.port}{url}" == span.attributes[HTTP_URL]
    )


@pytest.mark.asyncio
@pytest.mark.parametrize("suppress", [True])
async def test_suppress_instrumentation(
    tracer, server_fixture, aiohttp_client
):
    _, memory_exporter = tracer
    server, _ = server_fixture
    assert len(memory_exporter.get_finished_spans()) == 0

    client = await aiohttp_client(server)
    await client.get("/test-path")

    assert len(memory_exporter.get_finished_spans()) == 0


@pytest.mark.asyncio
async def test_remove_sensitive_params(tracer, aiohttp_server):
    """Test that sensitive information in URLs is properly redacted."""
    _, memory_exporter = tracer

    # Set up instrumentation
    AioHttpServerInstrumentor().instrument()

    # Create app with test route
    app = aiohttp.web.Application()

    async def handler(request):
        return aiohttp.web.Response(text="hello")

    app.router.add_get("/status/200", handler)

    # Start the server
    server = await aiohttp_server(app)

    # Make request with sensitive data in URL
    url = f"http://username:password@{server.host}:{server.port}/status/200?Signature=secret"
    async with aiohttp.ClientSession() as session:
        async with session.get(url) as response:
            assert response.status == 200
            assert await response.text() == "hello"

    # Verify redaction in span attributes
    spans = memory_exporter.get_finished_spans()
    assert len(spans) == 1

    span = spans[0]
    assert span.attributes[HTTP_METHOD] == "GET"
    assert span.attributes[HTTP_STATUS_CODE] == 200
    assert (
        span.attributes[HTTP_URL]
        == f"http://{server.host}:{server.port}/status/200?Signature=REDACTED"
    )

    # Clean up
    AioHttpServerInstrumentor().uninstrument()
    memory_exporter.clear()


@pytest.mark.asyncio
@pytest.mark.parametrize(
    "env_var",
    ["OTEL_PYTHON_AIOHTTP_SERVER_EXCLUDED_URLS", "OTEL_PYTHON_EXCLUDED_URLS"],
)
async def test_excluded_urls(
    tracer, meter, aiohttp_server, monkeypatch, env_var
):
    """Test that excluded env vars are taken into account."""
    _, memory_exporter = tracer
    _, metrics_reader = meter

    monkeypatch.setenv(env_var, "/status/200")
    AioHttpServerInstrumentor().instrument()

    app = aiohttp.web.Application()

    async def handler(request):
        return aiohttp.web.Response(text="hello")

    app.router.add_get("/status/200", handler)

    server = await aiohttp_server(app)

    url = f"http://{server.host}:{server.port}/status/200"
    async with aiohttp.ClientSession() as session:
        async with session.get(url) as response:
            assert response.status == 200
            assert await response.text() == "hello"

    spans = memory_exporter.get_finished_spans()
    assert len(spans) == 0

    metrics = _get_sorted_metrics(metrics_reader.get_metrics_data())
    assert len(metrics) == 0

    AioHttpServerInstrumentor().uninstrument()


@pytest.mark.asyncio
<<<<<<< HEAD
@pytest.mark.parametrize(
    "tracer",
    [
        TestBase().create_tracer_provider(
            sampler=ParentBased(TraceIdRatioBased(0.05))
        )
    ],
)
async def test_non_global_tracer_provider(
    tracer,
    server_fixture,
    aiohttp_client,
):
    n_requests = 1000
    collection_ratio = 0.05
    n_expected_trace_ids = n_requests * collection_ratio

    _, memory_exporter = tracer
    server, _ = server_fixture

    assert len(memory_exporter.get_finished_spans()) == 0

    client = await aiohttp_client(server)
    for _ in range(n_requests):
        await client.get("/test-path")

    trace_ids = {
        span.context.trace_id
        for span in memory_exporter.get_finished_spans()
        if span.context is not None
    }
    assert (
        0.5 * n_expected_trace_ids
        <= len(trace_ids)
        <= 1.5 * n_expected_trace_ids
    )


def _get_sorted_metrics(metrics_data):
    resource_metrics = metrics_data.resource_metrics if metrics_data else []

    all_metrics = []
    for metrics in resource_metrics:
        for scope_metrics in metrics.scope_metrics:
            all_metrics.extend(scope_metrics.metrics)

    return sorted(
        all_metrics,
        key=lambda m: m.name,
    )
=======
async def test_custom_request_headers(tracer, aiohttp_server, monkeypatch):
    # pylint: disable=too-many-locals
    _, memory_exporter = tracer

    monkeypatch.setenv(
        OTEL_INSTRUMENTATION_HTTP_CAPTURE_HEADERS_SANITIZE_FIELDS,
        ".*my-secret.*",
    )
    monkeypatch.setenv(
        OTEL_INSTRUMENTATION_HTTP_CAPTURE_HEADERS_SERVER_REQUEST,
        "Custom-Test-Header-1,Custom-Test-Header-2,Custom-Test-Header-3,Regex-Test-Header-.*,Regex-Invalid-Test-Header-.*,.*my-secret.*",
    )
    AioHttpServerInstrumentor().instrument()

    app = aiohttp.web.Application()

    async def handler(request):
        return aiohttp.web.Response(text="hello")

    app.router.add_get("/status/200", handler)

    server = await aiohttp_server(app)

    url = f"http://{server.host}:{server.port}/status/200"
    async with aiohttp.ClientSession() as session:
        headers = {
            "custom-test-header-1": "test-header-value-1",
            "custom-test-header-2": "test-header-value-2",
            "Regex-Test-Header-1": "Regex Test Value 1",
            "regex-test-header-2": "RegexTestValue2,RegexTestValue3",
            "My-Secret-Header": "My Secret Value",
        }
        async with session.get(url, headers=headers) as response:
            assert response.status == 200
            assert await response.text() == "hello"

    spans = memory_exporter.get_finished_spans()
    assert len(spans) == 1

    span = spans[0]
    expected = {
        "http.request.header.custom_test_header_1": ("test-header-value-1",),
        "http.request.header.custom_test_header_2": ("test-header-value-2",),
        "http.request.header.regex_test_header_1": ("Regex Test Value 1",),
        "http.request.header.regex_test_header_2": (
            "RegexTestValue2,RegexTestValue3",
        ),
        "http.request.header.my_secret_header": ("[REDACTED]",),
    }

    for attribute, value in expected.items():
        assert span.attributes.get(attribute) == value

    assert "http.request.header.custom_test_header_3" not in span.attributes

    AioHttpServerInstrumentor().uninstrument()


@pytest.mark.asyncio
async def test_custom_response_headers(tracer, aiohttp_server, monkeypatch):
    _, memory_exporter = tracer

    monkeypatch.setenv(
        OTEL_INSTRUMENTATION_HTTP_CAPTURE_HEADERS_SANITIZE_FIELDS,
        ".*my-secret.*",
    )
    monkeypatch.setenv(
        OTEL_INSTRUMENTATION_HTTP_CAPTURE_HEADERS_SERVER_RESPONSE,
        "Custom-Test-Header-1,Custom-Test-Header-2,Custom-Test-Header-3,my-custom-regex-header-.*,invalid-regex-header-.*,.*my-secret.*",
    )
    AioHttpServerInstrumentor().instrument()

    app = aiohttp.web.Application()

    async def handler(request):
        headers = CIMultiDict(
            **{
                "custom-test-header-1": "test-header-value-1",
                "custom-test-header-2": "test-header-value-2",
                "my-custom-regex-header-1": "my-custom-regex-value-1,my-custom-regex-value-2",
                "My-Custom-Regex-Header-2": "my-custom-regex-value-3,my-custom-regex-value-4",
                "My-Secret-Header": "My Secret Value",
            }
        )
        return aiohttp.web.Response(text="hello", headers=headers)

    app.router.add_get("/status/200", handler)

    server = await aiohttp_server(app)

    url = f"http://{server.host}:{server.port}/status/200"
    async with aiohttp.ClientSession() as session:
        async with session.get(url) as response:
            assert response.status == 200
            assert await response.text() == "hello"

    spans = memory_exporter.get_finished_spans()
    assert len(spans) == 1

    span = spans[0]
    expected = {
        "http.response.header.custom_test_header_1": ("test-header-value-1",),
        "http.response.header.custom_test_header_2": ("test-header-value-2",),
        "http.response.header.my_custom_regex_header_1": (
            "my-custom-regex-value-1,my-custom-regex-value-2",
        ),
        "http.response.header.my_custom_regex_header_2": (
            "my-custom-regex-value-3,my-custom-regex-value-4",
        ),
        "http.response.header.my_secret_header": ("[REDACTED]",),
    }

    for attribute, value in expected.items():
        assert span.attributes.get(attribute) == value

    assert "http.response.header.custom_test_header_3" not in span.attributes

    AioHttpServerInstrumentor().uninstrument()
>>>>>>> 123f5561
<|MERGE_RESOLUTION|>--- conflicted
+++ resolved
@@ -269,7 +269,6 @@
 
 
 @pytest.mark.asyncio
-<<<<<<< HEAD
 @pytest.mark.parametrize(
     "tracer",
     [
@@ -320,7 +319,8 @@
         all_metrics,
         key=lambda m: m.name,
     )
-=======
+
+@pytest.mark.asyncio
 async def test_custom_request_headers(tracer, aiohttp_server, monkeypatch):
     # pylint: disable=too-many-locals
     _, memory_exporter = tracer
@@ -438,5 +438,4 @@
 
     assert "http.response.header.custom_test_header_3" not in span.attributes
 
-    AioHttpServerInstrumentor().uninstrument()
->>>>>>> 123f5561
+    AioHttpServerInstrumentor().uninstrument()