# Copyright The OpenTelemetry Authors
#
# Licensed under the Apache License, Version 2.0 (the "License");
# you may not use this file except in compliance with the License.
# You may obtain a copy of the License at
#
#     http://www.apache.org/licenses/LICENSE-2.0
#
# Unless required by applicable law or agreed to in writing, software
# distributed under the License is distributed on an "AS IS" BASIS,
# WITHOUT WARRANTIES OR CONDITIONS OF ANY KIND, either express or implied.
# See the License for the specific language governing permissions and
# limitations under the License.

from .protobuf.test_server_pb2 import Request

CLIENT_ID = 1


def simple_method(stub, error=False):
    request = Request(
        client_id=CLIENT_ID, request_data="error" if error else "data"
    )
    stub.SimpleMethod(request, metadata=(("key", "value"),))


def simple_method_future(stub, error=False):
    request = Request(
        client_id=CLIENT_ID, request_data="error" if error else "data"
    )
    return stub.SimpleMethod.future(request, metadata=(("key", "value"),))


def client_streaming_method(stub, error=False):
    # create a generator
    def request_messages():
        for _ in range(5):
            request = Request(
                client_id=CLIENT_ID, request_data="error" if error else "data"
            )
            yield request

    stub.ClientStreamingMethod(
        request_messages(), metadata=(("key", "value"),)
    )


def server_streaming_method(stub, error=False, serialize=True):
    request = Request(
        client_id=CLIENT_ID, request_data="error" if error else "data"
    )
<<<<<<< HEAD
    response_iterator = stub.ServerStreamingMethod(request)
    if serialize:
        list(response_iterator)
    return response_iterator
=======
    response_iterator = stub.ServerStreamingMethod(
        request, metadata=(("key", "value"),)
    )
    list(response_iterator)
>>>>>>> eabceff0


def bidirectional_streaming_method(stub, error=False, serialize=True):
    def request_messages():
        for _ in range(5):
            request = Request(
                client_id=CLIENT_ID, request_data="error" if error else "data"
            )
            yield request

<<<<<<< HEAD
    response_iterator = stub.BidirectionalStreamingMethod(request_messages())
    if serialize:
        list(response_iterator)
    return response_iterator
=======
    response_iterator = stub.BidirectionalStreamingMethod(
        request_messages(), metadata=(("key", "value"),)
    )

    list(response_iterator)
>>>>>>> eabceff0
<|MERGE_RESOLUTION|>--- conflicted
+++ resolved
@@ -49,17 +49,12 @@
     request = Request(
         client_id=CLIENT_ID, request_data="error" if error else "data"
     )
-<<<<<<< HEAD
-    response_iterator = stub.ServerStreamingMethod(request)
+    response_iterator = stub.ServerStreamingMethod(
+        request, metadata=(("key", "value"),)
+    )
     if serialize:
         list(response_iterator)
     return response_iterator
-=======
-    response_iterator = stub.ServerStreamingMethod(
-        request, metadata=(("key", "value"),)
-    )
-    list(response_iterator)
->>>>>>> eabceff0
 
 
 def bidirectional_streaming_method(stub, error=False, serialize=True):
@@ -70,15 +65,9 @@
             )
             yield request
 
-<<<<<<< HEAD
-    response_iterator = stub.BidirectionalStreamingMethod(request_messages())
-    if serialize:
-        list(response_iterator)
-    return response_iterator
-=======
     response_iterator = stub.BidirectionalStreamingMethod(
         request_messages(), metadata=(("key", "value"),)
     )
-
-    list(response_iterator)
->>>>>>> eabceff0
+    if serialize:
+        list(response_iterator)
+    return response_iterator