# Copyright The OpenTelemetry Authors
#
# Licensed under the Apache License, Version 2.0 (the "License");
# you may not use this file except in compliance with the License.
# You may obtain a copy of the License at
#
#     http://www.apache.org/licenses/LICENSE-2.0
#
# Unless required by applicable law or agreed to in writing, software
# distributed under the License is distributed on an "AS IS" BASIS,
# WITHOUT WARRANTIES OR CONDITIONS OF ANY KIND, either express or implied.
# See the License for the specific language governing permissions and
# limitations under the License.

# pylint:disable=no-name-in-module
# pylint:disable=relative-beyond-top-level
# pylint:disable=import-error
# pylint:disable=no-self-use
"""
Usage Client
------------
.. code-block:: python

    import logging

    import grpc

    from opentelemetry import trace
    from opentelemetry.instrumentation.grpc import GrpcInstrumentorClient
    from opentelemetry.sdk.trace import TracerProvider
    from opentelemetry.sdk.trace.export import (
        ConsoleSpanExporter,
        SimpleExportSpanProcessor,
    )

    try:
        from .gen import helloworld_pb2, helloworld_pb2_grpc
    except ImportError:
        from gen import helloworld_pb2, helloworld_pb2_grpc

    trace.set_tracer_provider(TracerProvider())
    trace.get_tracer_provider().add_span_processor(
        SimpleExportSpanProcessor(ConsoleSpanExporter())
    )

    instrumentor = GrpcInstrumentorClient().instrument()

    def run():
        with grpc.insecure_channel("localhost:50051") as channel:

            stub = helloworld_pb2_grpc.GreeterStub(channel)
            response = stub.SayHello(helloworld_pb2.HelloRequest(name="YOU"))

        print("Greeter client received: " + response.message)


    if __name__ == "__main__":
        logging.basicConfig()
        run()

Usage Server
------------
.. code-block:: python

    import logging
    from concurrent import futures

    import grpc

    from opentelemetry import trace
    from opentelemetry.instrumentation.grpc import GrpcInstrumentorServer
    from opentelemetry.sdk.trace import TracerProvider
    from opentelemetry.sdk.trace.export import (
        ConsoleSpanExporter,
        SimpleExportSpanProcessor,
    )

    try:
        from .gen import helloworld_pb2, helloworld_pb2_grpc
    except ImportError:
        from gen import helloworld_pb2, helloworld_pb2_grpc

    trace.set_tracer_provider(TracerProvider())
    trace.get_tracer_provider().add_span_processor(
        SimpleExportSpanProcessor(ConsoleSpanExporter())
    )

    grpc_server_instrumentor = GrpcInstrumentorServer()
    grpc_server_instrumentor.instrument()

    class Greeter(helloworld_pb2_grpc.GreeterServicer):
        def SayHello(self, request, context):
            return helloworld_pb2.HelloReply(message="Hello, %s!" % request.name)


    def serve():

        server = grpc.server(futures.ThreadPoolExecutor())

        helloworld_pb2_grpc.add_GreeterServicer_to_server(Greeter(), server)
        server.add_insecure_port("[::]:50051")
        server.start()
        server.wait_for_termination()


    if __name__ == "__main__":
        logging.basicConfig()
        serve()

You can also add the instrumentor manually, rather than using
:py:class:`~opentelemetry.instrumentation.grpc.GrpcInstrumentorServer`:

.. code-block:: python

    from opentelemetry.instrumentation.grpc import server_interceptor

    server = grpc.server(futures.ThreadPoolExecutor(),
                         interceptors = [server_interceptor()])

"""
import grpc  # pylint:disable=import-self
from wrapt import wrap_function_wrapper as _wrap

from opentelemetry import trace
from opentelemetry.instrumentation.grpc.grpcext import intercept_channel
from opentelemetry.instrumentation.grpc.version import __version__
from opentelemetry.instrumentation.instrumentor import BaseInstrumentor
from opentelemetry.instrumentation.utils import unwrap

# pylint:disable=import-outside-toplevel
# pylint:disable=import-self
# pylint:disable=unused-argument


class GrpcInstrumentorServer(BaseInstrumentor):
    """
    Globally instrument the grpc server.

    Usage::

        grpc_server_instrumentor = GrpcInstrumentorServer()
        grpc_server_instrumentor.instrument()

    """

    # pylint:disable=attribute-defined-outside-init, redefined-outer-name

    def _instrument(self, **kwargs):
        self._original_func = grpc.server

        def server(*args, **kwargs):
            if "interceptors" in kwargs:
                # add our interceptor as the first
                kwargs["interceptors"].insert(0, server_interceptor())
            else:
                kwargs["interceptors"] = [server_interceptor()]
            return self._original_func(*args, **kwargs)

        grpc.server = server

    def _uninstrument(self, **kwargs):
        grpc.server = self._original_func


class GrpcInstrumentorClient(BaseInstrumentor):
    """
    Globally instrument the grpc client

    Usage::

        grpc_client_instrumentor = GrpcInstrumentorClient()
        grpc.client_instrumentor.instrument()

    """

    # Figures out which channel type we need to wrap
    def _which_channel(self, kwargs):
        # handle legacy argument
        if "channel_type" in kwargs:
            if kwargs.get("channel_type") == "secure":
                return ("secure_channel",)
            return ("insecure_channel",)

        # handle modern arguments
        types = []
        for ctype in ("secure_channel", "insecure_channel"):
            if kwargs.get(ctype, True):
                types.append(ctype)

        return tuple(types)

    def _instrument(self, **kwargs):
<<<<<<< HEAD
        if kwargs.get("channel_type") == "secure":
            _wrap("grpc", "secure_channel", self.wrapper_fn)

        else:
            _wrap("grpc", "insecure_channel", self.wrapper_fn)

    def _uninstrument(self, **kwargs):
        if kwargs.get("channel_type") == "secure":
            unwrap(grpc, "secure_channel")
        else:
            unwrap(grpc, "insecure_channel")
=======
        exporter = kwargs.get("exporter", None)
        interval = kwargs.get("interval", 30)
        for ctype in self._which_channel(kwargs):
            _wrap(
                "grpc", ctype, partial(self.wrapper_fn, exporter, interval),
            )

    def _uninstrument(self, **kwargs):
        for ctype in self._which_channel(kwargs):
            unwrap(grpc, ctype)
>>>>>>> ade29f69

    def wrapper_fn(self, original_func, instance, args, kwargs):
        channel = original_func(*args, **kwargs)
        tracer_provider = kwargs.get("tracer_provider")
        return intercept_channel(
            channel, client_interceptor(tracer_provider=tracer_provider),
        )


def client_interceptor(tracer_provider=None):
    """Create a gRPC client channel interceptor.

    Args:
        tracer: The tracer to use to create client-side spans.

    Returns:
        An invocation-side interceptor object.
    """
    from . import _client

    tracer = trace.get_tracer(__name__, __version__, tracer_provider)

    return _client.OpenTelemetryClientInterceptor(tracer)


def server_interceptor(tracer_provider=None):
    """Create a gRPC server interceptor.

    Args:
        tracer: The tracer to use to create server-side spans.

    Returns:
        A service-side interceptor object.
    """
    from . import _server

    tracer = trace.get_tracer(__name__, __version__, tracer_provider)

    return _server.OpenTelemetryServerInterceptor(tracer)<|MERGE_RESOLUTION|>--- conflicted
+++ resolved
@@ -190,30 +190,14 @@
         return tuple(types)
 
     def _instrument(self, **kwargs):
-<<<<<<< HEAD
-        if kwargs.get("channel_type") == "secure":
-            _wrap("grpc", "secure_channel", self.wrapper_fn)
-
-        else:
-            _wrap("grpc", "insecure_channel", self.wrapper_fn)
-
-    def _uninstrument(self, **kwargs):
-        if kwargs.get("channel_type") == "secure":
-            unwrap(grpc, "secure_channel")
-        else:
-            unwrap(grpc, "insecure_channel")
-=======
-        exporter = kwargs.get("exporter", None)
-        interval = kwargs.get("interval", 30)
         for ctype in self._which_channel(kwargs):
             _wrap(
-                "grpc", ctype, partial(self.wrapper_fn, exporter, interval),
+                "grpc", ctype, self.wrapper_fn,
             )
 
     def _uninstrument(self, **kwargs):
         for ctype in self._which_channel(kwargs):
             unwrap(grpc, ctype)
->>>>>>> ade29f69
 
     def wrapper_fn(self, original_func, instance, args, kwargs):
         channel = original_func(*args, **kwargs)
