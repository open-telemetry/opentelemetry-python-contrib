--- conflicted
+++ resolved
@@ -133,15 +133,10 @@
         spans = self.get_finished_spans()
         assert spans
         self.assertEqual(len(spans), 2)
-<<<<<<< HEAD
 
         buckets_span = spans.by_attr("aws.operation", "ListBuckets")
         self.assertSpanHasAttributes(
             buckets_span,
-=======
-        self.assertSpanHasAttributes(
-            span,
->>>>>>> ffc2a2ff
             {
                 "aws.operation": "ListBuckets",
                 "aws.region": "us-west-2",
@@ -157,15 +152,9 @@
             s3.list_objects(bucket="mybucket")
         spans = self.get_finished_spans()
         assert spans
-<<<<<<< HEAD
         objects_span = spans.by_attr("aws.operation", "ListObjects")
         self.assertSpanHasAttributes(
             objects_span,
-=======
-        span = spans[2]
-        self.assertSpanHasAttributes(
-            span,
->>>>>>> ffc2a2ff
             {
                 "aws.operation": "ListObjects",
                 "aws.region": "us-west-2",
@@ -189,12 +178,9 @@
         spans = self.get_finished_spans()
         assert spans
         self.assertEqual(len(spans), 3)
-<<<<<<< HEAD
+
 
         create_span = spans.by_attr("aws.operation", "CreateBucket")
-=======
-        create_span = spans[0]
->>>>>>> ffc2a2ff
         self.assertSpanHasAttributes(
             create_span,
             {
@@ -205,12 +191,8 @@
                 SpanAttributes.HTTP_STATUS_CODE: 200,
             },
         )
-<<<<<<< HEAD
 
         put_span = spans.by_attr("aws.operation", "PutObject")
-=======
-        put_span = spans[1]
->>>>>>> ffc2a2ff
         self.assertSpanHasAttributes(
             put_span,
             {
@@ -221,14 +203,10 @@
                 SpanAttributes.HTTP_STATUS_CODE: 200,
             },
         )
-<<<<<<< HEAD
         self.assertTrue("params.Body" not in put_span.attributes.keys())
 
         get_span = spans.by_attr("aws.operation", "GetObject")
-=======
-        self.assertTrue("params.Body" not in spans[1].attributes.keys())
-        get_span = spans[2]
->>>>>>> ffc2a2ff
+
         self.assertSpanHasAttributes(
             get_span,
             {
