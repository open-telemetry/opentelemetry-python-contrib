--- conflicted
+++ resolved
@@ -199,57 +199,67 @@
         }
 
         with self._tracer.start_as_current_span(
-<<<<<<< HEAD
             call_context.span_name,
             kind=call_context.span_kind,
             attributes=attributes,
-=======
-            f"{service_name}", kind=SpanKind.CLIENT,
->>>>>>> c143d053
         ) as span:
             # inject trace context into payload headers for lambda Invoke
             if BotocoreInstrumentor._is_lambda_invoke(call_context):
                 BotocoreInstrumentor._patch_lambda_invoke(call_context.params)
 
-<<<<<<< HEAD
-            if span.is_recording():
-                if "QueueUrl" in call_context.params:
-                    span.set_attribute(
-                        "aws.queue_url", call_context.params["QueueUrl"]
-                    )
-                if "TableName" in call_context.params:
-                    span.set_attribute(
-                        "aws.table_name", call_context.params["TableName"]
-                    )
-=======
-            self._set_api_call_attributes(
-                span, instance, service_name, operation_name, api_params
-            )
->>>>>>> c143d053
+            _set_api_call_attributes(span, call_context)
+            self._call_request_hook(span, call_context)
 
             token = context_api.attach(
                 context_api.set_value(_SUPPRESS_HTTP_INSTRUMENTATION_KEY, True)
             )
 
-            if callable(self.request_hook):
-                self.request_hook(
-                    span, service_name, operation_name, api_params
-                )
-
+            result = None
             try:
                 result = original_func(*args, **kwargs)
             except ClientError as error:
-                error_result = getattr(error, "response", None)
-                _apply_response_attributes(span, error_result)
+                result = getattr(error, "response", None)
+                _apply_response_attributes(span, result)
                 raise
             else:
                 _apply_response_attributes(span, result)
             finally:
                 context_api.detach(token)
+
+                self._call_response_hook(span, call_context, result)
+
             return result
 
-
-<<<<<<< HEAD
+    def _call_request_hook(self, span: Span, call_context: _AwsSdkCallContext):
+        if not callable(self.request_hook):
+            return
+        self.request_hook(
+            span,
+            call_context.service,
+            call_context.operation,
+            call_context.params,
+        )
+
+    def _call_response_hook(
+        self, span: Span, call_context: _AwsSdkCallContext, result
+    ):
+        if not callable(self.response_hook):
+            return
+        self.response_hook(
+            span, call_context.service, call_context.operation,  result
+        )
+
+
+def _set_api_call_attributes(span, call_context: _AwsSdkCallContext):
+    if not span.is_recording():
+        return
+
+    if "QueueUrl" in call_context.params:
+        span.set_attribute("aws.queue_url", call_context.params["QueueUrl"])
+    if "TableName" in call_context.params:
+        span.set_attribute("aws.table_name", call_context.params["TableName"])
+
+
 def _apply_response_attributes(span: Span, result):
     if result is None or not span.is_recording():
         return
@@ -298,61 +308,4 @@
         # this shouldn't happen actually unless internals of botocore changed and
         # extracting essential attributes ('service' and 'operation') failed.
         logger.error("Error when initializing call context", exc_info=ex)
-        return None
-=======
-            if callable(self.response_hook):
-                self.response_hook(span, service_name, operation_name, result)
-
-            self._set_api_call_result_attributes(span, result)
-
-            if error:
-                raise error
-
-            return result
-
-    @staticmethod
-    def _set_api_call_attributes(
-        span, instance, service_name, operation_name, api_params
-    ):
-        if span.is_recording():
-            span.set_attribute("aws.operation", operation_name)
-            span.set_attribute("aws.region", instance.meta.region_name)
-            span.set_attribute("aws.service", service_name)
-            if "QueueUrl" in api_params:
-                span.set_attribute("aws.queue_url", api_params["QueueUrl"])
-            if "TableName" in api_params:
-                span.set_attribute("aws.table_name", api_params["TableName"])
-
-    @staticmethod
-    def _set_api_call_result_attributes(span, result):
-        if span.is_recording():
-            if "ResponseMetadata" in result:
-                metadata = result["ResponseMetadata"]
-                req_id = None
-                if "RequestId" in metadata:
-                    req_id = metadata["RequestId"]
-                elif "HTTPHeaders" in metadata:
-                    headers = metadata["HTTPHeaders"]
-                    if "x-amzn-RequestId" in headers:
-                        req_id = headers["x-amzn-RequestId"]
-                    elif "x-amz-request-id" in headers:
-                        req_id = headers["x-amz-request-id"]
-                    elif "x-amz-id-2" in headers:
-                        req_id = headers["x-amz-id-2"]
-
-                if req_id:
-                    span.set_attribute(
-                        "aws.request_id", req_id,
-                    )
-
-                if "RetryAttempts" in metadata:
-                    span.set_attribute(
-                        "retry_attempts", metadata["RetryAttempts"],
-                    )
-
-                if "HTTPStatusCode" in metadata:
-                    span.set_attribute(
-                        SpanAttributes.HTTP_STATUS_CODE,
-                        metadata["HTTPStatusCode"],
-                    )
->>>>>>> c143d053
+        return None