# Copyright The OpenTelemetry Authors
#
# Licensed under the Apache License, Version 2.0 (the "License");
# you may not use this file except in compliance with the License.
# You may obtain a copy of the License at
#
#     http://www.apache.org/licenses/LICENSE-2.0
#
# Unless required by applicable law or agreed to in writing, software
# distributed under the License is distributed on an "AS IS" BASIS,
# WITHOUT WARRANTIES OR CONDITIONS OF ANY KIND, either express or implied.
# See the License for the specific language governing permissions and
# limitations under the License.

"""
This library allows tracing HTTP requests made by the
`requests <https://requests.readthedocs.io/en/master/>`_ library.

Usage
-----

.. code-block:: python

    import requests
    import opentelemetry.instrumentation.requests

    # You can optionally pass a custom TracerProvider to
    # RequestsInstrumentor.instrument()
    opentelemetry.instrumentation.requests.RequestsInstrumentor().instrument()
    response = requests.get(url="https://www.example.org/")

API
---
"""

import functools
import types

from requests.models import Response
from requests.sessions import Session
from requests.structures import CaseInsensitiveDict

from opentelemetry import context
from opentelemetry.instrumentation.instrumentor import BaseInstrumentor
from opentelemetry.instrumentation.requests.version import __version__
from opentelemetry.instrumentation.utils import http_status_to_status_code
from opentelemetry.propagate import inject
from opentelemetry.trace import SpanKind, get_tracer
from opentelemetry.trace.status import Status

# A key to a context variable to avoid creating duplicate spans when instrumenting
# both, Session.request and Session.send, since Session.request calls into Session.send
_SUPPRESS_HTTP_INSTRUMENTATION_KEY = "suppress_http_instrumentation"


# pylint: disable=unused-argument
# pylint: disable=R0915
def _instrument(tracer_provider=None, span_callback=None, name_callback=None):
    """Enables tracing of all requests calls that go through
    :code:`requests.session.Session.request` (this includes
    :code:`requests.get`, etc.)."""

    # Since
    # https://github.com/psf/requests/commit/d72d1162142d1bf8b1b5711c664fbbd674f349d1
    # (v0.7.0, Oct 23, 2011), get, post, etc are implemented via request which
    # again, is implemented via Session.request (`Session` was named `session`
    # before v1.0.0, Dec 17, 2012, see
    # https://github.com/psf/requests/commit/4e5c4a6ab7bb0195dececdd19bb8505b872fe120)

    wrapped_request = Session.request
    wrapped_send = Session.send

    @functools.wraps(wrapped_request)
    def instrumented_request(self, method, url, *args, **kwargs):
        def get_or_create_headers():
            headers = kwargs.get("headers")
            if headers is None:
                headers = {}
                kwargs["headers"] = headers

            return headers

        def call_wrapped():
            return wrapped_request(self, method, url, *args, **kwargs)

        return _instrumented_requests_call(
            method, url, call_wrapped, get_or_create_headers
        )

    @functools.wraps(wrapped_send)
    def instrumented_send(self, request, **kwargs):
        def get_or_create_headers():
            request.headers = (
                request.headers
                if request.headers is not None
                else CaseInsensitiveDict()
            )
            return request.headers

        def call_wrapped():
            return wrapped_send(self, request, **kwargs)

        return _instrumented_requests_call(
            request.method, request.url, call_wrapped, get_or_create_headers
        )

    def _instrumented_requests_call(
        method: str, url: str, call_wrapped, get_or_create_headers
    ):
        if context.get_value("suppress_instrumentation") or context.get_value(
            _SUPPRESS_HTTP_INSTRUMENTATION_KEY
        ):
            return call_wrapped()

        # See
        # https://github.com/open-telemetry/opentelemetry-specification/blob/main/specification/trace/semantic_conventions/http.md#http-client
        method = method.upper()
        span_name = ""
        if name_callback is not None:
            span_name = name_callback(method, url)
        if not span_name or not isinstance(span_name, str):
            span_name = get_default_span_name(method)

        labels = {}
        labels["http.method"] = method
        labels["http.url"] = url

        with get_tracer(
            __name__, __version__, tracer_provider
        ).start_as_current_span(span_name, kind=SpanKind.CLIENT) as span:
            exception = None
            if span.is_recording():
                span.set_attribute("http.method", method)
                span.set_attribute("http.url", url)

            headers = get_or_create_headers()
            inject(type(headers).__setitem__, headers)

<<<<<<< HEAD
                token = context.attach(
                    context.set_value(_SUPPRESS_HTTP_INSTRUMENTATION_KEY, True)
                )
                try:
                    result = call_wrapped()  # *** PROCEED
                except Exception as exc:  # pylint: disable=W0703
                    exception = exc
                    result = getattr(exc, "response", None)
                finally:
                    context.detach(token)

                if isinstance(result, Response):
                    if span.is_recording():
                        span.set_attribute(
                            "http.status_code", result.status_code
                        )
                        span.set_attribute("http.status_text", result.reason)
                        span.set_status(
                            Status(
                                http_status_to_status_code(result.status_code)
                            )
                        )
                    labels["http.status_code"] = str(result.status_code)
                    if result.raw and result.raw.version:
                        labels["http.flavor"] = (
                            str(result.raw.version)[:1]
                            + "."
                            + str(result.raw.version)[:-1]
                        )
                if span_callback is not None:
                    span_callback(span, result)
=======
            token = context.attach(
                context.set_value(_SUPPRESS_REQUESTS_INSTRUMENTATION_KEY, True)
            )
            try:
                result = call_wrapped()  # *** PROCEED
            except Exception as exc:  # pylint: disable=W0703
                exception = exc
                result = getattr(exc, "response", None)
            finally:
                context.detach(token)

            if isinstance(result, Response):
                if span.is_recording():
                    span.set_attribute("http.status_code", result.status_code)
                    span.set_attribute("http.status_text", result.reason)
                    span.set_status(
                        Status(http_status_to_status_code(result.status_code))
                    )
                labels["http.status_code"] = str(result.status_code)
                if result.raw and result.raw.version:
                    labels["http.flavor"] = (
                        str(result.raw.version)[:1]
                        + "."
                        + str(result.raw.version)[:-1]
                    )
            if span_callback is not None:
                span_callback(span, result)
>>>>>>> 13e72b19

            if exception is not None:
                raise exception.with_traceback(exception.__traceback__)

        return result

    instrumented_request.opentelemetry_instrumentation_requests_applied = True
    Session.request = instrumented_request

    instrumented_send.opentelemetry_instrumentation_requests_applied = True
    Session.send = instrumented_send


def _uninstrument():
    """Disables instrumentation of :code:`requests` through this module.

    Note that this only works if no other module also patches requests."""
    _uninstrument_from(Session)


def _uninstrument_from(instr_root, restore_as_bound_func=False):
    for instr_func_name in ("request", "send"):
        instr_func = getattr(instr_root, instr_func_name)
        if not getattr(
            instr_func,
            "opentelemetry_instrumentation_requests_applied",
            False,
        ):
            continue

        original = instr_func.__wrapped__  # pylint:disable=no-member
        if restore_as_bound_func:
            original = types.MethodType(original, instr_root)
        setattr(instr_root, instr_func_name, original)


def get_default_span_name(method):
    """Default implementation for name_callback, returns HTTP {method_name}."""
    return "HTTP {}".format(method).strip()


class RequestsInstrumentor(BaseInstrumentor):
    """An instrumentor for requests
    See `BaseInstrumentor`
    """

    def _instrument(self, **kwargs):
        """Instruments requests module

        Args:
            **kwargs: Optional arguments
                ``tracer_provider``: a TracerProvider, defaults to global
                ``span_callback``: An optional callback invoked before returning the http response. Invoked with Span and requests.Response
                ``name_callback``: Callback which calculates a generic span name for an
                    outgoing HTTP request based on the method and url.
                    Optional: Defaults to get_default_span_name.
        """
        _instrument(
            tracer_provider=kwargs.get("tracer_provider"),
            span_callback=kwargs.get("span_callback"),
            name_callback=kwargs.get("name_callback"),
        )

    def _uninstrument(self, **kwargs):
        _uninstrument()

    @staticmethod
    def uninstrument_session(session):
        """Disables instrumentation on the session object."""
        _uninstrument_from(session, restore_as_bound_func=True)<|MERGE_RESOLUTION|>--- conflicted
+++ resolved
@@ -136,41 +136,8 @@
             headers = get_or_create_headers()
             inject(type(headers).__setitem__, headers)
 
-<<<<<<< HEAD
-                token = context.attach(
-                    context.set_value(_SUPPRESS_HTTP_INSTRUMENTATION_KEY, True)
-                )
-                try:
-                    result = call_wrapped()  # *** PROCEED
-                except Exception as exc:  # pylint: disable=W0703
-                    exception = exc
-                    result = getattr(exc, "response", None)
-                finally:
-                    context.detach(token)
-
-                if isinstance(result, Response):
-                    if span.is_recording():
-                        span.set_attribute(
-                            "http.status_code", result.status_code
-                        )
-                        span.set_attribute("http.status_text", result.reason)
-                        span.set_status(
-                            Status(
-                                http_status_to_status_code(result.status_code)
-                            )
-                        )
-                    labels["http.status_code"] = str(result.status_code)
-                    if result.raw and result.raw.version:
-                        labels["http.flavor"] = (
-                            str(result.raw.version)[:1]
-                            + "."
-                            + str(result.raw.version)[:-1]
-                        )
-                if span_callback is not None:
-                    span_callback(span, result)
-=======
             token = context.attach(
-                context.set_value(_SUPPRESS_REQUESTS_INSTRUMENTATION_KEY, True)
+                context.set_value(_SUPPRESS_HTTP_INSTRUMENTATION_KEY, True)
             )
             try:
                 result = call_wrapped()  # *** PROCEED
@@ -196,7 +163,6 @@
                     )
             if span_callback is not None:
                 span_callback(span, result)
->>>>>>> 13e72b19
 
             if exception is not None:
                 raise exception.with_traceback(exception.__traceback__)
