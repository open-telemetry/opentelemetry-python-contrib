--- conflicted
+++ resolved
@@ -172,13 +172,8 @@
             else:
                 match = resolve(request.path)
 
-<<<<<<< HEAD
             if hasattr(match, "route") and match.route:
-                return match.route
-=======
-            if hasattr(match, "route"):
                 return f"{request.method} {match.route}"
->>>>>>> f9f7b014
 
             return request.method
 
