--- conflicted
+++ resolved
@@ -748,13 +748,6 @@
 
         def setUp(self):
             super().setUp()
-<<<<<<< HEAD
-            self.client = self.create_client()
-            HTTPXClientInstrumentor().instrument_client(self.client)
-
-        def tearDown(self):
-=======
-
             self.env_patch = mock.patch.dict(
                 "os.environ",
                 {
@@ -768,11 +761,11 @@
                 get_excluded_urls("HTTPX"),
             )
             self.exclude_patch.start()
-
-            HTTPXClientInstrumentor().instrument()
             self.client = self.create_client()
+            HTTPXClientInstrumentor().instrument_client(self.client)
             self.env_patch.stop()
->>>>>>> 96370866
+
+        def tearDown(self):
             HTTPXClientInstrumentor().uninstrument()
 
         def create_proxy_mounts(self):
