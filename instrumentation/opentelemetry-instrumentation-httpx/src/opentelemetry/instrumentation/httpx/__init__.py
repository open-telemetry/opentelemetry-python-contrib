--- conflicted
+++ resolved
@@ -232,17 +232,13 @@
 )
 from opentelemetry.trace import SpanKind, Tracer, TracerProvider, get_tracer
 from opentelemetry.trace.span import Span
-<<<<<<< HEAD
 from opentelemetry.trace.status import StatusCode
 from opentelemetry.util.http import remove_url_credentials, sanitize_method
-=======
-from opentelemetry.trace.status import Status
 from opentelemetry.utils.http import (
     ExcludeList,
     get_excluded_urls,
     parse_excluded_urls,
 )
->>>>>>> 96370866
 
 _excluded_urls_from_env = get_excluded_urls("HTTPX")
 _logger = logging.getLogger(__name__)
@@ -427,16 +423,10 @@
     def __init__(
         self,
         transport: httpx.BaseTransport,
-<<<<<<< HEAD
         tracer_provider: TracerProvider | None = None,
         request_hook: RequestHook | None = None,
         response_hook: ResponseHook | None = None,
-=======
-        tracer_provider: typing.Optional[TracerProvider] = None,
-        request_hook: typing.Optional[RequestHook] = None,
-        response_hook: typing.Optional[ResponseHook] = None,
-        excluded_urls: typing.Optional[ExcludeList] = None,
->>>>>>> 96370866
+        excluded_urls: ExcludeList | None = None,
     ):
         _OpenTelemetrySemanticConventionStability._initialize()
         self._sem_conv_opt_in_mode = _OpenTelemetrySemanticConventionStability._get_opentelemetry_stability_opt_in_mode(
@@ -481,7 +471,10 @@
         method, url, headers, stream, extensions = _extract_parameters(
             args, kwargs
         )
-<<<<<<< HEAD
+        
+        if self._excluded_urls and self._excluded_urls.url_disabled(url):
+            return self._transport.handle_request(*args, **kwargs)
+
         method_original = method.decode()
         span_name = _get_default_span_name(method_original)
         span_attributes = {}
@@ -492,13 +485,6 @@
             method_original,
             self._sem_conv_opt_in_mode,
         )
-=======
-
-        if self._excluded_urls and self._excluded_urls.url_disabled(url):
-            return self._transport.handle_request(*args, **kwargs)
-
-        span_attributes = _prepare_attributes(method, url)
->>>>>>> 96370866
 
         request_info = RequestInfo(method, url, headers, stream, extensions)
 
@@ -568,16 +554,10 @@
     def __init__(
         self,
         transport: httpx.AsyncBaseTransport,
-<<<<<<< HEAD
         tracer_provider: TracerProvider | None = None,
         request_hook: AsyncRequestHook | None = None,
         response_hook: AsyncResponseHook | None = None,
-=======
-        tracer_provider: typing.Optional[TracerProvider] = None,
-        request_hook: typing.Optional[RequestHook] = None,
-        response_hook: typing.Optional[ResponseHook] = None,
-        excluded_urls: typing.Optional[ExcludeList] = None,
->>>>>>> 96370866
+        excluded_urls: ExcludeList | None = None,
     ):
         _OpenTelemetrySemanticConventionStability._initialize()
         self._sem_conv_opt_in_mode = _OpenTelemetrySemanticConventionStability._get_opentelemetry_stability_opt_in_mode(
@@ -615,13 +595,19 @@
         | httpx.Response
     ):
         """Add request info to span."""
-<<<<<<< HEAD
         if not is_http_instrumentation_enabled():
             return await self._transport.handle_async_request(*args, **kwargs)
 
         method, url, headers, stream, extensions = _extract_parameters(
             args, kwargs
         )
+        
+        if self._excluded_urls and self._excluded_urls.url_disabled(url):
+            return await self._transport.handle_async_request(*args, **kwargs)
+        
+        if context.get_value("suppress_instrumentation"):
+            return await self._transport.handle_async_request(*args, **kwargs)
+
         method_original = method.decode()
         span_name = _get_default_span_name(method_original)
         span_attributes = {}
@@ -631,22 +617,6 @@
             url,
             method_original,
             self._sem_conv_opt_in_mode,
-=======
-        method, url, headers, stream, extensions = _extract_parameters(
-            args, kwargs
-        )
-
-        if self._excluded_urls and self._excluded_urls.url_disabled(url):
-            return await self._transport.handle_async_request(*args, **kwargs)
-
-        if context.get_value("suppress_instrumentation"):
-            return await self._transport.handle_async_request(*args, **kwargs)
-
-        span_attributes = _prepare_attributes(method, url)
-
-        span_name = _get_default_span_name(
-            span_attributes[SpanAttributes.HTTP_METHOD]
->>>>>>> 96370866
         )
 
         request_info = RequestInfo(method, url, headers, stream, extensions)
@@ -704,49 +674,6 @@
         await self._transport.aclose()
 
 
-<<<<<<< HEAD
-=======
-class _InstrumentedClient(httpx.Client):
-    _tracer_provider = None
-    _request_hook = None
-    _response_hook = None
-    _excluded_urls = None
-
-    def __init__(self, *args, **kwargs):
-        super().__init__(*args, **kwargs)
-
-        self._original_transport = self._transport
-        self._is_instrumented_by_opentelemetry = True
-
-        self._transport = SyncOpenTelemetryTransport(
-            self._transport,
-            tracer_provider=_InstrumentedClient._tracer_provider,
-            request_hook=_InstrumentedClient._request_hook,
-            response_hook=_InstrumentedClient._response_hook,
-        )
-
-
-class _InstrumentedAsyncClient(httpx.AsyncClient):
-    _tracer_provider = None
-    _request_hook = None
-    _response_hook = None
-    _excluded_urls = None
-
-    def __init__(self, *args, **kwargs):
-        super().__init__(*args, **kwargs)
-
-        self._original_transport = self._transport
-        self._is_instrumented_by_opentelemetry = True
-
-        self._transport = AsyncOpenTelemetryTransport(
-            self._transport,
-            tracer_provider=_InstrumentedAsyncClient._tracer_provider,
-            request_hook=_InstrumentedAsyncClient._request_hook,
-            response_hook=_InstrumentedAsyncClient._response_hook,
-        )
-
-
->>>>>>> 96370866
 class HTTPXClientInstrumentor(BaseInstrumentor):
     # pylint: disable=protected-access,attribute-defined-outside-init
     """An instrumentor for httpx Client and AsyncClient
@@ -763,26 +690,18 @@
         Args:
             **kwargs: Optional arguments
                 ``tracer_provider``: a TracerProvider, defaults to global
-<<<<<<< HEAD
                 ``request_hook``: A ``httpx.Client`` hook that receives the span and request
                     that is called right after the span is created
                 ``response_hook``: A ``httpx.Client`` hook that receives the span, request,
                     and response that is called right before the span ends
                 ``async_request_hook``: Async ``request_hook`` for ``httpx.AsyncClient``
                 ``async_response_hook``: Async``response_hook`` for ``httpx.AsyncClient``
-=======
-                ``request_hook``: A hook that receives the span and request that is called
-                    right after the span is created
-                ``response_hook``: A hook that receives the span, request, and response
-                    that is called right before the span ends
                 ``excluded_urls``: A string containing a comma-delimited
                     list of regexes used to exclude URLs from tracking
->>>>>>> 96370866
         """
         tracer_provider = kwargs.get("tracer_provider")
         request_hook = kwargs.get("request_hook")
         response_hook = kwargs.get("response_hook")
-<<<<<<< HEAD
         async_request_hook = kwargs.get("async_request_hook")
         async_request_hook = (
             async_request_hook
@@ -795,6 +714,12 @@
             if iscoroutinefunction(async_response_hook)
             else None
         )
+        
+        excluded_urls = kwargs.get("excluded_urls")
+        if  excluded_urls is None:
+            excluded_urls = _excluded_urls_from_env
+        else:
+            excluded_urls = parse_excluded_urls(excluded_urls)
 
         _OpenTelemetrySemanticConventionStability._initialize()
         sem_conv_opt_in_mode = _OpenTelemetrySemanticConventionStability._get_opentelemetry_stability_opt_in_mode(
@@ -816,6 +741,7 @@
                 sem_conv_opt_in_mode=sem_conv_opt_in_mode,
                 request_hook=request_hook,
                 response_hook=response_hook,
+                excluded_urls=excluded_urls,
             ),
         )
         wrap_function_wrapper(
@@ -827,6 +753,7 @@
                 sem_conv_opt_in_mode=sem_conv_opt_in_mode,
                 async_request_hook=async_request_hook,
                 async_response_hook=async_response_hook,
+                excluded_urls=excluded_urls,
             ),
         )
 
@@ -844,6 +771,7 @@
         sem_conv_opt_in_mode: _StabilityMode,
         request_hook: RequestHook,
         response_hook: ResponseHook,
+        excluded_urls: ExcludeList | None = None,
     ):
         if not is_http_instrumentation_enabled():
             return wrapped(*args, **kwargs)
@@ -851,6 +779,10 @@
         method, url, headers, stream, extensions = _extract_parameters(
             args, kwargs
         )
+
+        if excluded_urls and excluded_urls.url_disabled(url):
+            return wrapeed(*args, **kwargs)
+
         method_original = method.decode()
         span_name = _get_default_span_name(method_original)
         span_attributes = {}
@@ -907,36 +839,6 @@
                 raise exception.with_traceback(exception.__traceback__)
 
         return response
-=======
-        excluded_urls = kwargs.get("excluded_urls")
-        if  excluded_urls is None:
-            excluded_urls = _excluded_urls_from_env
-        else:
-            excluded_urls = parse_excluded_urls(excluded_urls)
-        if callable(request_hook):
-            _InstrumentedClient._request_hook = request_hook
-            _InstrumentedAsyncClient._request_hook = request_hook
-        if callable(response_hook):
-            _InstrumentedClient._response_hook = response_hook
-            _InstrumentedAsyncClient._response_hook = response_hook
-        tracer_provider = kwargs.get("tracer_provider")
-        _InstrumentedClient._tracer_provider = tracer_provider
-        _InstrumentedAsyncClient._tracer_provider = tracer_provider
-        httpx.Client = _InstrumentedClient
-        httpx.AsyncClient = _InstrumentedAsyncClient
-
-    def _uninstrument(self, **kwargs):
-        httpx.Client = self._original_client
-        httpx.AsyncClient = self._original_async_client
-        _InstrumentedClient._tracer_provider = None
-        _InstrumentedClient._request_hook = None
-        _InstrumentedClient._response_hook = None
-        _InstrumentedClient._excluded_urls = None
-        _InstrumentedAsyncClient._tracer_provider = None
-        _InstrumentedAsyncClient._request_hook = None
-        _InstrumentedAsyncClient._response_hook = None
-        _InstrumentedAsyncClient._excluded_urls = None
->>>>>>> 96370866
 
     @staticmethod
     async def _handle_async_request_wrapper(  # pylint: disable=too-many-locals
@@ -948,6 +850,7 @@
         sem_conv_opt_in_mode: _StabilityMode,
         async_request_hook: AsyncRequestHook,
         async_response_hook: AsyncResponseHook,
+        excluded_urls: ExcludeList | None = None,
     ):
         if not is_http_instrumentation_enabled():
             return await wrapped(*args, **kwargs)
@@ -955,6 +858,10 @@
         method, url, headers, stream, extensions = _extract_parameters(
             args, kwargs
         )
+        
+        if excluded_urls and excluded_urls.url_disabled(url):
+            return await wrapeed(*args, **kwargs)
+        
         method_original = method.decode()
         span_name = _get_default_span_name(method_original)
         span_attributes = {}
