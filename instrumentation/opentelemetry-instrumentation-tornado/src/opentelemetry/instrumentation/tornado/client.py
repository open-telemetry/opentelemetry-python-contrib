--- conflicted
+++ resolved
@@ -41,7 +41,6 @@
     return (new_args, new_kwargs)
 
 
-<<<<<<< HEAD
 def fetch_async(
     tracer,
     request_hook,
@@ -53,10 +52,6 @@
     kwargs,
 ):
     start_time = _time_ns()
-=======
-def fetch_async(tracer, request_hook, response_hook, func, _, args, kwargs):
-    start_time = time_ns()
->>>>>>> 18e056b8
 
     # Return immediately if no args were provided (error)
     # or original_request is set (meaning we are in a redirect step).
