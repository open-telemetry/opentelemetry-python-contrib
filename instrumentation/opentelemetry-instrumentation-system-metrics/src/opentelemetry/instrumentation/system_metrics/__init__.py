# Copyright The OpenTelemetry Authors
#
# Licensed under the Apache License, Version 2.0 (the "License");
# you may not use this file except in compliance with the License.
# You may obtain a copy of the License at
#
#     http://www.apache.org/licenses/LICENSE-2.0
#
# Unless required by applicable law or agreed to in writing, software
# distributed under the License is distributed on an "AS IS" BASIS,
# WITHOUT WARRANTIES OR CONDITIONS OF ANY KIND, either express or implied.
# See the License for the specific language governing permissions and
# limitations under the License.
"""
Instrument to report system (CPU, memory, network) and
process (CPU, memory, garbage collection) metrics. By default, the
following metrics are configured:

.. code:: python

    {
        "system.cpu.time": ["idle", "user", "system", "irq"],
        "system.cpu.utilization": ["idle", "user", "system", "irq"],
        "system.memory.usage": ["used", "free", "cached"],
        "system.memory.utilization": ["used", "free", "cached"],
        "system.swap.usage": ["used", "free"],
        "system.swap.utilization": ["used", "free"],
        "system.disk.io": ["read", "write"],
        "system.disk.operations": ["read", "write"],
        "system.disk.time": ["read", "write"],
        "system.network.dropped.packets": ["transmit", "receive"],
        "system.network.packets": ["transmit", "receive"],
        "system.network.errors": ["transmit", "receive"],
        "system.network.io": ["transmit", "receive"],
        "system.network.connections": ["family", "type"],
        "system.thread_count": None
        "process.runtime.memory": ["rss", "vms"],
        "process.runtime.cpu.time": ["user", "system"],
        "process.runtime.gc_count": None,
        "process.runtime.thread_count": None,
        "process.runtime.cpu.utilization": None,
        "process.runtime.context_switches": ["involuntary", "voluntary"],
        "process.open_file_descriptor.count": None,
    }

Usage
-----

.. code:: python

    from opentelemetry.metrics import set_meter_provider
    from opentelemetry.instrumentation.system_metrics import SystemMetricsInstrumentor
    from opentelemetry.sdk.metrics import MeterProvider
    from opentelemetry.sdk.metrics.export import ConsoleMetricExporter, PeriodicExportingMetricReader

    exporter = ConsoleMetricExporter()

    set_meter_provider(MeterProvider([PeriodicExportingMetricReader(exporter)]))
    SystemMetricsInstrumentor().instrument()

    # metrics are collected asynchronously
    input("...")

    # to configure custom metrics
    configuration = {
        "system.memory.usage": ["used", "free", "cached"],
        "system.cpu.time": ["idle", "user", "system", "irq"],
        "system.network.io": ["transmit", "receive"],
        "process.runtime.memory": ["rss", "vms"],
        "process.runtime.cpu.time": ["user", "system"],
        "process.runtime.context_switches": ["involuntary", "voluntary"],
    }
    SystemMetricsInstrumentor(config=configuration).instrument()

API
---
"""

from __future__ import annotations

import gc
import logging
import os
import sys
import threading
from platform import python_implementation
<<<<<<< HEAD
from typing import Collection, Iterable
=======
from typing import Any, Collection, Iterable
>>>>>>> 3d5935f4

import psutil

from opentelemetry.instrumentation.instrumentor import BaseInstrumentor
from opentelemetry.instrumentation.system_metrics.package import _instruments
from opentelemetry.instrumentation.system_metrics.version import __version__
from opentelemetry.metrics import CallbackOptions, Observation, get_meter

_logger = logging.getLogger(__name__)


_DEFAULT_CONFIG: dict[str, list[str] | None] = {
    "system.cpu.time": ["idle", "user", "system", "irq"],
    "system.cpu.utilization": ["idle", "user", "system", "irq"],
    "system.memory.usage": ["used", "free", "cached"],
    "system.memory.utilization": ["used", "free", "cached"],
    "system.swap.usage": ["used", "free"],
    "system.swap.utilization": ["used", "free"],
    "system.disk.io": ["read", "write"],
    "system.disk.operations": ["read", "write"],
    "system.disk.time": ["read", "write"],
    "system.network.dropped.packets": ["transmit", "receive"],
    "system.network.packets": ["transmit", "receive"],
    "system.network.errors": ["transmit", "receive"],
    "system.network.io": ["transmit", "receive"],
    "system.network.connections": ["family", "type"],
    "system.thread_count": None,
    "process.runtime.memory": ["rss", "vms"],
    "process.runtime.cpu.time": ["user", "system"],
    "process.runtime.gc_count": None,
    "process.runtime.thread_count": None,
    "process.runtime.cpu.utilization": None,
    "process.runtime.context_switches": ["involuntary", "voluntary"],
    "process.open_file_descriptor.count": None,
}

if sys.platform == "darwin":
    # see https://github.com/giampaolo/psutil/issues/1219
    _DEFAULT_CONFIG.pop("system.network.connections")


class SystemMetricsInstrumentor(BaseInstrumentor):
    def __init__(
        self,
        labels: dict[str, str] | None = None,
<<<<<<< HEAD
        config: dict[str, list[str]] | None = None,
=======
        config: dict[str, list[str] | None] | None = None,
>>>>>>> 3d5935f4
    ):
        super().__init__()
        if config is None:
            self._config = _DEFAULT_CONFIG
        else:
            self._config = config
        self._labels = {} if labels is None else labels
        self._meter = None
        self._python_implementation = python_implementation().lower()

        self._proc = psutil.Process(os.getpid())

        self._system_cpu_time_labels = self._labels.copy()
        self._system_cpu_utilization_labels = self._labels.copy()

        self._system_memory_usage_labels = self._labels.copy()
        self._system_memory_utilization_labels = self._labels.copy()

        self._system_swap_usage_labels = self._labels.copy()
        self._system_swap_utilization_labels = self._labels.copy()

        self._system_disk_io_labels = self._labels.copy()
        self._system_disk_operations_labels = self._labels.copy()
        self._system_disk_time_labels = self._labels.copy()
        self._system_disk_merged_labels = self._labels.copy()

        self._system_network_dropped_packets_labels = self._labels.copy()
        self._system_network_packets_labels = self._labels.copy()
        self._system_network_errors_labels = self._labels.copy()
        self._system_network_io_labels = self._labels.copy()
        self._system_network_connections_labels = self._labels.copy()

        self._system_thread_count_labels = self._labels.copy()

        self._runtime_memory_labels = self._labels.copy()
        self._runtime_cpu_time_labels = self._labels.copy()
        self._runtime_gc_count_labels = self._labels.copy()
        self._runtime_thread_count_labels = self._labels.copy()
        self._runtime_cpu_utilization_labels = self._labels.copy()
        self._runtime_context_switches_labels = self._labels.copy()
        self._open_file_descriptor_count_labels = self._labels.copy()

    def instrumentation_dependencies(self) -> Collection[str]:
        return _instruments

    def _instrument(self, **kwargs: Any):
        # pylint: disable=too-many-branches
        meter_provider = kwargs.get("meter_provider")
        self._meter = get_meter(
            __name__,
            __version__,
            meter_provider,
            schema_url="https://opentelemetry.io/schemas/1.11.0",
        )

        if "system.cpu.time" in self._config:
            self._meter.create_observable_counter(
                name="system.cpu.time",
                callbacks=[self._get_system_cpu_time],
                description="System CPU time",
                unit="s",
            )

        if "system.cpu.utilization" in self._config:
            self._meter.create_observable_gauge(
                name="system.cpu.utilization",
                callbacks=[self._get_system_cpu_utilization],
                description="System CPU utilization",
                unit="1",
            )

        if "system.memory.usage" in self._config:
            self._meter.create_observable_gauge(
                name="system.memory.usage",
                callbacks=[self._get_system_memory_usage],
                description="System memory usage",
                unit="By",
            )

        if "system.memory.utilization" in self._config:
            self._meter.create_observable_gauge(
                name="system.memory.utilization",
                callbacks=[self._get_system_memory_utilization],
                description="System memory utilization",
                unit="1",
            )

        if "system.swap.usage" in self._config:
            self._meter.create_observable_gauge(
                name="system.swap.usage",
                callbacks=[self._get_system_swap_usage],
                description="System swap usage",
                unit="pages",
            )

        if "system.swap.utilization" in self._config:
            self._meter.create_observable_gauge(
                name="system.swap.utilization",
                callbacks=[self._get_system_swap_utilization],
                description="System swap utilization",
                unit="1",
            )

        # TODO Add _get_system_swap_page_faults

        # self._meter.create_observable_counter(
        #     name="system.swap.page_faults",
        #     callbacks=[self._get_system_swap_page_faults],
        #     description="System swap page faults",
        #     unit="faults",
        #     value_type=int,
        # )

        # TODO Add _get_system_swap_page_operations
        # self._meter.create_observable_counter(
        #     name="system.swap.page_operations",
        #     callbacks=self._get_system_swap_page_operations,
        #     description="System swap page operations",
        #     unit="operations",
        #     value_type=int,
        # )

        if "system.disk.io" in self._config:
            self._meter.create_observable_counter(
                name="system.disk.io",
                callbacks=[self._get_system_disk_io],
                description="System disk IO",
                unit="By",
            )

        if "system.disk.operations" in self._config:
            self._meter.create_observable_counter(
                name="system.disk.operations",
                callbacks=[self._get_system_disk_operations],
                description="System disk operations",
                unit="operations",
            )

        if "system.disk.time" in self._config:
            self._meter.create_observable_counter(
                name="system.disk.time",
                callbacks=[self._get_system_disk_time],
                description="System disk time",
                unit="s",
            )

        # TODO Add _get_system_filesystem_usage

        # self.accumulator.register_valueobserver(
        #     callback=self._get_system_filesystem_usage,
        #     name="system.filesystem.usage",
        #     description="System filesystem usage",
        #     unit="By",
        #     value_type=int,
        # )

        # TODO Add _get_system_filesystem_utilization
        # self._meter.create_observable_gauge(
        #     callback=self._get_system_filesystem_utilization,
        #     name="system.filesystem.utilization",
        #     description="System filesystem utilization",
        #     unit="1",
        #     value_type=float,
        # )

        # TODO Filesystem information can be obtained with os.statvfs in Unix-like
        # OSs, how to do the same in Windows?

        if "system.network.dropped.packets" in self._config:
            self._meter.create_observable_counter(
                name="system.network.dropped_packets",
                callbacks=[self._get_system_network_dropped_packets],
                description="System network dropped_packets",
                unit="packets",
            )

        if "system.network.packets" in self._config:
            self._meter.create_observable_counter(
                name="system.network.packets",
                callbacks=[self._get_system_network_packets],
                description="System network packets",
                unit="packets",
            )

        if "system.network.errors" in self._config:
            self._meter.create_observable_counter(
                name="system.network.errors",
                callbacks=[self._get_system_network_errors],
                description="System network errors",
                unit="errors",
            )

        if "system.network.io" in self._config:
            self._meter.create_observable_counter(
                name="system.network.io",
                callbacks=[self._get_system_network_io],
                description="System network io",
                unit="By",
            )

        if "system.network.connections" in self._config:
            self._meter.create_observable_up_down_counter(
                name="system.network.connections",
                callbacks=[self._get_system_network_connections],
                description="System network connections",
                unit="connections",
            )

        if "system.thread_count" in self._config:
            self._meter.create_observable_gauge(
                name="system.thread_count",
                callbacks=[self._get_system_thread_count],
                description="System active threads count",
            )

        if "process.runtime.memory" in self._config:
            self._meter.create_observable_up_down_counter(
                name=f"process.runtime.{self._python_implementation}.memory",
                callbacks=[self._get_runtime_memory],
                description=f"Runtime {self._python_implementation} memory",
                unit="By",
            )

        if "process.runtime.cpu.time" in self._config:
            self._meter.create_observable_counter(
                name=f"process.runtime.{self._python_implementation}.cpu_time",
                callbacks=[self._get_runtime_cpu_time],
                description=f"Runtime {self._python_implementation} CPU time",
                unit="s",
            )

        if "process.runtime.gc_count" in self._config:
            if self._python_implementation == "pypy":
                _logger.warning(
                    "The process.runtime.gc_count metric won't be collected because the interpreter is PyPy"
                )
            else:
                self._meter.create_observable_counter(
                    name=f"process.runtime.{self._python_implementation}.gc_count",
                    callbacks=[self._get_runtime_gc_count],
                    description=f"Runtime {self._python_implementation} GC count",
                    unit="By",
                )

        if "process.runtime.thread_count" in self._config:
            self._meter.create_observable_up_down_counter(
                name=f"process.runtime.{self._python_implementation}.thread_count",
                callbacks=[self._get_runtime_thread_count],
                description="Runtime active threads count",
            )

        if "process.runtime.cpu.utilization" in self._config:
            self._meter.create_observable_gauge(
                name=f"process.runtime.{self._python_implementation}.cpu.utilization",
                callbacks=[self._get_runtime_cpu_utilization],
                description="Runtime CPU utilization",
                unit="1",
            )

        if "process.runtime.context_switches" in self._config:
            self._meter.create_observable_counter(
                name=f"process.runtime.{self._python_implementation}.context_switches",
                callbacks=[self._get_runtime_context_switches],
                description="Runtime context switches",
                unit="switches",
            )

        if (
            sys.platform != "win32"
            and "process.open_file_descriptor.count" in self._config
        ):
            self._meter.create_observable_up_down_counter(
                name="process.open_file_descriptor.count",
                callbacks=[self._get_open_file_descriptors],
                description="Number of file descriptors in use by the process.",
            )

    def _uninstrument(self, **kwargs: Any):
        pass

    def _get_open_file_descriptors(
        self, options: CallbackOptions
    ) -> Iterable[Observation]:
        """Observer callback for Number of file descriptors in use by the process"""
        yield Observation(
            self._proc.num_fds(),
            self._open_file_descriptor_count_labels.copy(),
        )

    def _get_system_cpu_time(
        self, options: CallbackOptions
    ) -> Iterable[Observation]:
        """Observer callback for system CPU time"""
        for cpu, times in enumerate(psutil.cpu_times(percpu=True)):
            for metric in self._config["system.cpu.time"]:
                if hasattr(times, metric):
                    self._system_cpu_time_labels["state"] = metric
                    self._system_cpu_time_labels["cpu"] = cpu + 1
                    yield Observation(
                        getattr(times, metric),
                        self._system_cpu_time_labels.copy(),
                    )

    def _get_system_cpu_utilization(
        self, options: CallbackOptions
    ) -> Iterable[Observation]:
        """Observer callback for system CPU utilization"""

        for cpu, times_percent in enumerate(
            psutil.cpu_times_percent(percpu=True)
        ):
            for metric in self._config["system.cpu.utilization"]:
                if hasattr(times_percent, metric):
                    self._system_cpu_utilization_labels["state"] = metric
                    self._system_cpu_utilization_labels["cpu"] = cpu + 1
                    yield Observation(
                        getattr(times_percent, metric) / 100,
                        self._system_cpu_utilization_labels.copy(),
                    )

    def _get_system_memory_usage(
        self, options: CallbackOptions
    ) -> Iterable[Observation]:
        """Observer callback for memory usage"""
        virtual_memory = psutil.virtual_memory()
        for metric in self._config["system.memory.usage"]:
            self._system_memory_usage_labels["state"] = metric
            if hasattr(virtual_memory, metric):
                yield Observation(
                    getattr(virtual_memory, metric),
                    self._system_memory_usage_labels.copy(),
                )

    def _get_system_memory_utilization(
        self, options: CallbackOptions
    ) -> Iterable[Observation]:
        """Observer callback for memory utilization"""
        system_memory = psutil.virtual_memory()

        for metric in self._config["system.memory.utilization"]:
            self._system_memory_utilization_labels["state"] = metric
            if hasattr(system_memory, metric):
                yield Observation(
                    getattr(system_memory, metric) / system_memory.total,
                    self._system_memory_utilization_labels.copy(),
                )

    def _get_system_swap_usage(
        self, options: CallbackOptions
    ) -> Iterable[Observation]:
        """Observer callback for swap usage"""
        system_swap = psutil.swap_memory()

        for metric in self._config["system.swap.usage"]:
            self._system_swap_usage_labels["state"] = metric
            if hasattr(system_swap, metric):
                yield Observation(
                    getattr(system_swap, metric),
                    self._system_swap_usage_labels.copy(),
                )

    def _get_system_swap_utilization(
        self, options: CallbackOptions
    ) -> Iterable[Observation]:
        """Observer callback for swap utilization"""
        system_swap = psutil.swap_memory()

        for metric in self._config["system.swap.utilization"]:
            if hasattr(system_swap, metric):
                self._system_swap_utilization_labels["state"] = metric
                yield Observation(
                    (
                        getattr(system_swap, metric) / system_swap.total
                        if system_swap.total
                        else 0
                    ),
                    self._system_swap_utilization_labels.copy(),
                )

    def _get_system_disk_io(
        self, options: CallbackOptions
    ) -> Iterable[Observation]:
        """Observer callback for disk IO"""
        for device, counters in psutil.disk_io_counters(perdisk=True).items():
            for metric in self._config["system.disk.io"]:
                if hasattr(counters, f"{metric}_bytes"):
                    self._system_disk_io_labels["device"] = device
                    self._system_disk_io_labels["direction"] = metric
                    yield Observation(
                        getattr(counters, f"{metric}_bytes"),
                        self._system_disk_io_labels.copy(),
                    )

    def _get_system_disk_operations(
        self, options: CallbackOptions
    ) -> Iterable[Observation]:
        """Observer callback for disk operations"""
        for device, counters in psutil.disk_io_counters(perdisk=True).items():
            for metric in self._config["system.disk.operations"]:
                if hasattr(counters, f"{metric}_count"):
                    self._system_disk_operations_labels["device"] = device
                    self._system_disk_operations_labels["direction"] = metric
                    yield Observation(
                        getattr(counters, f"{metric}_count"),
                        self._system_disk_operations_labels.copy(),
                    )

    def _get_system_disk_time(
        self, options: CallbackOptions
    ) -> Iterable[Observation]:
        """Observer callback for disk time"""
        for device, counters in psutil.disk_io_counters(perdisk=True).items():
            for metric in self._config["system.disk.time"]:
                if hasattr(counters, f"{metric}_time"):
                    self._system_disk_time_labels["device"] = device
                    self._system_disk_time_labels["direction"] = metric
                    yield Observation(
                        getattr(counters, f"{metric}_time") / 1000,
                        self._system_disk_time_labels.copy(),
                    )

    def _get_system_disk_merged(
        self, options: CallbackOptions
    ) -> Iterable[Observation]:
        """Observer callback for disk merged operations"""

        # FIXME The units in the spec is 1, it seems like it should be
        # operations or the value type should be Double

        for device, counters in psutil.disk_io_counters(perdisk=True).items():
            for metric in self._config["system.disk.time"]:
                if hasattr(counters, f"{metric}_merged_count"):
                    self._system_disk_merged_labels["device"] = device
                    self._system_disk_merged_labels["direction"] = metric
                    yield Observation(
                        getattr(counters, f"{metric}_merged_count"),
                        self._system_disk_merged_labels.copy(),
                    )

    def _get_system_network_dropped_packets(
        self, options: CallbackOptions
    ) -> Iterable[Observation]:
        """Observer callback for network dropped packets"""

        for device, counters in psutil.net_io_counters(pernic=True).items():
            for metric in self._config["system.network.dropped.packets"]:
                in_out = {"receive": "in", "transmit": "out"}[metric]
                if hasattr(counters, f"drop{in_out}"):
                    self._system_network_dropped_packets_labels["device"] = (
                        device
                    )
                    self._system_network_dropped_packets_labels[
                        "direction"
                    ] = metric
                    yield Observation(
                        getattr(counters, f"drop{in_out}"),
                        self._system_network_dropped_packets_labels.copy(),
                    )

    def _get_system_network_packets(
        self, options: CallbackOptions
    ) -> Iterable[Observation]:
        """Observer callback for network packets"""

        for device, counters in psutil.net_io_counters(pernic=True).items():
            for metric in self._config["system.network.packets"]:
                recv_sent = {"receive": "recv", "transmit": "sent"}[metric]
                if hasattr(counters, f"packets_{recv_sent}"):
                    self._system_network_packets_labels["device"] = device
                    self._system_network_packets_labels["direction"] = metric
                    yield Observation(
                        getattr(counters, f"packets_{recv_sent}"),
                        self._system_network_packets_labels.copy(),
                    )

    def _get_system_network_errors(
        self, options: CallbackOptions
    ) -> Iterable[Observation]:
        """Observer callback for network errors"""
        for device, counters in psutil.net_io_counters(pernic=True).items():
            for metric in self._config["system.network.errors"]:
                in_out = {"receive": "in", "transmit": "out"}[metric]
                if hasattr(counters, f"err{in_out}"):
                    self._system_network_errors_labels["device"] = device
                    self._system_network_errors_labels["direction"] = metric
                    yield Observation(
                        getattr(counters, f"err{in_out}"),
                        self._system_network_errors_labels.copy(),
                    )

    def _get_system_network_io(
        self, options: CallbackOptions
    ) -> Iterable[Observation]:
        """Observer callback for network IO"""

        for device, counters in psutil.net_io_counters(pernic=True).items():
            for metric in self._config["system.network.io"]:
                recv_sent = {"receive": "recv", "transmit": "sent"}[metric]
                if hasattr(counters, f"bytes_{recv_sent}"):
                    self._system_network_io_labels["device"] = device
                    self._system_network_io_labels["direction"] = metric
                    yield Observation(
                        getattr(counters, f"bytes_{recv_sent}"),
                        self._system_network_io_labels.copy(),
                    )

    def _get_system_network_connections(
        self, options: CallbackOptions
    ) -> Iterable[Observation]:
        """Observer callback for network connections"""
        # TODO How to find the device identifier for a particular
        # connection?

        connection_counters = {}

        for net_connection in psutil.net_connections():
            for metric in self._config["system.network.connections"]:
                self._system_network_connections_labels["protocol"] = {
                    1: "tcp",
                    2: "udp",
                }[net_connection.type.value]
                self._system_network_connections_labels["state"] = (
                    net_connection.status
                )
                self._system_network_connections_labels[metric] = getattr(
                    net_connection, metric
                )

            connection_counters_key = tuple(
                sorted(self._system_network_connections_labels.items())
            )

            if connection_counters_key in connection_counters:
                connection_counters[connection_counters_key]["counter"] += 1
            else:
                connection_counters[connection_counters_key] = {
                    "counter": 1,
                    "labels": self._system_network_connections_labels.copy(),
                }

        for connection_counter in connection_counters.values():
            yield Observation(
                connection_counter["counter"],
                connection_counter["labels"],
            )

    def _get_system_thread_count(
        self, options: CallbackOptions
    ) -> Iterable[Observation]:
        """Observer callback for active thread count"""
        yield Observation(
            threading.active_count(), self._system_thread_count_labels
        )

    def _get_runtime_memory(
        self, options: CallbackOptions
    ) -> Iterable[Observation]:
        """Observer callback for runtime memory"""
        proc_memory = self._proc.memory_info()
        for metric in self._config["process.runtime.memory"]:
            if hasattr(proc_memory, metric):
                self._runtime_memory_labels["type"] = metric
                yield Observation(
                    getattr(proc_memory, metric),
                    self._runtime_memory_labels.copy(),
                )

    def _get_runtime_cpu_time(
        self, options: CallbackOptions
    ) -> Iterable[Observation]:
        """Observer callback for runtime CPU time"""
        proc_cpu = self._proc.cpu_times()
        for metric in self._config["process.runtime.cpu.time"]:
            if hasattr(proc_cpu, metric):
                self._runtime_cpu_time_labels["type"] = metric
                yield Observation(
                    getattr(proc_cpu, metric),
                    self._runtime_cpu_time_labels.copy(),
                )

    def _get_runtime_gc_count(
        self, options: CallbackOptions
    ) -> Iterable[Observation]:
        """Observer callback for garbage collection"""
        for index, count in enumerate(gc.get_count()):
            self._runtime_gc_count_labels["count"] = str(index)
            yield Observation(count, self._runtime_gc_count_labels.copy())

    def _get_runtime_thread_count(
        self, options: CallbackOptions
    ) -> Iterable[Observation]:
        """Observer callback for runtime active thread count"""
        yield Observation(
            self._proc.num_threads(), self._runtime_thread_count_labels.copy()
        )

    def _get_runtime_cpu_utilization(
        self, options: CallbackOptions
    ) -> Iterable[Observation]:
        """Observer callback for runtime CPU utilization"""
        proc_cpu_percent = self._proc.cpu_percent()
        yield Observation(
            proc_cpu_percent / 100,
            self._runtime_cpu_utilization_labels.copy(),
        )

    def _get_runtime_context_switches(
        self, options: CallbackOptions
    ) -> Iterable[Observation]:
        """Observer callback for runtime context switches"""
        ctx_switches = self._proc.num_ctx_switches()
        for metric in self._config["process.runtime.context_switches"]:
            if hasattr(ctx_switches, metric):
                self._runtime_context_switches_labels["type"] = metric
                yield Observation(
                    getattr(ctx_switches, metric),
                    self._runtime_context_switches_labels.copy(),
                )<|MERGE_RESOLUTION|>--- conflicted
+++ resolved
@@ -84,11 +84,8 @@
 import sys
 import threading
 from platform import python_implementation
-<<<<<<< HEAD
 from typing import Collection, Iterable
-=======
 from typing import Any, Collection, Iterable
->>>>>>> 3d5935f4
 
 import psutil
 
@@ -134,11 +131,7 @@
     def __init__(
         self,
         labels: dict[str, str] | None = None,
-<<<<<<< HEAD
-        config: dict[str, list[str]] | None = None,
-=======
         config: dict[str, list[str] | None] | None = None,
->>>>>>> 3d5935f4
     ):
         super().__init__()
         if config is None:
