--- conflicted
+++ resolved
@@ -39,14 +39,10 @@
     LoggingInstrumentor,
 )
 from opentelemetry.test.test_base import TestBase
-<<<<<<< HEAD
-from opentelemetry.trace import ProxyTracer, get_tracer, get_current_span, SpanContext, TraceFlags
+from opentelemetry.trace import NoOpTracerProvider, ProxyTracer, get_tracer, get_current_span, SpanContext, TraceFlags
 
 from handlers.opentelemetry_structlog.src.exporter import StructlogHandler
 from handlers.opentelemetry_loguru.src.exporter import LoguruHandler, _STD_TO_OTEL
-=======
-from opentelemetry.trace import NoOpTracerProvider, ProxyTracer, get_tracer
->>>>>>> 6a54106f
 
 from opentelemetry._logs import get_logger_provider, get_logger
 import time
@@ -233,7 +229,6 @@
                 self.assertFalse(hasattr(record, "otelServiceName"))
                 self.assertFalse(hasattr(record, "otelTraceSampled"))
 
-<<<<<<< HEAD
 # StructlogHandler Tests
 # Test Initialization
 class TestStructlogHandler(TestBase):
@@ -518,7 +513,8 @@
 
         handler.sink(message)
 
-=======
+
+
     def test_no_op_tracer_provider(self):
         LoggingInstrumentor().uninstrument()
         LoggingInstrumentor().instrument(tracer_provider=NoOpTracerProvider())
@@ -532,5 +528,4 @@
             self.assertEqual(record.otelSpanID, "0")
             self.assertEqual(record.otelTraceID, "0")
             self.assertEqual(record.otelServiceName, "")
-            self.assertEqual(record.otelTraceSampled, False)
->>>>>>> 6a54106f
+            self.assertEqual(record.otelTraceSampled, False)