--- conflicted
+++ resolved
@@ -119,8 +119,6 @@
         self._register_event_listener(engine, "checkin", self._pool_checkin)
         self._register_event_listener(engine, "checkout", self._pool_checkout)
 
-<<<<<<< HEAD
-=======
     def _get_connection_string(self):
         drivername = self.engine.url.drivername or ""
         host = self.engine.url.host or ""
@@ -133,7 +131,6 @@
             return self.engine.pool.logging_name
         return self._get_connection_string()
 
->>>>>>> 1a1163e9
     def _add_idle_to_connection_usage(self, value):
         self.connections_usage.add(
             value,
