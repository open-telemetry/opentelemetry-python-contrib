--- conflicted
+++ resolved
@@ -15,13 +15,10 @@
 
 ### Fixed
 
-<<<<<<< HEAD
 - `opentelemetry-instrumentation-asyncclick`: fix issue where servers using asyncclick would not get a separate span per-request
 - `opentelemetry-instrumentation-click`: fix issue where starting uvicorn via `python -m` would cause the click instrumentation to give all requests the same trace id
-=======
 - `opentelemetry-instrumentation-flask`: Do not record `http.server.duration` metrics for excluded URLs.
   ([#3794](https://github.com/open-telemetry/opentelemetry-python-contrib/pull/3794))
->>>>>>> dc178de7
 - `opentelemetry-instrumentation-botocore`: migrate off the deprecated events API to use the logs API
   ([#3624](https://github.com/open-telemetry/opentelemetry-python-contrib/pull/3624))
 - `opentelemetry-instrumentation-dbapi`: fix crash retrieving libpq version when enabling commenter with psycopg
