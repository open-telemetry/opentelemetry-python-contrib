--- conflicted
+++ resolved
@@ -11,17 +11,16 @@
 
 ## Unreleased
 
-<<<<<<< HEAD
 ### Added
 
 - Add support to database stability opt-in in `_semconv` utilities and add tests
   ([#3111](https://github.com/open-telemetry/opentelemetry-python-contrib/pull/3111))
-=======
+
 ### Fixed
 
 - `opentelemetry-instrumentation-httpx` Fix `RequestInfo`/`ResponseInfo` type hints
   ([#3105](https://github.com/open-telemetry/opentelemetry-python-contrib/pull/3105))
->>>>>>> d1555400
+
 
 ## Version 1.29.0/0.50b0 (2024-12-11)
 
