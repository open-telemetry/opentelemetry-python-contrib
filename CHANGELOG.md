--- conflicted
+++ resolved
@@ -7,15 +7,12 @@
 
 ## Unreleased
 
-<<<<<<< HEAD
-### Fixed
+### Fixed
+
 - Update falcon instrumentation to follow semantic conventions
   ([#1824](https://github.com/open-telemetry/opentelemetry-python-contrib/pull/1824))
-
-=======
 - Fix falcon instrumentation's usage of Span Status to only set the description if the status code is ERROR.
   ([#1840](https://github.com/open-telemetry/opentelemetry-python-contrib/pull/1840))
->>>>>>> f9f7b014
 - Instrument all httpx versions >= 0.18. ([#1748](https://github.com/open-telemetry/opentelemetry-python-contrib/pull/1748))
 
 ## Version 1.18.0/0.39b0 (2023-05-10)
