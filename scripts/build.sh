--- conflicted
+++ resolved
@@ -42,9 +42,5 @@
  )
 )
 
-<<<<<<< HEAD
-# FIXME: This is a temporary workaround.
-=======
 # FIXME: This is a temporary workaround, see #1357.
->>>>>>> f349e380
 rm -rf $DISTDIR/opentelemetry_exporter_datadog-0.30b0.tar.gz