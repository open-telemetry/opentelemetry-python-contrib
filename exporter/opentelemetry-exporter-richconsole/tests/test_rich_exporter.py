--- conflicted
+++ resolved
@@ -19,8 +19,8 @@
 import opentelemetry.trace
 from opentelemetry.exporter.richconsole import RichConsoleSpanExporter
 from opentelemetry.sdk import trace
+from opentelemetry.sdk.resources import Resource
 from opentelemetry.sdk.trace.export import BatchSpanProcessor
-from opentelemetry.sdk.resources import Resource
 
 
 @pytest.fixture(name="span_processor")
@@ -99,7 +99,19 @@
         for child in trees[traceid_1].children[0].children
     )
 
-<<<<<<< HEAD
+
+@pytest.mark.timeout(30)
+def test_no_deadlock(tracer_provider):
+    # non-regression test for https://github.com/open-telemetry/opentelemetry-python-contrib/issues/3254
+
+    tracer = tracer_provider.get_tracer(__name__)
+    with tracer.start_as_current_span("parent"):
+        with tracer.start_as_current_span("child") as child:
+            pass
+
+    RichConsoleSpanExporter.spans_to_tree((child,))
+
+
 def test_suppress_resource(span_processor):
     attributes = {"resource.key": "resource.value"}
     resource = Resource(attributes)
@@ -111,7 +123,9 @@
         with tracer.start_as_current_span("child") as child:
             pass
 
-    trees = RichConsoleSpanExporter.spans_to_tree((parent, child), suppress_resource=True)
+    trees = RichConsoleSpanExporter.spans_to_tree(
+        (parent, child), suppress_resource=True
+    )
     assert len(trees) == 1
 
     nodes = [next(t for t in trees.values())]
@@ -122,17 +136,4 @@
 
         assert "resource" not in label.lower()
 
-        nodes.extend(node.children)
-=======
-
-@pytest.mark.timeout(30)
-def test_no_deadlock(tracer_provider):
-    # non-regression test for https://github.com/open-telemetry/opentelemetry-python-contrib/issues/3254
-
-    tracer = tracer_provider.get_tracer(__name__)
-    with tracer.start_as_current_span("parent"):
-        with tracer.start_as_current_span("child") as child:
-            pass
-
-    RichConsoleSpanExporter.spans_to_tree((child,))
->>>>>>> d9b40bee
+        nodes.extend(node.children)