components:
  
<<<<<<< HEAD
  instrumentation/opentelemetry-instrumentation-aio-pika:
    - ofek1weiss
=======
  instrumentation/opentelemetry-instrumentation-boto3sqs:
    - oxeye-nikolay
    - nikosokolik
>>>>>>> 0007c904
  
  instrumentation/opentelemetry-instrumentation-kafka-python:
    - nozik
  
  instrumentation/opentelemetry-instrumentation-pika:
    - oxeye-nikolay
    - nikosokolik

  instrumentation/opentelemetry-instrumentation-remoulade:
    - ben-natan
    - machine424

  instrumentation/opentelemetry-instrumentation-confluent-kafka:
    - oxeye-dorkolog
    - dorkolog

  propagator/opentelemetry-propagator-aws-xray:
    - NathanielRN

  sdk-extension/opentelemetry-sdk-extension-aws:
    - NathanielRN<|MERGE_RESOLUTION|>--- conflicted
+++ resolved
@@ -1,13 +1,11 @@
 components:
   
-<<<<<<< HEAD
   instrumentation/opentelemetry-instrumentation-aio-pika:
     - ofek1weiss
-=======
+
   instrumentation/opentelemetry-instrumentation-boto3sqs:
     - oxeye-nikolay
     - nikosokolik
->>>>>>> 0007c904
   
   instrumentation/opentelemetry-instrumentation-kafka-python:
     - nozik
