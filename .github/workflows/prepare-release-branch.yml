name: Prepare release branch
on:
  workflow_dispatch:
    inputs:
      prerelease_version:
        description: "Pre-release version number? (e.g. 1.9.0rc2)"
        required: false

permissions:
  contents: read

jobs:
  prereqs:
    runs-on: ubuntu-latest
    steps:
      - uses: actions/checkout@v4

      - name: Verify prerequisites
        env:
          PRERELEASE_VERSION: ${{ github.event.inputs.prerelease_version }}
        run: |
          if [[ $GITHUB_REF_NAME != main ]]; then
            echo this workflow should only be run against main
            exit 1
          fi

          if ! grep --quiet "^## Unreleased$" CHANGELOG.md; then
            echo the change log is missing an \"Unreleased\" section
            exit 1
          fi

          if [[ ! -z $PRERELEASE_VERSION ]]; then
            stable_version=$(./scripts/eachdist.py version --mode stable)
            stable_version=${stable_version//.dev/}
            if [[ $PRERELEASE_VERSION != ${stable_version}* ]]; then
              echo "$PRERELEASE_VERSION is not a prerelease for the version on main ($stable_version)"
              exit 1
            fi
          fi

  create-pull-request-against-release-branch:
    runs-on: ubuntu-latest
    needs: prereqs
    permissions:
<<<<<<< HEAD
      contents: write # required for pushing changes
=======
      contents: write # required for pushing branches
      pull-requests: write # required for creating and editing pull requests
>>>>>>> bca48260
    steps:
      - uses: actions/checkout@v4

      - name: Create release branch
        env:
          PRERELEASE_VERSION: ${{ github.event.inputs.prerelease_version }}
        run: |
          if [[ -z $PRERELEASE_VERSION ]]; then
            stable_version=$(./scripts/eachdist.py version --mode stable)
            stable_version=${stable_version//.dev/}
          else
            stable_version=$PRERELEASE_VERSION
          fi

          unstable_version=$(./scripts/eachdist.py version --mode prerelease)
          unstable_version=${unstable_version//.dev/}

          if [[ $stable_version =~ ^([0-9]+)\.([0-9]+)\.0$ ]]; then
            stable_version_branch_part=$(echo $stable_version | sed -E 's/([0-9]+)\.([0-9]+)\.0/\1.\2.x/')
            unstable_version_branch_part=$(echo $unstable_version | sed -E 's/0\.([0-9]+)b0/0.\1bx/')
            release_branch_name="release/v${stable_version_branch_part}-${unstable_version_branch_part}"
          elif [[ $stable_version =~ ^([0-9]+)\.([0-9]+)\.0 ]]; then
            # pre-release version, e.g. 1.9.0rc2
            release_branch_name="release/v$stable_version-$unstable_version"
          else
            echo "unexpected version: $stable_version"
            exit 1
          fi

          git push origin HEAD:$release_branch_name

          echo "STABLE_VERSION=$stable_version" >> $GITHUB_ENV
          echo "UNSTABLE_VERSION=$unstable_version" >> $GITHUB_ENV
          echo "RELEASE_BRANCH_NAME=$release_branch_name" >> $GITHUB_ENV

      - name: Update version
        run: .github/scripts/update-version.sh $STABLE_VERSION $UNSTABLE_VERSION

      - name: Set up Python 3.9
        uses: actions/setup-python@v5
        with:
          python-version: 3.9
      - name: Install tox
        run: pip install tox
      - name: run tox
        run: tox -e generate

      - name: Update the change log with the approximate release date
        run: |
          date=$(date "+%Y-%m-%d")
          sed -Ei "s/^## Unreleased$/## Version ${STABLE_VERSION}\/${UNSTABLE_VERSION} ($date)/" CHANGELOG.md

      - name: Use CLA approved github bot
        run: .github/scripts/use-cla-approved-github-bot.sh

      - uses: actions/create-github-app-token@df432ceedc7162793a195dd1713ff69aefc7379e # v2.0.6
        id: otelbot-token
        with:
          app-id: ${{ vars.OTELBOT_APP_ID }}
          private-key: ${{ secrets.OTELBOT_PRIVATE_KEY }}

      - name: Create pull request against the release branch
        id: create_release_branch_pr
        env:
          # not using secrets.GITHUB_TOKEN since pull requests from that token do not run workflows
          GITHUB_TOKEN: ${{ steps.otelbot-token.outputs.token }}
        run: |
          message="Prepare release ${STABLE_VERSION}/${UNSTABLE_VERSION}"
          branch="otelbot/prepare-release-${STABLE_VERSION}-${UNSTABLE_VERSION}"

          git commit -a -m "$message"
          git push origin HEAD:$branch
          pr_url=$(gh pr create --title "[$RELEASE_BRANCH_NAME] $message" \
                       --body "$message." \
                       --head $branch \
                       --base $RELEASE_BRANCH_NAME)
          echo "pr_url=$pr_url" >> $GITHUB_OUTPUT

      - name: Add prepare-release label to PR
        if: steps.create_release_branch_pr.outputs.pr_url != ''
        env:
          GITHUB_TOKEN: ${{ secrets.GITHUB_TOKEN }}
        run: |
          gh pr edit ${{ steps.create_release_branch_pr.outputs.pr_url }}  --add-label "prepare-release"

  create-pull-request-against-main:
    runs-on: ubuntu-latest
    needs: prereqs
    permissions:
<<<<<<< HEAD
      contents: write # required for pushing changes
=======
      contents: write # required for pushing branches
      pull-requests: write # required for creating and editing pull requests
>>>>>>> bca48260
    steps:
      - uses: actions/checkout@v4

      - name: Set environment variables
        env:
          PRERELEASE_VERSION: ${{ github.event.inputs.prerelease_version }}
        run: |
          if [[ -z $PRERELEASE_VERSION ]]; then
            stable_version=$(./scripts/eachdist.py version --mode stable)
            stable_version=${stable_version//.dev/}
          else
            stable_version=$PRERELEASE_VERSION
          fi

          unstable_version=$(./scripts/eachdist.py version --mode prerelease)
          unstable_version=${unstable_version//.dev/}

          if [[ $stable_version =~ ^([0-9]+)\.([0-9]+)\.0$ ]]; then
            stable_major="${BASH_REMATCH[1]}"
            stable_minor="${BASH_REMATCH[2]}"
            stable_next_version="$stable_major.$((stable_minor + 1)).0"
          elif [[ $stable_version =~ ^([0-9]+)\.([0-9]+)\.0 ]]; then
            # pre-release version, e.g. 1.9.0rc2
            stable_major="${BASH_REMATCH[1]}"
            stable_minor="${BASH_REMATCH[2]}"
            stable_next_version="$stable_major.$stable_minor.0"
          else
            echo "unexpected stable_version: $stable_version"
            exit 1
          fi

          if [[ $unstable_version =~ ^0\.([0-9]+)b[0-9]+$ ]]; then
            unstable_minor="${BASH_REMATCH[1]}"
          else
            echo "unexpected unstable_version: $unstable_version"
            exit 1
          fi

          unstable_next_version="0.$((unstable_minor + 1))b0"

          echo "STABLE_VERSION=${stable_version}" >> $GITHUB_ENV
          echo "STABLE_NEXT_VERSION=${stable_next_version}.dev" >> $GITHUB_ENV

          echo "UNSTABLE_VERSION=${unstable_version}" >> $GITHUB_ENV
          echo "UNSTABLE_NEXT_VERSION=${unstable_next_version}.dev" >> $GITHUB_ENV

      - name: Update version
        run: .github/scripts/update-version.sh $STABLE_NEXT_VERSION $UNSTABLE_NEXT_VERSION

      - name: Set up Python 3.9
        uses: actions/setup-python@v5
        with:
          python-version: 3.9
      - name: Install tox
        run: pip install tox
      - name: run tox
        run: tox -e generate

      - name: Update the change log on main
        run: |
          # the actual release date on main will be updated at the end of the release workflow
          date=$(date "+%Y-%m-%d")
          sed -Ei "s/^## Unreleased$/## Unreleased\n\n## Version ${STABLE_VERSION}\/${UNSTABLE_VERSION} ($date)/" CHANGELOG.md

      - name: Use CLA approved github bot
        run: .github/scripts/use-cla-approved-github-bot.sh

      - uses: actions/create-github-app-token@df432ceedc7162793a195dd1713ff69aefc7379e # v2.0.6
        id: otelbot-token-main
        with:
          app-id: ${{ vars.OTELBOT_APP_ID }}
          private-key: ${{ secrets.OTELBOT_PRIVATE_KEY }}

      - name: Create pull request against main
        id: create_main_pr
        env:
          # not using secrets.GITHUB_TOKEN since pull requests from that token do not run workflows
          GITHUB_TOKEN: ${{ steps.otelbot-token-main.outputs.token }}
        run: |
          message="Update version to ${STABLE_NEXT_VERSION}/${UNSTABLE_NEXT_VERSION}"
          body="Update version to \`${STABLE_NEXT_VERSION}/${UNSTABLE_NEXT_VERSION}\`."
          branch="otelbot/update-version-to-${STABLE_NEXT_VERSION}-${UNSTABLE_NEXT_VERSION}"

          git commit -a -m "$message"
          git push origin HEAD:$branch
          pr_url=$(gh pr create --title "$message" \
                       --body "$body" \
                       --head $branch \
                       --base main)
          echo "pr_url=$pr_url" >> $GITHUB_OUTPUT

      - name: Add prepare-release label to PR
        if: steps.create_main_pr.outputs.pr_url != ''
        env:
          GITHUB_TOKEN: ${{ secrets.GITHUB_TOKEN }}
        run: |
          gh pr edit ${{ steps.create_main_pr.outputs.pr_url }}  --add-label "prepare-release"<|MERGE_RESOLUTION|>--- conflicted
+++ resolved
@@ -42,12 +42,8 @@
     runs-on: ubuntu-latest
     needs: prereqs
     permissions:
-<<<<<<< HEAD
-      contents: write # required for pushing changes
-=======
       contents: write # required for pushing branches
       pull-requests: write # required for creating and editing pull requests
->>>>>>> bca48260
     steps:
       - uses: actions/checkout@v4
 
@@ -137,12 +133,8 @@
     runs-on: ubuntu-latest
     needs: prereqs
     permissions:
-<<<<<<< HEAD
-      contents: write # required for pushing changes
-=======
       contents: write # required for pushing branches
       pull-requests: write # required for creating and editing pull requests
->>>>>>> bca48260
     steps:
       - uses: actions/checkout@v4
 
