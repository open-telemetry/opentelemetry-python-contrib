name: Contrib Repo Tests

on:
  push:
    branches-ignore:
    - 'release/*'
  pull_request:
env:
<<<<<<< HEAD
  CORE_REPO_SHA: dfcefee6b0cf8deceb210363cb043fe3ce4b9068
=======
  CORE_REPO_SHA: 5de7ffd7cbb555fb04d0138361a188496557080d
>>>>>>> f71bc2b7

jobs:
  build:
    env:
      # We use these variables to convert between tox and GHA version literals
      py35: 3.5
      py36: 3.6
      py37: 3.7
      py38: 3.8
      pypy3: pypy3
    runs-on: ${{ matrix.os }}
    strategy:
      fail-fast: false  # ensures the entire test matrix is run, even if one permutation fails
      matrix:
        python-version: [ py35, py36, py37, py38, pypy3 ]
        package: ["instrumentation", "exporter", "sdkextension"]
        os: [ ubuntu-latest ]
        include:
          # py35-instrumentation segfaults on 18.04 so we instead run on 20.04
          - python-version: py35
            package: instrumentation
            os: ubuntu-20.04
        exclude:
          - os: ubuntu-latest
            python-version: py35
            package: instrumentation
    steps:
      - name: Checkout Contrib Repo @ SHA - ${{ github.sha }}
        uses: actions/checkout@v2
      - name: Checkout Core Repo @ SHA - ${{ env.CORE_REPO_SHA }}
        uses: actions/checkout@v2
        with:
          repository: open-telemetry/opentelemetry-python
          ref: ${{ env.CORE_REPO_SHA }}
          path: opentelemetry-python-core
      - name: Set up Python ${{ env[matrix.python-version] }}
        uses: actions/setup-python@v2
        with:
          python-version: ${{ env[matrix.python-version] }}
      - name: Install tox
        run: pip install -U tox-factor
      - name: Cache tox environment
        # Preserves .tox directory between runs for faster installs
        uses: actions/cache@v2
        with:
          path: .tox
          key: tox-cache-${{ matrix.python-version }}-${{ matrix.package }}-${{ matrix.os }}-${{ hashFiles('tox.ini', 'dev-requirements.txt') }}
      - name: run tox
        run: tox -f ${{ matrix.python-version }}-${{ matrix.package }}
  misc:
    strategy:
      fail-fast: false
      matrix:
        tox-environment: [ "docker-tests", "lint" ]
    name: ${{ matrix.tox-environment }}
    runs-on: ubuntu-latest
    steps:
      - name: Checkout Contrib Repo @ SHA - ${{ github.sha }}
        uses: actions/checkout@v2
      - name: Checkout Core Repo @ SHA ${{ env.CORE_REPO_SHA }}
        uses: actions/checkout@v2
        with:
          repository: open-telemetry/opentelemetry-python
          ref: ${{ env.CORE_REPO_SHA }}
          path: opentelemetry-python-core
      - name: Set up Python 3.8
        uses: actions/setup-python@v2
        with:
          python-version: 3.8
      - name: Install tox
        run: pip install -U tox
      - name: Cache tox environment
        # Preserves .tox directory between runs for faster installs
        uses: actions/cache@v2
        with:
          path: .tox
          key: tox-cache-${{ matrix.tox-environment }}-${{ hashFiles('tox.ini', 'dev-requirements.txt') }}
      - name: run tox
        run: tox -e ${{ matrix.tox-environment }}<|MERGE_RESOLUTION|>--- conflicted
+++ resolved
@@ -6,11 +6,7 @@
     - 'release/*'
   pull_request:
 env:
-<<<<<<< HEAD
-  CORE_REPO_SHA: dfcefee6b0cf8deceb210363cb043fe3ce4b9068
-=======
-  CORE_REPO_SHA: 5de7ffd7cbb555fb04d0138361a188496557080d
->>>>>>> f71bc2b7
+  CORE_REPO_SHA: 3918bd8ff8d799969d0ff03c5f7d22b8cd59ba20
 
 jobs:
   build:
