name: Contrib Repo Tests

on:
  push:
    branches-ignore:
    - 'release/*'
  pull_request:
env:
<<<<<<< HEAD
  CORE_REPO_SHA: b1addb721a213d53e0b6a2bff4dd2e9ca7037437
=======
  CORE_REPO_SHA: d054dff47d2da663a39b9656d106c3d15f344269
>>>>>>> eb6024ca

jobs:
  build:
    env:
      # We use these variables to convert between tox and GHA version literals
      py37: 3.7
      py38: 3.8
      py39: 3.9
      py310: "3.10"
      py311: "3.11"
      pypy3: "pypy3.7"
      RUN_MATRIX_COMBINATION: ${{ matrix.python-version }}-${{ matrix.package }}-${{ matrix.os }}
    runs-on: ${{ matrix.os }}
    strategy:
      fail-fast: false  # ensures the entire test matrix is run, even if one permutation fails
      matrix:
        python-version: [ py37, py38, py39, py310, py311, pypy3 ]
        package: ["instrumentation", "distro", "exporter", "sdkextension", "propagator", "resource"]
        os: [ ubuntu-20.04 ]
    steps:
      - name: Checkout Contrib Repo @ SHA - ${{ github.sha }}
        uses: actions/checkout@v2
      - name: Set up Python ${{ env[matrix.python-version] }}
        uses: actions/setup-python@v4
        with:
          python-version: ${{ env[matrix.python-version] }}
      - name: Install tox
        run: pip install tox==3.27.1 tox-factor
      - name: Cache tox environment
        # Preserves .tox directory between runs for faster installs
        uses: actions/cache@v1
        with:
          path: |
            .tox
            ~/.cache/pip
          key: v7-build-tox-cache-${{ env.RUN_MATRIX_COMBINATION }}-${{ hashFiles('tox.ini', 'gen-requirements.txt', 'dev-requirements.txt') }}
      - name: run tox
        run: tox -f ${{ matrix.python-version }}-${{ matrix.package }} -- -ra --benchmark-json=${{ env.RUN_MATRIX_COMBINATION }}-benchmark.json
  #     - name: Find and merge ${{ matrix.package }} benchmarks
  #       # TODO: Add at least one benchmark to every package type to remove this (#249)
  #       if: matrix.package == 'sdkextension' || matrix.package == 'propagator'
  #       run: >-
  #         mkdir -p benchmarks;
  #         jq -s '.[0].benchmarks = ([.[].benchmarks] | add)
  #         | if .[0].benchmarks == null then null else .[0] end'
  #         **/**/tests/*${{ matrix.package }}*-benchmark.json > benchmarks/output_${{ matrix.package }}.json
  #     - name: Upload all benchmarks under same key as an artifact
  #       if: ${{ success() }}
  #       uses: actions/upload-artifact@v2
  #       with:
  #         name: benchmarks
  #         path: benchmarks/output_${{ matrix.package }}.json
  # combine-benchmarks:
  #   runs-on: ubuntu-latest
  #   needs: build
  #   if: ${{ always() }}
  #   name: Combine benchmarks from previous build job
  #   steps:
  #     - name: Checkout Contrib Repo @ SHA - ${{ github.sha }}
  #       uses: actions/checkout@v2
  #     - name: Download all benchmarks as artifact using key
  #       uses: actions/download-artifact@v2
  #       with:
  #         name: benchmarks
  #         path: benchmarks
  #     - name: Find and merge all benchmarks
  #       run: >-
  #         jq -s '.[0].benchmarks = ([.[].benchmarks] | add)
  #         | if .[0].benchmarks == null then null else .[0] end'
  #         benchmarks/output_*.json > output.json;
  #     - name: Report on benchmark results
  #       uses: benchmark-action/github-action-benchmark@v1
  #       with:
  #         name: OpenTelemetry Python Benchmarks - Python ${{ env[matrix.python-version ]}} - ${{ matrix.package }}
  #         tool: pytest
  #         output-file-path: output.json
  #         github-token: ${{ secrets.GITHUB_TOKEN }}
  #         max-items-in-chart: 100
  #         # Alert with a commit comment on possible performance regression
  #         alert-threshold: 200%
  #         fail-on-alert: true
  #         # Make a commit on `gh-pages` with benchmarks from previous step
  #         auto-push: ${{ github.ref == 'refs/heads/main' }}
  #         gh-pages-branch: gh-pages
  #         benchmark-data-dir-path: benchmarks
  misc:
    strategy:
      fail-fast: false
      matrix:
        tox-environment: [ "docker-tests", "spellcheck", "lint", "docs", "generate" ]
    name: ${{ matrix.tox-environment }}
    runs-on: ubuntu-20.04
    steps:
      - name: Checkout Contrib Repo @ SHA - ${{ github.sha }}
        uses: actions/checkout@v2
      - name: Set up Python 3.10
        uses: actions/setup-python@v2
        with:
          python-version: "3.10"
      - name: Install tox
        run: pip install tox==3.27.1
      - name: Install libsnappy-dev
        if: ${{ matrix.tox-environment == 'lint' }}
        run: sudo apt-get install -y libsnappy-dev
      - name: Cache tox environment
        # Preserves .tox directory between runs for faster installs
        uses: actions/cache@v1
        with:
          path: |
            .tox
            ~/.cache/pip
          key: v7-misc-tox-cache-${{ matrix.tox-environment }}-${{ hashFiles('tox.ini', 'dev-requirements.txt', 'gen-requirements.txt', 'docs-requirements.txt') }}
      - name: run tox
        run: tox -e ${{ matrix.tox-environment }}
      - name: Ensure generated code is up to date
        if: matrix.tox-environment == 'generate'
        run: git diff --exit-code || (echo 'Generated code is out of date, please run "tox -e generate" and commit the changes in this PR.' && exit 1)<|MERGE_RESOLUTION|>--- conflicted
+++ resolved
@@ -6,11 +6,7 @@
     - 'release/*'
   pull_request:
 env:
-<<<<<<< HEAD
-  CORE_REPO_SHA: b1addb721a213d53e0b6a2bff4dd2e9ca7037437
-=======
   CORE_REPO_SHA: d054dff47d2da663a39b9656d106c3d15f344269
->>>>>>> eb6024ca
 
 jobs:
   build:
