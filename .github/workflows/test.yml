--- conflicted
+++ resolved
@@ -6,11 +6,7 @@
     - 'release/*'
   pull_request:
 env:
-<<<<<<< HEAD
-  CORE_REPO_SHA: 2318e1e0dc2fa8750e0bf47a617186051bfbb619
-=======
-  CORE_REPO_SHA: f556d1418c8015b71ec2e16b4ba2b76efdd3804f
->>>>>>> 56072a25
+  CORE_REPO_SHA: 34230b23a457643c318f0983547c90118564174b
 
 jobs:
   build:
