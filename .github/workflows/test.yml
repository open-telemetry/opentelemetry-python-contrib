name: Contrib Repo Tests

on:
  push:
    branches-ignore:
    - 'release/*'
  pull_request:
env:
<<<<<<< HEAD
  CORE_REPO_SHA: daa0de2cf3f2ca2d1037b52013d08227443aa2ce
=======
  CORE_REPO_SHA: 3b236f5309c36d089c0d9dc6dc6c985bb1668776
>>>>>>> 3d7cc64a

jobs:
  build:
    env:
      # We use these variables to convert between tox and GHA version literals
      py36: 3.6
      py37: 3.7
      py38: 3.8
      py39: 3.9
      pypy3: pypy3
      RUN_MATRIX_COMBINATION: ${{ matrix.python-version }}-${{ matrix.package }}-${{ matrix.os }}
    runs-on: ${{ matrix.os }}
    strategy:
      fail-fast: false  # ensures the entire test matrix is run, even if one permutation fails
      matrix:
        python-version: [ py36, py37, py38, py39, pypy3 ]
        package: ["instrumentation", "exporter", "sdkextension", "propagator"]
        os: [ ubuntu-latest ]
    steps:
      - name: Checkout Contrib Repo @ SHA - ${{ github.sha }}
        uses: actions/checkout@v2
      - name: Checkout Core Repo @ SHA - ${{ env.CORE_REPO_SHA }}
        uses: actions/checkout@v2
        with:
          repository: open-telemetry/opentelemetry-python
          ref: ${{ env.CORE_REPO_SHA }}
          path: opentelemetry-python-core
      - name: Set up Python ${{ env[matrix.python-version] }}
        uses: actions/setup-python@v2
        with:
          python-version: ${{ env[matrix.python-version] }}
      - name: Install tox
        run: pip install -U tox-factor
      - name: Cache tox environment
        # Preserves .tox directory between runs for faster installs
        uses: actions/cache@v2
        with:
          path: .tox
          key: v2-build-tox-cache-${{ env.RUN_MATRIX_COMBINATION }}-${{ hashFiles('tox.ini', 'gen-requirements.txt', 'dev-requirements.txt') }}
      - name: run tox
        run: tox -f ${{ matrix.python-version }}-${{ matrix.package }} -- --benchmark-json=${{ env.RUN_MATRIX_COMBINATION }}-benchmark.json
      - name: Find and merge benchmarks
        # TODO: Add at least one benchmark to every package type to remove this (#249)
        if: matrix.package == 'sdkextension'
        run: >-
          jq -s '.[0].benchmarks = ([.[].benchmarks] | add)
          | if .[0].benchmarks == null then null else .[0] end'
          **/**/tests/*${{ matrix.package }}*-benchmark.json > output.json
      - name: Report on benchmark results
        # TODO: Add at least one benchmark to every package type to remove this (#249)
        if: matrix.package == 'sdkextension'
        uses: rhysd/github-action-benchmark@v1
        with:
          name: OpenTelemetry Python Benchmarks - Python ${{ env[matrix.python-version ]}} - ${{ matrix.package }}
          tool: pytest
          output-file-path: output.json
          github-token: ${{ secrets.GITHUB_TOKEN }}
          max-items-in-chart: 100
          # Alert with a commit comment on possible performance regression
          alert-threshold: 200%
          fail-on-alert: true
          # Make a commit on `gh-pages` with benchmarks from previous step
          auto-push: ${{ github.ref == 'refs/heads/main' }}
          gh-pages-branch: gh-pages
          benchmark-data-dir-path: benchmarks
  misc:
    strategy:
      fail-fast: false
      matrix:
        tox-environment: [ "docker-tests", "lint", "docs", "generate" ]
    name: ${{ matrix.tox-environment }}
    runs-on: ubuntu-latest
    steps:
      - name: Checkout Contrib Repo @ SHA - ${{ github.sha }}
        uses: actions/checkout@v2
      - name: Checkout Core Repo @ SHA ${{ env.CORE_REPO_SHA }}
        uses: actions/checkout@v2
        with:
          repository: open-telemetry/opentelemetry-python
          ref: ${{ env.CORE_REPO_SHA }}
          path: opentelemetry-python-core
      - name: Set up Python 3.9
        uses: actions/setup-python@v2
        with:
          python-version: 3.9
      - name: Install tox
        run: pip install -U tox
      - name: Cache tox environment
        # Preserves .tox directory between runs for faster installs
        uses: actions/cache@v2
        with:
          path: .tox
          key: v2-misc-tox-cache-${{ matrix.tox-environment }}-${{ hashFiles('tox.ini', 'dev-requirements.txt', 'gen-requirements.txt', 'docs-requirements.txt') }}
      - name: run tox
        run: tox -e ${{ matrix.tox-environment }}
      - name: Ensure generated code is up to date
        if: matrix.tox-environment == 'generate'
        run: git diff --exit-code || (echo 'Generated code is out of date, please run "tox -e generate" and commit the changes in this PR.' && exit 1)<|MERGE_RESOLUTION|>--- conflicted
+++ resolved
@@ -6,11 +6,7 @@
     - 'release/*'
   pull_request:
 env:
-<<<<<<< HEAD
-  CORE_REPO_SHA: daa0de2cf3f2ca2d1037b52013d08227443aa2ce
-=======
-  CORE_REPO_SHA: 3b236f5309c36d089c0d9dc6dc6c985bb1668776
->>>>>>> 3d7cc64a
+  CORE_REPO_SHA: d91d2bae4ccf97dc9a059044f44eaa1358fbb8cb
 
 jobs:
   build:
