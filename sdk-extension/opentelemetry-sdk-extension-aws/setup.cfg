--- conflicted
+++ resolved
@@ -38,12 +38,8 @@
     =src
 packages=find_namespace:
 install_requires =
-<<<<<<< HEAD
     opentelemetry-api ~= 1.0
-=======
-    opentelemetry-api == 1.4.0.dev0
-    opentelemetry-sdk == 1.4.0.dev0
->>>>>>> bf97e172
+    opentelemetry-sdk ~= 1.0
 
 [options.entry_points]
 opentelemetry_propagator =
