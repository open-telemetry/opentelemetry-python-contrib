[tox]
isolated_build = True
skipsdist = True
skip_missing_interpreters = True
envlist =
    ; Environments are organized by individual package, allowing
    ; for specifying supported Python versions per package.

    ; opentelemetry-resource-detector-container
    py3{8,9,10,11,12,13}-test-resource-detector-container
    pypy3-test-resource-detector-container
    lint-resource-detector-container

    ; opentelemetry-resource-detector-azure
    py3{8,9,10,11,12,13}-test-resource-detector-azure
    pypy3-test-resource-detector-azure
    lint-resource-detector-azure

    ; opentelemetry-sdk-extension-aws
    py3{8,9,10,11,12,13}-test-sdk-extension-aws
    pypy3-test-sdk-extension-aws
    lint-sdk-extension-aws
    benchmark-sdk-extension-aws

    ; opentelemetry-distro
    py3{8,9,10,11,12,13}-test-distro
    pypy3-test-distro
    lint-distro

    ; opentelemetry-instrumentation
    py3{8,9,10,11,12,13}-test-opentelemetry-instrumentation
    pypy3-test-opentelemetry-instrumentation
    lint-opentelemetry-instrumentation

    ; opentelemetry-instrumentation-aiohttp-client
    py3{8,9,10,11,12,13}-test-instrumentation-aiohttp-client
    pypy3-test-instrumentation-aiohttp-client
    lint-instrumentation-aiohttp-client

    ; opentelemetry-instrumentation-aiohttp-server
    py3{8,9,10,11,12,13}-test-instrumentation-aiohttp-server
    pypy3-test-instrumentation-aiohttp-server
    lint-instrumentation-aiohttp-server

    ; opentelemetry-instrumentation-aiopg
    py3{8,9,10,11,12}-test-instrumentation-aiopg
    ; instrumentation-aiopg intentionally excluded from pypy3
    lint-instrumentation-aiopg

    ; opentelemetry-instrumentation-aws-lambda
    py3{8,9,10,11,12,13}-test-instrumentation-aws-lambda
    pypy3-test-instrumentation-aws-lambda
    lint-instrumentation-aws-lambda

    ; opentelemetry-instrumentation-botocore
    py3{8,9,10,11,12,13}-test-instrumentation-botocore
    ; FIXME: see https://github.com/open-telemetry/opentelemetry-python-contrib/issues/1736
    ; pypy3-test-instrumentation-botocore
    lint-instrumentation-botocore

    ; opentelemetry-instrumentation-boto3sqs
    py3{8,9,10,11,12,13}-test-instrumentation-boto3sqs
    pypy3-test-instrumentation-boto3sqs
    lint-instrumentation-boto3sqs

    ; opentelemetry-instrumentation-django
    ; Only officially supported Python versions are tested for each Django
    ; major release. Updated list can be found at:
    ; https://docs.djangoproject.com/en/dev/faq/install/#what-python-version-can-i-use-with-django
    ; The numbers at the end of the environment names
    ; below mean these dependencies are being used:
    ; 0: django~=2.0
    ; 1: django~=3.0
    ; 2: django>=4.0b1,<5.0 backports.zoneinfo==0.2.1
    ; 3: django>=4.0b1,<5.0
    py3{8,9}-test-instrumentation-django-{0,1,2}
    py3{10,11,12}-test-instrumentation-django-{1,3}
    pypy3-test-instrumentation-django-{0,1}
    lint-instrumentation-django

    ; opentelemetry-instrumentation-dbapi
    py3{8,9,10,11,12,13}-test-instrumentation-dbapi
    pypy3-test-instrumentation-dbapi
    lint-instrumentation-dbapi

    ; opentelemetry-instrumentation-boto
    py3{8,9,10,11}-test-instrumentation-boto
    ; FIXME: see https://github.com/open-telemetry/opentelemetry-python-contrib/issues/1736
    ; pypy3-test-instrumentation-boto
    lint-instrumentation-boto

    ; opentelemetry-instrumentation-elasticsearch
    ; The numbers at the end of the environment names
    ; below mean these dependencies are being used:
    ; 0: elasticsearch-dsl==6.4.0 elasticsearch==6.8.2
    ; 1: elasticsearch-dsl==7.4.1 elasticsearch==7.17.9
    ; 2: elasticsearch-dsl==8.13.1 elasticsearch==8.13.1
    py3{8,9,10,11,12,13}-test-instrumentation-elasticsearch-{0,1,2}
    pypy3-test-instrumentation-elasticsearch-{0,1,2}
    lint-instrumentation-elasticsearch

    ; opentelemetry-instrumentation-falcon
    ; py310 does not work with falcon 1
    ; The numbers at the end of the environment names
    ; below mean these dependencies are being used:
    ; 0: falcon ==1.4.1
    ; 1: falcon >=2.0.0,<3.0.0
    ; 2: falcon >=3.0.0,<4.0.0
    py3{8,9}-test-instrumentation-falcon-{0,1,2}
    py3{10,11,12}-test-instrumentation-falcon-{1,2}
    pypy3-test-instrumentation-falcon-{0,1,2}
    lint-instrumentation-falcon

    ; opentelemetry-instrumentation-fastapi
<<<<<<< HEAD
    py3{8,9,10,11,12,13}-test-instrumentation-fastapi-{main,slim}
    pypy3-test-instrumentation-fastapi-{main,slim}
=======
    py3{8,9,10,11,12}-test-instrumentation-fastapi
    pypy3-test-instrumentation-fastapi
>>>>>>> f9dc90fe
    lint-instrumentation-fastapi

    ; opentelemetry-instrumentation-flask
    ; The numbers at the end of the environment names
    ; below mean these dependencies are being used:
    ; 0: Flask ==2.1.3 Werkzeug <3.0.0
    ; 1: Flask ==2.2.0 Werkzeug <3.0.0
    ; 2: Flask >=3.0.0 Werkzeug >=3.0.0
    py3{8,9,10,11,12,13}-test-instrumentation-flask-{0,1}
    py3{8,9,10,11,12,13}-test-instrumentation-flask-{2}
    pypy3-test-instrumentation-flask-{0,1}
    lint-instrumentation-flask

    ; opentelemetry-instrumentation-urllib
    py3{8,9,10,11,12,13}-test-instrumentation-urllib
    pypy3-test-instrumentation-urllib
    lint-instrumentation-urllib

    ; opentelemetry-instrumentation-urllib3
    ; The numbers at the end of the environment names
    ; below mean these dependencies are being used:
    ; 0: urllib3 >=1.0.0,<2.0.0
    ; 1: urllib3 >=2.0.0,<3.0.0
    py3{8,9,10,11,12,13}-test-instrumentation-urllib3-{0,1}
    pypy3-test-instrumentation-urllib3-{0,1}
    lint-instrumentation-urllib3

    ; opentelemetry-instrumentation-requests
    py3{8,9,10,11,12,13}-test-instrumentation-requests
    ;pypy3-test-instrumentation-requests
    lint-instrumentation-requests

    ; opentelemetry-instrumentation-starlette
    py3{8,9,10,11,12,13}-test-instrumentation-starlette
    pypy3-test-instrumentation-starlette
    lint-instrumentation-starlette

    ; opentelemetry-instrumentation-jinja2
    py3{8,9,10,11,12,13}-test-instrumentation-jinja2
    pypy3-test-instrumentation-jinja2
    lint-instrumentation-jinja2

    ; opentelemetry-instrumentation-logging
    py3{8,9,10,11,12,13}-test-instrumentation-logging
    pypy3-test-instrumentation-logging
    lint-instrumentation-logging

    ; opentelemetry-exporter-richconsole
    py3{8,9,10,11,12,13}-test-exporter-richconsole
    pypy3-test-exporter-richconsole
    lint-exporter-richconsole

    ; opentelemetry-exporter-prometheus-remote-write
    py3{8,9,10,11,12,13}-test-exporter-prometheus-remote-write
    pypy3-test-exporter-prometheus-remote-write
    lint-exporter-prometheus-remote-write

    ; opentelemetry-instrumentation-mysql
    ; The numbers at the end of the environment names
    ; below mean these dependencies are being used:
    ; 0: mysql-connector-python >=8.0.0,<9.0.0
    ; 1: mysql-connector-python ~=9.0.0
    py3{8,9,10,11,12,13}-test-instrumentation-mysql-{0,1}
    pypy3-test-instrumentation-mysql-{0,1}
    lint-instrumentation-mysql

    ; opentelemetry-instrumentation-mysqlclient
    py3{8,9,10,11,12,13}-test-instrumentation-mysqlclient
    pypy3-test-instrumentation-mysqlclient
    ; prerequisite: follow the instructions here
    ; https://github.com/PyMySQL/mysqlclient#install
    ; for your OS to install the required dependencies
    lint-instrumentation-mysqlclient

    ; opentelemetry-instrumentation-psycopg2
    py3{8,9,10,11,12}-test-instrumentation-psycopg2
    ; ext-psycopg2 intentionally excluded from pypy3
    lint-instrumentation-psycopg2

    ; opentelemetry-instrumentation-psycopg
    py3{8,9,10,11,12,13}-test-instrumentation-psycopg
    pypy3-test-instrumentation-psycopg
    lint-instrumentation-psycopg

    ; opentelemetry-instrumentation-pymemcache
    ; The numbers at the end of the environment names
    ; below mean these dependencies are being used:
    ; 0: pymemcache ==1.3.5
    ; 1: pymemcache >2.0.0,<3.0.0
    ; 2: pymemcache >3.0.0,<3.4.2
    ; 3: pymemcache ==3.4.2
    ; 4: pymemcache ==4.0.0
    py3{8,9,10,11,12,13}-test-instrumentation-pymemcache-{0,1,2,3,4}
    pypy3-test-instrumentation-pymemcache-{0,1,2,3,4}
    lint-instrumentation-pymemcache

    ; opentelemetry-instrumentation-pymongo
    py3{8,9,10,11,12,13}-test-instrumentation-pymongo
    pypy3-test-instrumentation-pymongo
    lint-instrumentation-pymongo

    ; opentelemetry-instrumentation-pymysql
    py3{8,9,10,11,12,13}-test-instrumentation-pymysql
    pypy3-test-instrumentation-pymysql
    lint-instrumentation-pymysql

    ; opentelemetry-instrumentation-pyramid
    py3{8,9,10,11,12}-test-instrumentation-pyramid
    pypy3-test-instrumentation-pyramid
    lint-instrumentation-pyramid

    ; opentelemetry-instrumentation-asgi
    py3{8,9,10,11,12,13}-test-instrumentation-asgi
    pypy3-test-instrumentation-asgi
    lint-instrumentation-asgi

    ; opentelemetry-instrumentation-asyncpg
    py3{8,9,10,11,12}-test-instrumentation-asyncpg
    ; ext-asyncpg intentionally excluded from pypy3
    lint-instrumentation-asyncpg

    ; opentelemetry-instrumentation-sqlite3
    py3{8,9,10,11,12,13}-test-instrumentation-sqlite3
    pypy3-test-instrumentation-sqlite3
    lint-instrumentation-sqlite3

    ; opentelemetry-instrumentation-wsgi
    py3{8,9,10,11,12,13}-test-instrumentation-wsgi
    pypy3-test-instrumentation-wsgi
    lint-instrumentation-wsgi

    ; opentelemetry-instrumentation-grpc
    ; The numbers at the end of the environment names
    ; below mean these dependencies are being used:
    ; 0: grpcio==1.62.0
    ; 1: grpcio==1.63.0
    py3{8,9,10,11,12}-test-instrumentation-grpc-{0,1}
    lint-instrumentation-grpc

    ; opentelemetry-instrumentation-sqlalchemy
    ; The numbers at the end of the environment names
    ; below mean these dependencies are being used:
    ; 0: sqlalchemy>=1.1,<1.2
    ; 1: sqlalchemy~=1.4 aiosqlite
    py3{8,9,10,11,12}-test-instrumentation-sqlalchemy-{1}
    pypy3-test-instrumentation-sqlalchemy-{0,1}
    lint-instrumentation-sqlalchemy

    ; opentelemetry-instrumentation-redis
    py3{8,9,10,11,12,13}-test-instrumentation-redis
    pypy3-test-instrumentation-redis
    lint-instrumentation-redis

    ; opentelemetry-instrumentation-remoulade
    py3{8,9,10,11,12,13}-test-instrumentation-remoulade
    ; instrumentation-remoulade intentionally excluded from pypy3
    lint-instrumentation-remoulade

    ; opentelemetry-instrumentation-celery
    py3{8,9,10,11,12}-test-instrumentation-celery
    pypy3-test-instrumentation-celery
    lint-instrumentation-celery

    ; opentelemetry-instrumentation-system-metrics
    py3{8,9,10,11,12,13}-test-instrumentation-system-metrics
    pypy3-test-instrumentation-system-metrics
    lint-instrumentation-system-metrics

    ; opentelemetry-instrumentation-threading
    py3{8,9,10,11,12,13}-test-instrumentation-threading
    pypy3-test-instrumentation-threading
    lint-instrumentation-threading

    ; opentelemetry-instrumentation-tornado
    py3{8,9,10,11,12,13}-test-instrumentation-tornado
    pypy3-test-instrumentation-tornado
    lint-instrumentation-tornado

    ; opentelemetry-instrumentation-tortoiseorm
    py3{8,9,10,11,12,13}-test-instrumentation-tortoiseorm
    pypy3-test-instrumentation-tortoiseorm
    lint-instrumentation-tortoiseorm

    ; opentelemetry-instrumentation-httpx
    ; The numbers at the end of the environment names
    ; below mean these dependencies are being used:
    ; 0: httpx>=0.18.0,<0.19.0 respx~=0.17.0
    ; 1: httpx>=0.19.0 respx~=0.20.1
    py3{8,9,10,11,12}-test-instrumentation-httpx-{0,1}
    pypy3-test-instrumentation-httpx-{0,1}
    lint-instrumentation-httpx

    ; opentelemetry-util-http
    py3{8,9,10,11,12,13}-test-util-http
    pypy3-test-util-http
    lint-util-http

    ; opentelemetry-propagator-aws-xray
    py3{8,9,10,11,12,13}-test-propagator-aws-xray
    pypy3-test-propagator-aws-xray
    lint-propagator-aws-xray
    benchmark-propagator-aws-xray

    ; opentelemetry-propagator-ot-trace
    py3{8,9,10,11,12,13}-test-propagator-ot-trace
    pypy3-test-propagator-ot-trace
    lint-propagator-ot-trace

    ; opentelemetry-instrumentation-sio-pika
    ; The numbers at the end of the environment names
    ; below mean these dependencies are being used:
    ; 0: pika>=0.12.0,<1.0.0
    ; 1: pika>=1.0.0
    py3{8,9,10,11,12,13}-test-instrumentation-sio-pika-{0,1}
    pypy3-test-instrumentation-sio-pika-{0,1}
    lint-instrumentation-sio-pika

    ; opentelemetry-instrumentation-aio-pika
    ; The numbers at the end of the environment names
    ; below mean these dependencies are being used:
    ; 0: aio_pika==7.2.0
    ; 1: aio_pika==8.3.0
    ; 2: aio_pika==9.0.5
    ; 3: aio_pika==9.4.1
    py3{8,9,10,11,12,13}-test-instrumentation-aio-pika-{0,1,2,3}
    pypy3-test-instrumentation-aio-pika-{0,1,2,3}
    lint-instrumentation-aio-pika

    ; opentelemetry-instrumentation-kafka-python
    py3{8,9,10,11}-test-instrumentation-kafka-python
    py3{8,9,10,11,12}-test-instrumentation-kafka-pythonng
    pypy3-test-instrumentation-kafka-python
    pypy3-test-instrumentation-kafka-pythonng
    lint-instrumentation-kafka-python

    ; opentelemetry-instrumentation-confluent-kafka
    py3{8,9,10,11,12}-test-instrumentation-confluent-kafka
    lint-instrumentation-confluent-kafka

    ; opentelemetry-instrumentation-asyncio
    py3{8,9,10,11,12,13}-test-instrumentation-asyncio
    lint-instrumentation-asyncio

    ; opentelemetry-instrumentation-cassandra
    py3{8,9,10,11,12,13}-test-instrumentation-cassandra
    pypy3-test-instrumentation-cassandra
    lint-instrumentation-cassandra

    ; opentelemetry-processor-baggage
    py3{8,9,10,11,12,13}-test-processor-baggage
    pypy3-test-processor-baggage
    ; requires snappy headers to be available on the system
    lint-processor-baggage

    spellcheck
    docker-tests
    docs
    generate
    generate-workflows
    shellcheck

[testenv]
deps =
  lint: -r dev-requirements.txt
  coverage: pytest
  coverage: pytest-cov

  ; FIXME: add coverage testing
  ; FIXME: add mypy testing
allowlist_externals =
  sh

setenv =
  ; override CORE_REPO_SHA via env variable when testing other branches/commits than main
  ; i.e: CORE_REPO_SHA=dde62cebffe519c35875af6d06fae053b3be65ec tox -e <env to test>
  CORE_REPO_SHA={env:CORE_REPO_SHA:main}
  CORE_REPO=git+https://github.com/open-telemetry/opentelemetry-python.git@{env:CORE_REPO_SHA}

commands_pre =
  opentelemetry-instrumentation: pip install opentelemetry-api@{env:CORE_REPO}\#egg=opentelemetry-api&subdirectory=opentelemetry-api
  opentelemetry-instrumentation: pip install opentelemetry-semantic-conventions@{env:CORE_REPO}\#egg=opentelemetry-semantic-conventions&subdirectory=opentelemetry-semantic-conventions
  opentelemetry-instrumentation: pip install opentelemetry-sdk@{env:CORE_REPO}\#egg=opentelemetry-sdk&subdirectory=opentelemetry-sdk
  opentelemetry-instrumentation: pip install opentelemetry-test-utils@{env:CORE_REPO}\#egg=opentelemetry-test-utils&subdirectory=tests/opentelemetry-test-utils
  opentelemetry-instrumentation: pip install -r {toxinidir}/opentelemetry-instrumentation/test-requirements.txt

  distro: pip install opentelemetry-api@{env:CORE_REPO}\#egg=opentelemetry-api&subdirectory=opentelemetry-api
  distro: pip install opentelemetry-semantic-conventions@{env:CORE_REPO}\#egg=opentelemetry-semantic-conventions&subdirectory=opentelemetry-semantic-conventions
  distro: pip install opentelemetry-sdk@{env:CORE_REPO}\#egg=opentelemetry-sdk&subdirectory=opentelemetry-sdk
  distro: pip install opentelemetry-test-utils@{env:CORE_REPO}\#egg=opentelemetry-test-utils&subdirectory=tests/opentelemetry-test-utils
  distro: pip install -r {toxinidir}/opentelemetry-distro/test-requirements.txt

  asgi: pip install opentelemetry-api@{env:CORE_REPO}\#egg=opentelemetry-api&subdirectory=opentelemetry-api
  asgi: pip install opentelemetry-semantic-conventions@{env:CORE_REPO}\#egg=opentelemetry-semantic-conventions&subdirectory=opentelemetry-semantic-conventions
  asgi: pip install opentelemetry-sdk@{env:CORE_REPO}\#egg=opentelemetry-sdk&subdirectory=opentelemetry-sdk
  asgi: pip install opentelemetry-test-utils@{env:CORE_REPO}\#egg=opentelemetry-test-utils&subdirectory=tests/opentelemetry-test-utils
  asgi: pip install -r {toxinidir}/instrumentation/opentelemetry-instrumentation-asgi/test-requirements.txt

  celery: pip install opentelemetry-api@{env:CORE_REPO}\#egg=opentelemetry-api&subdirectory=opentelemetry-api
  celery: pip install opentelemetry-semantic-conventions@{env:CORE_REPO}\#egg=opentelemetry-semantic-conventions&subdirectory=opentelemetry-semantic-conventions
  celery: pip install opentelemetry-sdk@{env:CORE_REPO}\#egg=opentelemetry-sdk&subdirectory=opentelemetry-sdk
  celery: pip install opentelemetry-test-utils@{env:CORE_REPO}\#egg=opentelemetry-test-utils&subdirectory=tests/opentelemetry-test-utils
  py3{8,9}-test-instrumentation-celery: pip install -r {toxinidir}/instrumentation/opentelemetry-instrumentation-celery/test-requirements-0.txt
  py3{10,11,12,13}-test-instrumentation-celery: pip install -r {toxinidir}/instrumentation/opentelemetry-instrumentation-celery/test-requirements-1.txt
  pypy3-test-instrumentation-celery: pip install -r {toxinidir}/instrumentation/opentelemetry-instrumentation-celery/test-requirements-1.txt
  lint-instrumentation-celery: pip install -r {toxinidir}/instrumentation/opentelemetry-instrumentation-celery/test-requirements-1.txt

  sio-pika: pip install opentelemetry-api@{env:CORE_REPO}\#egg=opentelemetry-api&subdirectory=opentelemetry-api
  sio-pika: pip install opentelemetry-semantic-conventions@{env:CORE_REPO}\#egg=opentelemetry-semantic-conventions&subdirectory=opentelemetry-semantic-conventions
  sio-pika: pip install opentelemetry-sdk@{env:CORE_REPO}\#egg=opentelemetry-sdk&subdirectory=opentelemetry-sdk
  sio-pika-0: pip install -r {toxinidir}/instrumentation/opentelemetry-instrumentation-pika/test-requirements-0.txt
  sio-pika-1: pip install -r {toxinidir}/instrumentation/opentelemetry-instrumentation-pika/test-requirements-1.txt
  lint-instrumentation-sio-pika: pip install -r {toxinidir}/instrumentation/opentelemetry-instrumentation-pika/test-requirements-1.txt

  aio-pika: pip install opentelemetry-api@{env:CORE_REPO}\#egg=opentelemetry-api&subdirectory=opentelemetry-api
  aio-pika: pip install opentelemetry-semantic-conventions@{env:CORE_REPO}\#egg=opentelemetry-semantic-conventions&subdirectory=opentelemetry-semantic-conventions
  aio-pika: pip install opentelemetry-sdk@{env:CORE_REPO}\#egg=opentelemetry-sdk&subdirectory=opentelemetry-sdk
  aio-pika-0: pip install -r {toxinidir}/instrumentation/opentelemetry-instrumentation-aio-pika/test-requirements-0.txt
  aio-pika-1: pip install -r {toxinidir}/instrumentation/opentelemetry-instrumentation-aio-pika/test-requirements-1.txt
  aio-pika-2: pip install -r {toxinidir}/instrumentation/opentelemetry-instrumentation-aio-pika/test-requirements-2.txt
  aio-pika-3: pip install -r {toxinidir}/instrumentation/opentelemetry-instrumentation-aio-pika/test-requirements-3.txt
  lint-instrumentation-aio-pika: pip install -r {toxinidir}/instrumentation/opentelemetry-instrumentation-aio-pika/test-requirements-3.txt

  kafka-python: pip install opentelemetry-api@{env:CORE_REPO}\#egg=opentelemetry-api&subdirectory=opentelemetry-api
  kafka-python: pip install opentelemetry-semantic-conventions@{env:CORE_REPO}\#egg=opentelemetry-semantic-conventions&subdirectory=opentelemetry-semantic-conventions
  kafka-python: pip install opentelemetry-sdk@{env:CORE_REPO}\#egg=opentelemetry-sdk&subdirectory=opentelemetry-sdk
  kafka-python: pip install -r {toxinidir}/instrumentation/opentelemetry-instrumentation-kafka-python/test-requirements.txt
  kafka-pythonng: pip install opentelemetry-api@{env:CORE_REPO}\#egg=opentelemetry-api&subdirectory=opentelemetry-api
  kafka-pythonng: pip install opentelemetry-semantic-conventions@{env:CORE_REPO}\#egg=opentelemetry-semantic-conventions&subdirectory=opentelemetry-semantic-conventions
  kafka-pythonng: pip install opentelemetry-sdk@{env:CORE_REPO}\#egg=opentelemetry-sdk&subdirectory=opentelemetry-sdk
  kafka-pythonng: pip install -r {toxinidir}/instrumentation/opentelemetry-instrumentation-kafka-python/test-requirements-ng.txt

  confluent-kafka: pip install opentelemetry-api@{env:CORE_REPO}\#egg=opentelemetry-api&subdirectory=opentelemetry-api
  confluent-kafka: pip install opentelemetry-semantic-conventions@{env:CORE_REPO}\#egg=opentelemetry-semantic-conventions&subdirectory=opentelemetry-semantic-conventions
  confluent-kafka: pip install opentelemetry-sdk@{env:CORE_REPO}\#egg=opentelemetry-sdk&subdirectory=opentelemetry-sdk
  confluent-kafka: pip install opentelemetry-test-utils@{env:CORE_REPO}\#egg=opentelemetry-test-utils&subdirectory=tests/opentelemetry-test-utils
  confluent-kafka: pip install -r {toxinidir}/instrumentation/opentelemetry-instrumentation-confluent-kafka/test-requirements.txt

  grpc: pip install opentelemetry-api@{env:CORE_REPO}\#egg=opentelemetry-api&subdirectory=opentelemetry-api
  grpc: pip install opentelemetry-semantic-conventions@{env:CORE_REPO}\#egg=opentelemetry-semantic-conventions&subdirectory=opentelemetry-semantic-conventions
  grpc: pip install opentelemetry-sdk@{env:CORE_REPO}\#egg=opentelemetry-sdk&subdirectory=opentelemetry-sdk
  grpc: pip install opentelemetry-test-utils@{env:CORE_REPO}\#egg=opentelemetry-test-utils&subdirectory=tests/opentelemetry-test-utils
  grpc-0: pip install -r {toxinidir}/instrumentation/opentelemetry-instrumentation-grpc/test-requirements-0.txt
  grpc-1: pip install -r {toxinidir}/instrumentation/opentelemetry-instrumentation-grpc/test-requirements-1.txt
  lint-instrumentation-grpc: pip install -r {toxinidir}/instrumentation/opentelemetry-instrumentation-grpc/test-requirements-1.txt

  wsgi: pip install opentelemetry-api@{env:CORE_REPO}\#egg=opentelemetry-api&subdirectory=opentelemetry-api
  wsgi: pip install opentelemetry-semantic-conventions@{env:CORE_REPO}\#egg=opentelemetry-semantic-conventions&subdirectory=opentelemetry-semantic-conventions
  wsgi: pip install opentelemetry-sdk@{env:CORE_REPO}\#egg=opentelemetry-sdk&subdirectory=opentelemetry-sdk
  wsgi: pip install opentelemetry-test-utils@{env:CORE_REPO}\#egg=opentelemetry-test-utils&subdirectory=tests/opentelemetry-test-utils
  wsgi: pip install -r {toxinidir}/instrumentation/opentelemetry-instrumentation-wsgi/test-requirements.txt

  asyncpg: pip install opentelemetry-api@{env:CORE_REPO}\#egg=opentelemetry-api&subdirectory=opentelemetry-api
  asyncpg: pip install opentelemetry-semantic-conventions@{env:CORE_REPO}\#egg=opentelemetry-semantic-conventions&subdirectory=opentelemetry-semantic-conventions
  asyncpg: pip install opentelemetry-sdk@{env:CORE_REPO}\#egg=opentelemetry-sdk&subdirectory=opentelemetry-sdk
  asyncpg: pip install opentelemetry-test-utils@{env:CORE_REPO}\#egg=opentelemetry-test-utils&subdirectory=tests/opentelemetry-test-utils
  asyncpg: pip install -r {toxinidir}/instrumentation/opentelemetry-instrumentation-asyncpg/test-requirements.txt

  aws-lambda: pip install opentelemetry-api@{env:CORE_REPO}\#egg=opentelemetry-api&subdirectory=opentelemetry-api
  aws-lambda: pip install opentelemetry-semantic-conventions@{env:CORE_REPO}\#egg=opentelemetry-semantic-conventions&subdirectory=opentelemetry-semantic-conventions
  aws-lambda: pip install opentelemetry-sdk@{env:CORE_REPO}\#egg=opentelemetry-sdk&subdirectory=opentelemetry-sdk
  aws-lambda: pip install opentelemetry-test-utils@{env:CORE_REPO}\#egg=opentelemetry-test-utils&subdirectory=tests/opentelemetry-test-utils
  aws-lambda: pip install -r {toxinidir}/instrumentation/opentelemetry-instrumentation-aws-lambda/test-requirements.txt

  boto: pip install opentelemetry-api@{env:CORE_REPO}\#egg=opentelemetry-api&subdirectory=opentelemetry-api
  boto: pip install opentelemetry-semantic-conventions@{env:CORE_REPO}\#egg=opentelemetry-semantic-conventions&subdirectory=opentelemetry-semantic-conventions
  boto: pip install opentelemetry-sdk@{env:CORE_REPO}\#egg=opentelemetry-sdk&subdirectory=opentelemetry-sdk
  boto: pip install opentelemetry-test-utils@{env:CORE_REPO}\#egg=opentelemetry-test-utils&subdirectory=tests/opentelemetry-test-utils
  boto: pip install -r {toxinidir}/instrumentation/opentelemetry-instrumentation-boto/test-requirements.txt

  boto3sqs: pip install opentelemetry-api@{env:CORE_REPO}\#egg=opentelemetry-api&subdirectory=opentelemetry-api
  boto3sqs: pip install opentelemetry-semantic-conventions@{env:CORE_REPO}\#egg=opentelemetry-semantic-conventions&subdirectory=opentelemetry-semantic-conventions
  boto3sqs: pip install opentelemetry-sdk@{env:CORE_REPO}\#egg=opentelemetry-sdk&subdirectory=opentelemetry-sdk
  boto3sqs: pip install opentelemetry-test-utils@{env:CORE_REPO}\#egg=opentelemetry-test-utils&subdirectory=tests/opentelemetry-test-utils
  boto3sqs: pip install -r {toxinidir}/instrumentation/opentelemetry-instrumentation-boto3sqs/test-requirements.txt

  falcon: pip install opentelemetry-api@{env:CORE_REPO}\#egg=opentelemetry-api&subdirectory=opentelemetry-api
  falcon: pip install opentelemetry-semantic-conventions@{env:CORE_REPO}\#egg=opentelemetry-semantic-conventions&subdirectory=opentelemetry-semantic-conventions
  falcon: pip install opentelemetry-sdk@{env:CORE_REPO}\#egg=opentelemetry-sdk&subdirectory=opentelemetry-sdk
  falcon: pip install opentelemetry-test-utils@{env:CORE_REPO}\#egg=opentelemetry-test-utils&subdirectory=tests/opentelemetry-test-utils
  falcon-0: pip install -r {toxinidir}/instrumentation/opentelemetry-instrumentation-falcon/test-requirements-0.txt
  falcon-1: pip install -r {toxinidir}/instrumentation/opentelemetry-instrumentation-falcon/test-requirements-1.txt
  falcon-2: pip install -r {toxinidir}/instrumentation/opentelemetry-instrumentation-falcon/test-requirements-2.txt
  lint-instrumentation-falcon: pip install -r {toxinidir}/instrumentation/opentelemetry-instrumentation-falcon/test-requirements-2.txt

  flask: pip install opentelemetry-api@{env:CORE_REPO}\#egg=opentelemetry-api&subdirectory=opentelemetry-api
  flask: pip install opentelemetry-semantic-conventions@{env:CORE_REPO}\#egg=opentelemetry-semantic-conventions&subdirectory=opentelemetry-semantic-conventions
  flask: pip install opentelemetry-sdk@{env:CORE_REPO}\#egg=opentelemetry-sdk&subdirectory=opentelemetry-sdk
  flask: pip install opentelemetry-test-utils@{env:CORE_REPO}\#egg=opentelemetry-test-utils&subdirectory=tests/opentelemetry-test-utils
  flask-0: pip install -r {toxinidir}/instrumentation/opentelemetry-instrumentation-flask/test-requirements-0.txt
  flask-1: pip install -r {toxinidir}/instrumentation/opentelemetry-instrumentation-flask/test-requirements-1.txt
  flask-2: pip install -r {toxinidir}/instrumentation/opentelemetry-instrumentation-flask/test-requirements-2.txt
  lint-instrumentation-flask: pip install -r {toxinidir}/instrumentation/opentelemetry-instrumentation-flask/test-requirements-2.txt

  urllib: pip install opentelemetry-api@{env:CORE_REPO}\#egg=opentelemetry-api&subdirectory=opentelemetry-api
  urllib: pip install opentelemetry-semantic-conventions@{env:CORE_REPO}\#egg=opentelemetry-semantic-conventions&subdirectory=opentelemetry-semantic-conventions
  urllib: pip install opentelemetry-sdk@{env:CORE_REPO}\#egg=opentelemetry-sdk&subdirectory=opentelemetry-sdk
  urllib: pip install opentelemetry-test-utils@{env:CORE_REPO}\#egg=opentelemetry-test-utils&subdirectory=tests/opentelemetry-test-utils
  urllib: pip install -r {toxinidir}/instrumentation/opentelemetry-instrumentation-urllib/test-requirements.txt

  urllib3: pip install opentelemetry-api@{env:CORE_REPO}\#egg=opentelemetry-api&subdirectory=opentelemetry-api
  urllib3: pip install opentelemetry-semantic-conventions@{env:CORE_REPO}\#egg=opentelemetry-semantic-conventions&subdirectory=opentelemetry-semantic-conventions
  urllib3: pip install opentelemetry-sdk@{env:CORE_REPO}\#egg=opentelemetry-sdk&subdirectory=opentelemetry-sdk
  urllib3: pip install opentelemetry-test-utils@{env:CORE_REPO}\#egg=opentelemetry-test-utils&subdirectory=tests/opentelemetry-test-utils
  urllib3-0: pip install -r {toxinidir}/instrumentation/opentelemetry-instrumentation-urllib3/test-requirements-0.txt
  urllib3-1: pip install -r {toxinidir}/instrumentation/opentelemetry-instrumentation-urllib3/test-requirements-1.txt
  lint-instrumentation-urllib3: pip install -r {toxinidir}/instrumentation/opentelemetry-instrumentation-urllib3/test-requirements-1.txt

  botocore: pip install opentelemetry-api@{env:CORE_REPO}\#egg=opentelemetry-api&subdirectory=opentelemetry-api
  botocore: pip install opentelemetry-semantic-conventions@{env:CORE_REPO}\#egg=opentelemetry-semantic-conventions&subdirectory=opentelemetry-semantic-conventions
  botocore: pip install opentelemetry-sdk@{env:CORE_REPO}\#egg=opentelemetry-sdk&subdirectory=opentelemetry-sdk
  botocore: pip install opentelemetry-test-utils@{env:CORE_REPO}\#egg=opentelemetry-test-utils&subdirectory=tests/opentelemetry-test-utils
  botocore: pip install -r {toxinidir}/instrumentation/opentelemetry-instrumentation-botocore/test-requirements.txt

  cassandra: pip install opentelemetry-api@{env:CORE_REPO}\#egg=opentelemetry-api&subdirectory=opentelemetry-api
  cassandra: pip install opentelemetry-semantic-conventions@{env:CORE_REPO}\#egg=opentelemetry-semantic-conventions&subdirectory=opentelemetry-semantic-conventions
  cassandra: pip install opentelemetry-sdk@{env:CORE_REPO}\#egg=opentelemetry-sdk&subdirectory=opentelemetry-sdk
  cassandra: pip install opentelemetry-test-utils@{env:CORE_REPO}\#egg=opentelemetry-test-utils&subdirectory=tests/opentelemetry-test-utils
  cassandra: pip install -r {toxinidir}/instrumentation/opentelemetry-instrumentation-cassandra/test-requirements.txt

  dbapi: pip install opentelemetry-api@{env:CORE_REPO}\#egg=opentelemetry-api&subdirectory=opentelemetry-api
  dbapi: pip install opentelemetry-semantic-conventions@{env:CORE_REPO}\#egg=opentelemetry-semantic-conventions&subdirectory=opentelemetry-semantic-conventions
  dbapi: pip install opentelemetry-sdk@{env:CORE_REPO}\#egg=opentelemetry-sdk&subdirectory=opentelemetry-sdk
  dbapi: pip install opentelemetry-test-utils@{env:CORE_REPO}\#egg=opentelemetry-test-utils&subdirectory=tests/opentelemetry-test-utils
  dbapi: pip install -r {toxinidir}/instrumentation/opentelemetry-instrumentation-dbapi/test-requirements.txt

  django: pip install opentelemetry-api@{env:CORE_REPO}\#egg=opentelemetry-api&subdirectory=opentelemetry-api
  django: pip install opentelemetry-semantic-conventions@{env:CORE_REPO}\#egg=opentelemetry-semantic-conventions&subdirectory=opentelemetry-semantic-conventions
  django: pip install opentelemetry-sdk@{env:CORE_REPO}\#egg=opentelemetry-sdk&subdirectory=opentelemetry-sdk
  django: pip install opentelemetry-test-utils@{env:CORE_REPO}\#egg=opentelemetry-test-utils&subdirectory=tests/opentelemetry-test-utils
  py3{8,9}-test-instrumentation-django-0: pip install -r {toxinidir}/instrumentation/opentelemetry-instrumentation-django/test-requirements-0.txt
  py3{8,9}-test-instrumentation-django-1: pip install -r {toxinidir}/instrumentation/opentelemetry-instrumentation-django/test-requirements-1.txt
  py3{8,9}-test-instrumentation-django-2: pip install -r {toxinidir}/instrumentation/opentelemetry-instrumentation-django/test-requirements-2.txt
  py3{10,11,12,13}-test-instrumentation-django-1: pip install -r {toxinidir}/instrumentation/opentelemetry-instrumentation-django/test-requirements-1.txt
  py3{10,11,12,13}-test-instrumentation-django-3: pip install -r {toxinidir}/instrumentation/opentelemetry-instrumentation-django/test-requirements-3.txt
  pypy3-test-instrumentation-django-0: pip install -r {toxinidir}/instrumentation/opentelemetry-instrumentation-django/test-requirements-0.txt
  pypy3-test-instrumentation-django-1: pip install -r {toxinidir}/instrumentation/opentelemetry-instrumentation-django/test-requirements-1.txt
  lint-instrumentation-django: pip install -r {toxinidir}/instrumentation/opentelemetry-instrumentation-django/test-requirements-3.txt

  fastapi: pip install opentelemetry-api@{env:CORE_REPO}\#egg=opentelemetry-api&subdirectory=opentelemetry-api
  fastapi: pip install opentelemetry-semantic-conventions@{env:CORE_REPO}\#egg=opentelemetry-semantic-conventions&subdirectory=opentelemetry-semantic-conventions
  fastapi: pip install opentelemetry-sdk@{env:CORE_REPO}\#egg=opentelemetry-sdk&subdirectory=opentelemetry-sdk
  fastapi: pip install opentelemetry-test-utils@{env:CORE_REPO}\#egg=opentelemetry-test-utils&subdirectory=tests/opentelemetry-test-utils
  fastapi: pip install -r {toxinidir}/instrumentation/opentelemetry-instrumentation-fastapi/test-requirements.txt

  mysql: pip install opentelemetry-api@{env:CORE_REPO}\#egg=opentelemetry-api&subdirectory=opentelemetry-api
  mysql: pip install opentelemetry-semantic-conventions@{env:CORE_REPO}\#egg=opentelemetry-semantic-conventions&subdirectory=opentelemetry-semantic-conventions
  mysql: pip install opentelemetry-sdk@{env:CORE_REPO}\#egg=opentelemetry-sdk&subdirectory=opentelemetry-sdk
  mysql: pip install opentelemetry-test-utils@{env:CORE_REPO}\#egg=opentelemetry-test-utils&subdirectory=tests/opentelemetry-test-utils
  mysql-0: pip install -r {toxinidir}/instrumentation/opentelemetry-instrumentation-mysql/test-requirements-0.txt
  mysql-1: pip install -r {toxinidir}/instrumentation/opentelemetry-instrumentation-mysql/test-requirements-1.txt
  lint-instrumentation-mysql: pip install -r {toxinidir}/instrumentation/opentelemetry-instrumentation-mysql/test-requirements-1.txt

  mysqlclient: pip install opentelemetry-api@{env:CORE_REPO}\#egg=opentelemetry-api&subdirectory=opentelemetry-api
  mysqlclient: pip install opentelemetry-semantic-conventions@{env:CORE_REPO}\#egg=opentelemetry-semantic-conventions&subdirectory=opentelemetry-semantic-conventions
  mysqlclient: pip install opentelemetry-sdk@{env:CORE_REPO}\#egg=opentelemetry-sdk&subdirectory=opentelemetry-sdk
  mysqlclient: pip install opentelemetry-test-utils@{env:CORE_REPO}\#egg=opentelemetry-test-utils&subdirectory=tests/opentelemetry-test-utils
  mysqlclient: pip install -r {toxinidir}/instrumentation/opentelemetry-instrumentation-mysqlclient/test-requirements.txt

  pymemcache: pip install opentelemetry-api@{env:CORE_REPO}\#egg=opentelemetry-api&subdirectory=opentelemetry-api
  pymemcache: pip install opentelemetry-semantic-conventions@{env:CORE_REPO}\#egg=opentelemetry-semantic-conventions&subdirectory=opentelemetry-semantic-conventions
  pymemcache: pip install opentelemetry-sdk@{env:CORE_REPO}\#egg=opentelemetry-sdk&subdirectory=opentelemetry-sdk
  pymemcache: pip install opentelemetry-test-utils@{env:CORE_REPO}\#egg=opentelemetry-test-utils&subdirectory=tests/opentelemetry-test-utils
  pymemcache-0: pip install -r {toxinidir}/instrumentation/opentelemetry-instrumentation-pymemcache/test-requirements-0.txt
  pymemcache-1: pip install -r {toxinidir}/instrumentation/opentelemetry-instrumentation-pymemcache/test-requirements-1.txt
  pymemcache-2: pip install -r {toxinidir}/instrumentation/opentelemetry-instrumentation-pymemcache/test-requirements-2.txt
  pymemcache-3: pip install -r {toxinidir}/instrumentation/opentelemetry-instrumentation-pymemcache/test-requirements-3.txt
  pymemcache-4: pip install -r {toxinidir}/instrumentation/opentelemetry-instrumentation-pymemcache/test-requirements-4.txt
  lint-instrumentation-pymemcache: pip install -r {toxinidir}/instrumentation/opentelemetry-instrumentation-pymemcache/test-requirements-4.txt

  pymongo: pip install opentelemetry-api@{env:CORE_REPO}\#egg=opentelemetry-api&subdirectory=opentelemetry-api
  pymongo: pip install opentelemetry-semantic-conventions@{env:CORE_REPO}\#egg=opentelemetry-semantic-conventions&subdirectory=opentelemetry-semantic-conventions
  pymongo: pip install opentelemetry-sdk@{env:CORE_REPO}\#egg=opentelemetry-sdk&subdirectory=opentelemetry-sdk
  pymongo: pip install opentelemetry-test-utils@{env:CORE_REPO}\#egg=opentelemetry-test-utils&subdirectory=tests/opentelemetry-test-utils
  pymongo: pip install -r {toxinidir}/instrumentation/opentelemetry-instrumentation-pymongo/test-requirements.txt

  psycopg: pip install opentelemetry-api@{env:CORE_REPO}\#egg=opentelemetry-api&subdirectory=opentelemetry-api
  psycopg: pip install opentelemetry-semantic-conventions@{env:CORE_REPO}\#egg=opentelemetry-semantic-conventions&subdirectory=opentelemetry-semantic-conventions
  psycopg: pip install opentelemetry-sdk@{env:CORE_REPO}\#egg=opentelemetry-sdk&subdirectory=opentelemetry-sdk
  psycopg: pip install opentelemetry-test-utils@{env:CORE_REPO}\#egg=opentelemetry-test-utils&subdirectory=tests/opentelemetry-test-utils
  py3{8,9}-test-instrumentation-psycopg: pip install -r {toxinidir}/instrumentation/opentelemetry-instrumentation-psycopg/test-requirements-0.txt
  py3{10,11,12,13}-test-instrumentation-psycopg: pip install -r {toxinidir}/instrumentation/opentelemetry-instrumentation-psycopg/test-requirements-1.txt
  pypy3-test-instrumentation-psycopg: pip install -r {toxinidir}/instrumentation/opentelemetry-instrumentation-psycopg/test-requirements-1.txt
  lint-instrumentation-psycopg: pip install -r {toxinidir}/instrumentation/opentelemetry-instrumentation-psycopg/test-requirements-1.txt

  psycopg2: pip install opentelemetry-api@{env:CORE_REPO}\#egg=opentelemetry-api&subdirectory=opentelemetry-api
  psycopg2: pip install opentelemetry-semantic-conventions@{env:CORE_REPO}\#egg=opentelemetry-semantic-conventions&subdirectory=opentelemetry-semantic-conventions
  psycopg2: pip install opentelemetry-sdk@{env:CORE_REPO}\#egg=opentelemetry-sdk&subdirectory=opentelemetry-sdk
  psycopg2: pip install opentelemetry-test-utils@{env:CORE_REPO}\#egg=opentelemetry-test-utils&subdirectory=tests/opentelemetry-test-utils
  psycopg2: pip install -r {toxinidir}/instrumentation/opentelemetry-instrumentation-psycopg2/test-requirements.txt

  pymysql: pip install opentelemetry-api@{env:CORE_REPO}\#egg=opentelemetry-api&subdirectory=opentelemetry-api
  pymysql: pip install opentelemetry-semantic-conventions@{env:CORE_REPO}\#egg=opentelemetry-semantic-conventions&subdirectory=opentelemetry-semantic-conventions
  pymysql: pip install opentelemetry-sdk@{env:CORE_REPO}\#egg=opentelemetry-sdk&subdirectory=opentelemetry-sdk
  pymysql: pip install opentelemetry-test-utils@{env:CORE_REPO}\#egg=opentelemetry-test-utils&subdirectory=tests/opentelemetry-test-utils
  pymysql: pip install -r {toxinidir}/instrumentation/opentelemetry-instrumentation-pymysql/test-requirements.txt

  pyramid: pip install opentelemetry-api@{env:CORE_REPO}\#egg=opentelemetry-api&subdirectory=opentelemetry-api
  pyramid: pip install opentelemetry-semantic-conventions@{env:CORE_REPO}\#egg=opentelemetry-semantic-conventions&subdirectory=opentelemetry-semantic-conventions
  pyramid: pip install opentelemetry-sdk@{env:CORE_REPO}\#egg=opentelemetry-sdk&subdirectory=opentelemetry-sdk
  pyramid: pip install opentelemetry-test-utils@{env:CORE_REPO}\#egg=opentelemetry-test-utils&subdirectory=tests/opentelemetry-test-utils
  pyramid: pip install -r {toxinidir}/instrumentation/opentelemetry-instrumentation-pyramid/test-requirements.txt

  sqlite3: pip install opentelemetry-api@{env:CORE_REPO}\#egg=opentelemetry-api&subdirectory=opentelemetry-api
  sqlite3: pip install opentelemetry-semantic-conventions@{env:CORE_REPO}\#egg=opentelemetry-semantic-conventions&subdirectory=opentelemetry-semantic-conventions
  sqlite3: pip install opentelemetry-sdk@{env:CORE_REPO}\#egg=opentelemetry-sdk&subdirectory=opentelemetry-sdk
  sqlite3: pip install opentelemetry-test-utils@{env:CORE_REPO}\#egg=opentelemetry-test-utils&subdirectory=tests/opentelemetry-test-utils
  sqlite3: pip install -r {toxinidir}/instrumentation/opentelemetry-instrumentation-sqlite3/test-requirements.txt

  redis: pip install opentelemetry-api@{env:CORE_REPO}\#egg=opentelemetry-api&subdirectory=opentelemetry-api
  redis: pip install opentelemetry-semantic-conventions@{env:CORE_REPO}\#egg=opentelemetry-semantic-conventions&subdirectory=opentelemetry-semantic-conventions
  redis: pip install opentelemetry-sdk@{env:CORE_REPO}\#egg=opentelemetry-sdk&subdirectory=opentelemetry-sdk
  redis: pip install opentelemetry-test-utils@{env:CORE_REPO}\#egg=opentelemetry-test-utils&subdirectory=tests/opentelemetry-test-utils
  redis: pip install -r {toxinidir}/instrumentation/opentelemetry-instrumentation-redis/test-requirements.txt

  remoulade: pip install opentelemetry-api@{env:CORE_REPO}\#egg=opentelemetry-api&subdirectory=opentelemetry-api
  remoulade: pip install opentelemetry-semantic-conventions@{env:CORE_REPO}\#egg=opentelemetry-semantic-conventions&subdirectory=opentelemetry-semantic-conventions
  remoulade: pip install opentelemetry-sdk@{env:CORE_REPO}\#egg=opentelemetry-sdk&subdirectory=opentelemetry-sdk
  remoulade: pip install opentelemetry-test-utils@{env:CORE_REPO}\#egg=opentelemetry-test-utils&subdirectory=tests/opentelemetry-test-utils
  remoulade: pip install -r {toxinidir}/instrumentation/opentelemetry-instrumentation-remoulade/test-requirements.txt

  requests: pip install opentelemetry-api@{env:CORE_REPO}\#egg=opentelemetry-api&subdirectory=opentelemetry-api
  requests: pip install opentelemetry-semantic-conventions@{env:CORE_REPO}\#egg=opentelemetry-semantic-conventions&subdirectory=opentelemetry-semantic-conventions
  requests: pip install opentelemetry-sdk@{env:CORE_REPO}\#egg=opentelemetry-sdk&subdirectory=opentelemetry-sdk
  requests: pip install opentelemetry-test-utils@{env:CORE_REPO}\#egg=opentelemetry-test-utils&subdirectory=tests/opentelemetry-test-utils
  requests: pip install -r {toxinidir}/instrumentation/opentelemetry-instrumentation-requests/test-requirements.txt

  starlette: pip install opentelemetry-api@{env:CORE_REPO}\#egg=opentelemetry-api&subdirectory=opentelemetry-api
  starlette: pip install opentelemetry-semantic-conventions@{env:CORE_REPO}\#egg=opentelemetry-semantic-conventions&subdirectory=opentelemetry-semantic-conventions
  starlette: pip install opentelemetry-sdk@{env:CORE_REPO}\#egg=opentelemetry-sdk&subdirectory=opentelemetry-sdk
  starlette: pip install opentelemetry-test-utils@{env:CORE_REPO}\#egg=opentelemetry-test-utils&subdirectory=tests/opentelemetry-test-utils
  starlette: pip install -r {toxinidir}/instrumentation/opentelemetry-instrumentation-starlette/test-requirements.txt

  system-metrics: pip install opentelemetry-api@{env:CORE_REPO}\#egg=opentelemetry-api&subdirectory=opentelemetry-api
  system-metrics: pip install opentelemetry-semantic-conventions@{env:CORE_REPO}\#egg=opentelemetry-semantic-conventions&subdirectory=opentelemetry-semantic-conventions
  system-metrics: pip install opentelemetry-sdk@{env:CORE_REPO}\#egg=opentelemetry-sdk&subdirectory=opentelemetry-sdk
  system-metrics: pip install opentelemetry-test-utils@{env:CORE_REPO}\#egg=opentelemetry-test-utils&subdirectory=tests/opentelemetry-test-utils
  system-metrics: pip install -r {toxinidir}/instrumentation/opentelemetry-instrumentation-system-metrics/test-requirements.txt

  threading: pip install opentelemetry-api@{env:CORE_REPO}\#egg=opentelemetry-api&subdirectory=opentelemetry-api
  threading: pip install opentelemetry-semantic-conventions@{env:CORE_REPO}\#egg=opentelemetry-semantic-conventions&subdirectory=opentelemetry-semantic-conventions
  threading: pip install opentelemetry-sdk@{env:CORE_REPO}\#egg=opentelemetry-sdk&subdirectory=opentelemetry-sdk
  threading: pip install opentelemetry-test-utils@{env:CORE_REPO}\#egg=opentelemetry-test-utils&subdirectory=tests/opentelemetry-test-utils
  threading: pip install -r {toxinidir}/instrumentation/opentelemetry-instrumentation-threading/test-requirements.txt

  tornado: pip install opentelemetry-api@{env:CORE_REPO}\#egg=opentelemetry-api&subdirectory=opentelemetry-api
  tornado: pip install opentelemetry-semantic-conventions@{env:CORE_REPO}\#egg=opentelemetry-semantic-conventions&subdirectory=opentelemetry-semantic-conventions
  tornado: pip install opentelemetry-sdk@{env:CORE_REPO}\#egg=opentelemetry-sdk&subdirectory=opentelemetry-sdk
  tornado: pip install opentelemetry-test-utils@{env:CORE_REPO}\#egg=opentelemetry-test-utils&subdirectory=tests/opentelemetry-test-utils
  tornado: pip install -r {toxinidir}/instrumentation/opentelemetry-instrumentation-tornado/test-requirements.txt

  tortoiseorm: pip install opentelemetry-api@{env:CORE_REPO}\#egg=opentelemetry-api&subdirectory=opentelemetry-api
  tortoiseorm: pip install opentelemetry-semantic-conventions@{env:CORE_REPO}\#egg=opentelemetry-semantic-conventions&subdirectory=opentelemetry-semantic-conventions
  tortoiseorm: pip install opentelemetry-sdk@{env:CORE_REPO}\#egg=opentelemetry-sdk&subdirectory=opentelemetry-sdk
  tortoiseorm: pip install opentelemetry-test-utils@{env:CORE_REPO}\#egg=opentelemetry-test-utils&subdirectory=tests/opentelemetry-test-utils
  tortoiseorm: pip install -r {toxinidir}/instrumentation/opentelemetry-instrumentation-tortoiseorm/test-requirements.txt

  jinja2: pip install opentelemetry-api@{env:CORE_REPO}\#egg=opentelemetry-api&subdirectory=opentelemetry-api
  jinja2: pip install opentelemetry-semantic-conventions@{env:CORE_REPO}\#egg=opentelemetry-semantic-conventions&subdirectory=opentelemetry-semantic-conventions
  jinja2: pip install opentelemetry-sdk@{env:CORE_REPO}\#egg=opentelemetry-sdk&subdirectory=opentelemetry-sdk
  jinja2: pip install opentelemetry-test-utils@{env:CORE_REPO}\#egg=opentelemetry-test-utils&subdirectory=tests/opentelemetry-test-utils
  jinja2: pip install -r {toxinidir}/instrumentation/opentelemetry-instrumentation-jinja2/test-requirements.txt

  logging: pip install opentelemetry-api@{env:CORE_REPO}\#egg=opentelemetry-api&subdirectory=opentelemetry-api
  logging: pip install opentelemetry-semantic-conventions@{env:CORE_REPO}\#egg=opentelemetry-semantic-conventions&subdirectory=opentelemetry-semantic-conventions
  logging: pip install opentelemetry-sdk@{env:CORE_REPO}\#egg=opentelemetry-sdk&subdirectory=opentelemetry-sdk
  logging: pip install opentelemetry-test-utils@{env:CORE_REPO}\#egg=opentelemetry-test-utils&subdirectory=tests/opentelemetry-test-utils
  logging: pip install -r {toxinidir}/instrumentation/opentelemetry-instrumentation-logging/test-requirements.txt

  aiohttp-client: pip install opentelemetry-api@{env:CORE_REPO}\#egg=opentelemetry-api&subdirectory=opentelemetry-api
  aiohttp-client: pip install opentelemetry-semantic-conventions@{env:CORE_REPO}\#egg=opentelemetry-semantic-conventions&subdirectory=opentelemetry-semantic-conventions
  aiohttp-client: pip install opentelemetry-sdk@{env:CORE_REPO}\#egg=opentelemetry-sdk&subdirectory=opentelemetry-sdk
  aiohttp-client: pip install opentelemetry-test-utils@{env:CORE_REPO}\#egg=opentelemetry-test-utils&subdirectory=tests/opentelemetry-test-utils
  aiohttp-client: pip install -r {toxinidir}/instrumentation/opentelemetry-instrumentation-aiohttp-client/test-requirements.txt

  aiohttp-server: pip install opentelemetry-api@{env:CORE_REPO}\#egg=opentelemetry-api&subdirectory=opentelemetry-api
  aiohttp-server: pip install opentelemetry-semantic-conventions@{env:CORE_REPO}\#egg=opentelemetry-semantic-conventions&subdirectory=opentelemetry-semantic-conventions
  aiohttp-server: pip install opentelemetry-sdk@{env:CORE_REPO}\#egg=opentelemetry-sdk&subdirectory=opentelemetry-sdk
  aiohttp-server: pip install opentelemetry-test-utils@{env:CORE_REPO}\#egg=opentelemetry-test-utils&subdirectory=tests/opentelemetry-test-utils
  aiohttp-server: pip install -r {toxinidir}/instrumentation/opentelemetry-instrumentation-aiohttp-server/test-requirements.txt

  aiopg: pip install opentelemetry-api@{env:CORE_REPO}\#egg=opentelemetry-api&subdirectory=opentelemetry-api
  aiopg: pip install opentelemetry-semantic-conventions@{env:CORE_REPO}\#egg=opentelemetry-semantic-conventions&subdirectory=opentelemetry-semantic-conventions
  aiopg: pip install opentelemetry-sdk@{env:CORE_REPO}\#egg=opentelemetry-sdk&subdirectory=opentelemetry-sdk
  aiopg: pip install opentelemetry-test-utils@{env:CORE_REPO}\#egg=opentelemetry-test-utils&subdirectory=tests/opentelemetry-test-utils
  aiopg: pip install -r {toxinidir}/instrumentation/opentelemetry-instrumentation-aiopg/test-requirements.txt

  richconsole: pip install opentelemetry-api@{env:CORE_REPO}\#egg=opentelemetry-api&subdirectory=opentelemetry-api
  richconsole: pip install opentelemetry-semantic-conventions@{env:CORE_REPO}\#egg=opentelemetry-semantic-conventions&subdirectory=opentelemetry-semantic-conventions
  richconsole: pip install opentelemetry-sdk@{env:CORE_REPO}\#egg=opentelemetry-sdk&subdirectory=opentelemetry-sdk
  richconsole: pip install opentelemetry-test-utils@{env:CORE_REPO}\#egg=opentelemetry-test-utils&subdirectory=tests/opentelemetry-test-utils
  richconsole: pip install -r {toxinidir}/exporter/opentelemetry-exporter-richconsole/test-requirements.txt

  prometheus: pip install opentelemetry-api@{env:CORE_REPO}\#egg=opentelemetry-api&subdirectory=opentelemetry-api
  prometheus: pip install opentelemetry-semantic-conventions@{env:CORE_REPO}\#egg=opentelemetry-semantic-conventions&subdirectory=opentelemetry-semantic-conventions
  prometheus: pip install opentelemetry-sdk@{env:CORE_REPO}\#egg=opentelemetry-sdk&subdirectory=opentelemetry-sdk
  prometheus: pip install opentelemetry-test-utils@{env:CORE_REPO}\#egg=opentelemetry-test-utils&subdirectory=tests/opentelemetry-test-utils
  prometheus: pip install -r {toxinidir}/exporter/opentelemetry-exporter-prometheus-remote-write/test-requirements.txt

  sqlalchemy: pip install opentelemetry-api@{env:CORE_REPO}\#egg=opentelemetry-api&subdirectory=opentelemetry-api
  sqlalchemy: pip install opentelemetry-semantic-conventions@{env:CORE_REPO}\#egg=opentelemetry-semantic-conventions&subdirectory=opentelemetry-semantic-conventions
  sqlalchemy: pip install opentelemetry-sdk@{env:CORE_REPO}\#egg=opentelemetry-sdk&subdirectory=opentelemetry-sdk
  sqlalchemy: pip install opentelemetry-test-utils@{env:CORE_REPO}\#egg=opentelemetry-test-utils&subdirectory=tests/opentelemetry-test-utils
  sqlalchemy-0: pip install -r {toxinidir}/instrumentation/opentelemetry-instrumentation-sqlalchemy/test-requirements-0.txt
  sqlalchemy-1: pip install -r {toxinidir}/instrumentation/opentelemetry-instrumentation-sqlalchemy/test-requirements-1.txt
  lint-instrumentation-sqlalchemy: pip install -r {toxinidir}/instrumentation/opentelemetry-instrumentation-sqlalchemy/test-requirements-1.txt

  elasticsearch: pip install opentelemetry-api@{env:CORE_REPO}\#egg=opentelemetry-api&subdirectory=opentelemetry-api
  elasticsearch: pip install opentelemetry-semantic-conventions@{env:CORE_REPO}\#egg=opentelemetry-semantic-conventions&subdirectory=opentelemetry-semantic-conventions
  elasticsearch: pip install opentelemetry-sdk@{env:CORE_REPO}\#egg=opentelemetry-sdk&subdirectory=opentelemetry-sdk
  elasticsearch: pip install opentelemetry-test-utils@{env:CORE_REPO}\#egg=opentelemetry-test-utils&subdirectory=tests/opentelemetry-test-utils
  elasticsearch-0: pip install -r {toxinidir}/instrumentation/opentelemetry-instrumentation-elasticsearch/test-requirements-0.txt
  elasticsearch-1: pip install -r {toxinidir}/instrumentation/opentelemetry-instrumentation-elasticsearch/test-requirements-1.txt
  elasticsearch-2: pip install -r {toxinidir}/instrumentation/opentelemetry-instrumentation-elasticsearch/test-requirements-2.txt
  lint-instrumentation-elasticsearch: pip install -r {toxinidir}/instrumentation/opentelemetry-instrumentation-elasticsearch/test-requirements-2.txt

  asyncio: pip install opentelemetry-api@{env:CORE_REPO}\#egg=opentelemetry-api&subdirectory=opentelemetry-api
  asyncio: pip install opentelemetry-semantic-conventions@{env:CORE_REPO}\#egg=opentelemetry-semantic-conventions&subdirectory=opentelemetry-semantic-conventions
  asyncio: pip install opentelemetry-sdk@{env:CORE_REPO}\#egg=opentelemetry-sdk&subdirectory=opentelemetry-sdk
  asyncio: pip install opentelemetry-test-utils@{env:CORE_REPO}\#egg=opentelemetry-test-utils&subdirectory=tests/opentelemetry-test-utils
  asyncio: pip install -r {toxinidir}/instrumentation/opentelemetry-instrumentation-asyncio/test-requirements.txt

  httpx: pip install opentelemetry-api@{env:CORE_REPO}\#egg=opentelemetry-api&subdirectory=opentelemetry-api
  httpx: pip install opentelemetry-semantic-conventions@{env:CORE_REPO}\#egg=opentelemetry-semantic-conventions&subdirectory=opentelemetry-semantic-conventions
  httpx: pip install opentelemetry-sdk@{env:CORE_REPO}\#egg=opentelemetry-sdk&subdirectory=opentelemetry-sdk
  httpx: pip install opentelemetry-test-utils@{env:CORE_REPO}\#egg=opentelemetry-test-utils&subdirectory=tests/opentelemetry-test-utils
  httpx-0: pip install -r {toxinidir}/instrumentation/opentelemetry-instrumentation-httpx/test-requirements-0.txt
  httpx-1: pip install -r {toxinidir}/instrumentation/opentelemetry-instrumentation-httpx/test-requirements-1.txt
  lint-instrumentation-httpx: pip install -r {toxinidir}/instrumentation/opentelemetry-instrumentation-httpx/test-requirements-1.txt

  sdk-extension-aws: pip install opentelemetry-api@{env:CORE_REPO}\#egg=opentelemetry-api&subdirectory=opentelemetry-api
  sdk-extension-aws: pip install opentelemetry-semantic-conventions@{env:CORE_REPO}\#egg=opentelemetry-semantic-conventions&subdirectory=opentelemetry-semantic-conventions
  sdk-extension-aws: pip install opentelemetry-sdk@{env:CORE_REPO}\#egg=opentelemetry-sdk&subdirectory=opentelemetry-sdk
  sdk-extension-aws: pip install opentelemetry-test-utils@{env:CORE_REPO}\#egg=opentelemetry-test-utils&subdirectory=tests/opentelemetry-test-utils
  sdk-extension-aws: pip install -r {toxinidir}/sdk-extension/opentelemetry-sdk-extension-aws/test-requirements.txt
  benchmark-sdk-extension-aws: pip install -r {toxinidir}/sdk-extension/opentelemetry-sdk-extension-aws/benchmark-requirements.txt

  resource-detector-container: pip install opentelemetry-api@{env:CORE_REPO}\#egg=opentelemetry-api&subdirectory=opentelemetry-api
  resource-detector-container: pip install opentelemetry-semantic-conventions@{env:CORE_REPO}\#egg=opentelemetry-semantic-conventions&subdirectory=opentelemetry-semantic-conventions
  resource-detector-container: pip install opentelemetry-sdk@{env:CORE_REPO}\#egg=opentelemetry-sdk&subdirectory=opentelemetry-sdk
  resource-detector-container: pip install opentelemetry-test-utils@{env:CORE_REPO}\#egg=opentelemetry-test-utils&subdirectory=tests/opentelemetry-test-utils
  resource-detector-container: pip install -r {toxinidir}/resource/opentelemetry-resource-detector-container/test-requirements.txt

  resource-detector-azure: pip install opentelemetry-api@{env:CORE_REPO}\#egg=opentelemetry-api&subdirectory=opentelemetry-api
  resource-detector-azure: pip install opentelemetry-semantic-conventions@{env:CORE_REPO}\#egg=opentelemetry-semantic-conventions&subdirectory=opentelemetry-semantic-conventions
  resource-detector-azure: pip install opentelemetry-sdk@{env:CORE_REPO}\#egg=opentelemetry-sdk&subdirectory=opentelemetry-sdk
  resource-detector-azure: pip install opentelemetry-test-utils@{env:CORE_REPO}\#egg=opentelemetry-test-utils&subdirectory=tests/opentelemetry-test-utils
  resource-detector-azure: pip install -r {toxinidir}/resource/opentelemetry-resource-detector-azure/test-requirements.txt

  propagator-ot-trace: pip install opentelemetry-api@{env:CORE_REPO}\#egg=opentelemetry-api&subdirectory=opentelemetry-api
  propagator-ot-trace: pip install opentelemetry-semantic-conventions@{env:CORE_REPO}\#egg=opentelemetry-semantic-conventions&subdirectory=opentelemetry-semantic-conventions
  propagator-ot-trace: pip install opentelemetry-sdk@{env:CORE_REPO}\#egg=opentelemetry-sdk&subdirectory=opentelemetry-sdk
  propagator-ot-trace: pip install opentelemetry-test-utils@{env:CORE_REPO}\#egg=opentelemetry-test-utils&subdirectory=tests/opentelemetry-test-utils
  propagator-ot-trace: pip install -r {toxinidir}/propagator/opentelemetry-propagator-ot-trace/test-requirements.txt

  propagator-aws-xray: pip install opentelemetry-api@{env:CORE_REPO}\#egg=opentelemetry-api&subdirectory=opentelemetry-api
  propagator-aws-xray: pip install opentelemetry-semantic-conventions@{env:CORE_REPO}\#egg=opentelemetry-semantic-conventions&subdirectory=opentelemetry-semantic-conventions
  propagator-aws-xray: pip install opentelemetry-sdk@{env:CORE_REPO}\#egg=opentelemetry-sdk&subdirectory=opentelemetry-sdk
  propagator-aws-xray: pip install opentelemetry-test-utils@{env:CORE_REPO}\#egg=opentelemetry-test-utils&subdirectory=tests/opentelemetry-test-utils
  propagator-aws-xray: pip install -r {toxinidir}/propagator/opentelemetry-propagator-aws-xray/test-requirements.txt
  benchmark-propagator-aws-xray: pip install -r {toxinidir}/propagator/opentelemetry-propagator-aws-xray/benchmark-requirements.txt

  processor-baggage: pip install opentelemetry-api@{env:CORE_REPO}\#egg=opentelemetry-api&subdirectory=opentelemetry-api
  processor-baggage: pip install opentelemetry-semantic-conventions@{env:CORE_REPO}\#egg=opentelemetry-semantic-conventions&subdirectory=opentelemetry-semantic-conventions
  processor-baggage: pip install opentelemetry-sdk@{env:CORE_REPO}\#egg=opentelemetry-sdk&subdirectory=opentelemetry-sdk
  processor-baggage: pip install -r {toxinidir}/processor/opentelemetry-processor-baggage/test-requirements.txt

  util-http: pip install opentelemetry-api@{env:CORE_REPO}\#egg=opentelemetry-api&subdirectory=opentelemetry-api
  util-http: pip install opentelemetry-semantic-conventions@{env:CORE_REPO}\#egg=opentelemetry-semantic-conventions&subdirectory=opentelemetry-semantic-conventions
  util-http: pip install opentelemetry-sdk@{env:CORE_REPO}\#egg=opentelemetry-sdk&subdirectory=opentelemetry-sdk
  util-http: pip install opentelemetry-test-utils@{env:CORE_REPO}\#egg=opentelemetry-test-utils&subdirectory=tests/opentelemetry-test-utils
  util-http: pip install -r {toxinidir}/util/opentelemetry-util-http/test-requirements.txt
  util-http: pip install {toxinidir}/util/opentelemetry-util-http

; In order to get a health coverage report,
; we have to install packages in editable mode.
  coverage: python {toxinidir}/scripts/eachdist.py install --editable

commands =
  test-distro: pytest {toxinidir}/opentelemetry-distro/tests {posargs}
  lint-distro: black --diff --check --config {toxinidir}/pyproject.toml {toxinidir}/opentelemetry-distro
  lint-distro: isort --diff --check-only --settings-path {toxinidir}/.isort.cfg {toxinidir}/opentelemetry-distro
  lint-distro: flake8 --config {toxinidir}/.flake8 {toxinidir}/opentelemetry-distro
  lint-distro: pylint {toxinidir}/opentelemetry-distro

  test-opentelemetry-instrumentation: pytest {toxinidir}/opentelemetry-instrumentation/tests {posargs}
  lint-opentelemetry-instrumentation: black --diff --check --config {toxinidir}/pyproject.toml {toxinidir}/opentelemetry-instrumentation
  lint-opentelemetry-instrumentation: isort --diff --check-only --settings-path {toxinidir}/.isort.cfg {toxinidir}/opentelemetry-instrumentation
  lint-opentelemetry-instrumentation: flake8 --config {toxinidir}/.flake8 {toxinidir}/opentelemetry-instrumentation
  lint-opentelemetry-instrumentation: pylint {toxinidir}/opentelemetry-instrumentation

  test-instrumentation-aiohttp-client: pytest {toxinidir}/instrumentation/opentelemetry-instrumentation-aiohttp-client/tests {posargs}
  lint-instrumentation-aiohttp-client: black --diff --check --config {toxinidir}/pyproject.toml {toxinidir}/instrumentation/opentelemetry-instrumentation-aiohttp-client
  lint-instrumentation-aiohttp-client: isort --diff --check-only --settings-path {toxinidir}/.isort.cfg {toxinidir}/instrumentation/opentelemetry-instrumentation-aiohttp-client
  lint-instrumentation-aiohttp-client: flake8 --config {toxinidir}/.flake8 {toxinidir}/instrumentation/opentelemetry-instrumentation-aiohttp-client
  lint-instrumentation-aiohttp-client: sh -c "cd instrumentation && pylint --rcfile ../.pylintrc opentelemetry-instrumentation-aiohttp-client"

  test-instrumentation-aiohttp-server: pytest {toxinidir}/instrumentation/opentelemetry-instrumentation-aiohttp-server/tests {posargs}
  lint-instrumentation-aiohttp-server: black --diff --check --config {toxinidir}/pyproject.toml {toxinidir}/instrumentation/opentelemetry-instrumentation-aiohttp-server
  lint-instrumentation-aiohttp-server: isort --diff --check-only --settings-path {toxinidir}/.isort.cfg {toxinidir}/instrumentation/opentelemetry-instrumentation-aiohttp-server
  lint-instrumentation-aiohttp-server: flake8 --config {toxinidir}/.flake8 {toxinidir}/instrumentation/opentelemetry-instrumentation-aiohttp-server
  lint-instrumentation-aiohttp-server: sh -c "cd instrumentation && pylint --rcfile ../.pylintrc opentelemetry-instrumentation-aiohttp-server"

  test-instrumentation-aiopg: pytest {toxinidir}/instrumentation/opentelemetry-instrumentation-aiopg/tests {posargs}
  lint-instrumentation-aiopg: black --diff --check --config {toxinidir}/pyproject.toml {toxinidir}/instrumentation/opentelemetry-instrumentation-aiopg
  lint-instrumentation-aiopg: isort --diff --check-only --settings-path {toxinidir}/.isort.cfg {toxinidir}/instrumentation/opentelemetry-instrumentation-aiopg
  lint-instrumentation-aiopg: flake8 --config {toxinidir}/.flake8 {toxinidir}/instrumentation/opentelemetry-instrumentation-aiopg
  lint-instrumentation-aiopg: sh -c "cd instrumentation && pylint --rcfile ../.pylintrc opentelemetry-instrumentation-aiopg"

  test-instrumentation-asgi: pytest {toxinidir}/instrumentation/opentelemetry-instrumentation-asgi/tests {posargs}
  lint-instrumentation-asgi: black --diff --check --config {toxinidir}/pyproject.toml {toxinidir}/instrumentation/opentelemetry-instrumentation-asgi
  lint-instrumentation-asgi: isort --diff --check-only --settings-path {toxinidir}/.isort.cfg {toxinidir}/instrumentation/opentelemetry-instrumentation-asgi
  lint-instrumentation-asgi: flake8 --config {toxinidir}/.flake8 {toxinidir}/instrumentation/opentelemetry-instrumentation-asgi
  lint-instrumentation-asgi: sh -c "cd instrumentation && pylint --rcfile ../.pylintrc opentelemetry-instrumentation-asgi"

  test-instrumentation-asyncpg: pytest {toxinidir}/instrumentation/opentelemetry-instrumentation-asyncpg/tests {posargs}
  lint-instrumentation-asyncpg: black --diff --check --config {toxinidir}/pyproject.toml {toxinidir}/instrumentation/opentelemetry-instrumentation-asyncpg
  lint-instrumentation-asyncpg: isort --diff --check-only --settings-path {toxinidir}/.isort.cfg {toxinidir}/instrumentation/opentelemetry-instrumentation-asyncpg
  lint-instrumentation-asyncpg: flake8 --config {toxinidir}/.flake8 {toxinidir}/instrumentation/opentelemetry-instrumentation-asyncpg
  lint-instrumentation-asyncpg: sh -c "cd instrumentation && pylint --rcfile ../.pylintrc opentelemetry-instrumentation-asyncpg"

  test-instrumentation-aws-lambda: pytest {toxinidir}/instrumentation/opentelemetry-instrumentation-aws-lambda/tests {posargs}
  lint-instrumentation-aws-lambda: black --diff --check --config {toxinidir}/pyproject.toml {toxinidir}/instrumentation/opentelemetry-instrumentation-aws-lambda
  lint-instrumentation-aws-lambda: isort --diff --check-only --settings-path {toxinidir}/.isort.cfg {toxinidir}/instrumentation/opentelemetry-instrumentation-aws-lambda
  lint-instrumentation-aws-lambda: flake8 --config {toxinidir}/.flake8 {toxinidir}/instrumentation/opentelemetry-instrumentation-aws-lambda
  lint-instrumentation-aws-lambda: sh -c "cd instrumentation && pylint --rcfile ../.pylintrc opentelemetry-instrumentation-aws-lambda"

  test-instrumentation-boto: pytest {toxinidir}/instrumentation/opentelemetry-instrumentation-boto/tests {posargs}
  lint-instrumentation-boto: black --diff --check --config {toxinidir}/pyproject.toml {toxinidir}/instrumentation/opentelemetry-instrumentation-boto
  lint-instrumentation-boto: isort --diff --check-only --settings-path {toxinidir}/.isort.cfg {toxinidir}/instrumentation/opentelemetry-instrumentation-boto
  lint-instrumentation-boto: flake8 --config {toxinidir}/.flake8 {toxinidir}/instrumentation/opentelemetry-instrumentation-boto
  lint-instrumentation-boto: sh -c "cd instrumentation && pylint --rcfile ../.pylintrc opentelemetry-instrumentation-boto"

  test-instrumentation-botocore: pytest {toxinidir}/instrumentation/opentelemetry-instrumentation-botocore/tests {posargs}
  lint-instrumentation-botocore: black --diff --check --config {toxinidir}/pyproject.toml {toxinidir}/instrumentation/opentelemetry-instrumentation-botocore
  lint-instrumentation-botocore: isort --diff --check-only --settings-path {toxinidir}/.isort.cfg {toxinidir}/instrumentation/opentelemetry-instrumentation-botocore
  lint-instrumentation-botocore: flake8 --config {toxinidir}/.flake8 {toxinidir}/instrumentation/opentelemetry-instrumentation-botocore
  lint-instrumentation-botocore: sh -c "cd instrumentation && pylint --rcfile ../.pylintrc opentelemetry-instrumentation-botocore"

  test-instrumentation-boto3sqs: pytest {toxinidir}/instrumentation/opentelemetry-instrumentation-boto3sqs/tests {posargs}
  lint-instrumentation-boto3sqs: black --diff --check --config {toxinidir}/pyproject.toml {toxinidir}/instrumentation/opentelemetry-instrumentation-boto3sqs
  lint-instrumentation-boto3sqs: isort --diff --check-only --settings-path {toxinidir}/.isort.cfg {toxinidir}/instrumentation/opentelemetry-instrumentation-boto3sqs
  lint-instrumentation-boto3sqs: flake8 --config {toxinidir}/.flake8 {toxinidir}/instrumentation/opentelemetry-instrumentation-boto3sqs
  lint-instrumentation-boto3sqs: sh -c "cd instrumentation && pylint --rcfile ../.pylintrc opentelemetry-instrumentation-boto3sqs"

  test-instrumentation-cassandra: pytest {toxinidir}/instrumentation/opentelemetry-instrumentation-cassandra/tests {posargs}
  lint-instrumentation-cassandra: black --diff --check --config {toxinidir}/pyproject.toml {toxinidir}/instrumentation/opentelemetry-instrumentation-cassandra
  lint-instrumentation-cassandra: isort --diff --check-only --settings-path {toxinidir}/.isort.cfg {toxinidir}/instrumentation/opentelemetry-instrumentation-cassandra
  lint-instrumentation-cassandra: flake8 --config {toxinidir}/.flake8 {toxinidir}/instrumentation/opentelemetry-instrumentation-cassandra
  lint-instrumentation-cassandra: sh -c "cd instrumentation && pylint --rcfile ../.pylintrc opentelemetry-instrumentation-cassandra"

  test-instrumentation-celery: pytest {toxinidir}/instrumentation/opentelemetry-instrumentation-celery/tests {posargs}
  lint-instrumentation-celery: black --diff --check --config {toxinidir}/pyproject.toml {toxinidir}/instrumentation/opentelemetry-instrumentation-celery
  lint-instrumentation-celery: isort --diff --check-only --settings-path {toxinidir}/.isort.cfg {toxinidir}/instrumentation/opentelemetry-instrumentation-celery
  lint-instrumentation-celery: flake8 --config {toxinidir}/.flake8 {toxinidir}/instrumentation/opentelemetry-instrumentation-celery
  lint-instrumentation-celery: sh -c "cd instrumentation && pylint --rcfile ../.pylintrc opentelemetry-instrumentation-celery"

  test-instrumentation-dbapi: pytest {toxinidir}/instrumentation/opentelemetry-instrumentation-dbapi/tests {posargs}
  lint-instrumentation-dbapi: black --diff --check --config {toxinidir}/pyproject.toml {toxinidir}/instrumentation/opentelemetry-instrumentation-dbapi
  lint-instrumentation-dbapi: isort --diff --check-only --settings-path {toxinidir}/.isort.cfg {toxinidir}/instrumentation/opentelemetry-instrumentation-dbapi
  lint-instrumentation-dbapi: flake8 --config {toxinidir}/.flake8 {toxinidir}/instrumentation/opentelemetry-instrumentation-dbapi
  lint-instrumentation-dbapi: sh -c "cd instrumentation && pylint --rcfile ../.pylintrc opentelemetry-instrumentation-dbapi"

  test-instrumentation-django: pytest {toxinidir}/instrumentation/opentelemetry-instrumentation-django/tests {posargs}
  lint-instrumentation-django: black --diff --check --config {toxinidir}/pyproject.toml {toxinidir}/instrumentation/opentelemetry-instrumentation-django
  lint-instrumentation-django: isort --diff --check-only --settings-path {toxinidir}/.isort.cfg {toxinidir}/instrumentation/opentelemetry-instrumentation-django
  lint-instrumentation-django: flake8 --config {toxinidir}/.flake8 {toxinidir}/instrumentation/opentelemetry-instrumentation-django
  lint-instrumentation-django: sh -c "cd instrumentation && pylint --rcfile ../.pylintrc opentelemetry-instrumentation-django"

  test-instrumentation-elasticsearch: pytest {toxinidir}/instrumentation/opentelemetry-instrumentation-elasticsearch/tests {posargs}
  lint-instrumentation-elasticsearch: black --diff --check --config {toxinidir}/pyproject.toml {toxinidir}/instrumentation/opentelemetry-instrumentation-elasticsearch
  lint-instrumentation-elasticsearch: isort --diff --check-only --settings-path {toxinidir}/.isort.cfg {toxinidir}/instrumentation/opentelemetry-instrumentation-elasticsearch
  lint-instrumentation-elasticsearch: flake8 --config {toxinidir}/.flake8 {toxinidir}/instrumentation/opentelemetry-instrumentation-elasticsearch
  lint-instrumentation-elasticsearch: sh -c "cd instrumentation && pylint --rcfile ../.pylintrc opentelemetry-instrumentation-elasticsearch"

  test-instrumentation-falcon: pytest {toxinidir}/instrumentation/opentelemetry-instrumentation-falcon/tests {posargs}
  lint-instrumentation-falcon: black --diff --check --config {toxinidir}/pyproject.toml {toxinidir}/instrumentation/opentelemetry-instrumentation-falcon
  lint-instrumentation-falcon: isort --diff --check-only --settings-path {toxinidir}/.isort.cfg {toxinidir}/instrumentation/opentelemetry-instrumentation-falcon
  lint-instrumentation-falcon: flake8 --config {toxinidir}/.flake8 {toxinidir}/instrumentation/opentelemetry-instrumentation-falcon
  lint-instrumentation-falcon: sh -c "cd instrumentation && pylint --rcfile ../.pylintrc opentelemetry-instrumentation-falcon"

  test-instrumentation-fastapi: pytest {toxinidir}/instrumentation/opentelemetry-instrumentation-fastapi/tests {posargs}
  lint-instrumentation-fastapi: black --diff --check --config {toxinidir}/pyproject.toml {toxinidir}/instrumentation/opentelemetry-instrumentation-fastapi
  lint-instrumentation-fastapi: isort --diff --check-only --settings-path {toxinidir}/.isort.cfg {toxinidir}/instrumentation/opentelemetry-instrumentation-fastapi
  lint-instrumentation-fastapi: flake8 --config {toxinidir}/.flake8 {toxinidir}/instrumentation/opentelemetry-instrumentation-fastapi
  lint-instrumentation-fastapi: sh -c "cd instrumentation && pylint --rcfile ../.pylintrc opentelemetry-instrumentation-fastapi"

  test-instrumentation-flask: pytest {toxinidir}/instrumentation/opentelemetry-instrumentation-flask/tests {posargs}
  lint-instrumentation-flask: black --diff --check --config {toxinidir}/pyproject.toml {toxinidir}/instrumentation/opentelemetry-instrumentation-flask
  lint-instrumentation-flask: isort --diff --check-only --settings-path {toxinidir}/.isort.cfg {toxinidir}/instrumentation/opentelemetry-instrumentation-flask
  lint-instrumentation-flask: flake8 --config {toxinidir}/.flake8 {toxinidir}/instrumentation/opentelemetry-instrumentation-flask
  lint-instrumentation-flask: sh -c "cd instrumentation && pylint --rcfile ../.pylintrc opentelemetry-instrumentation-flask"

  test-instrumentation-urllib: pytest {toxinidir}/instrumentation/opentelemetry-instrumentation-urllib/tests {posargs}
  lint-instrumentation-urllib: black --diff --check --config {toxinidir}/pyproject.toml {toxinidir}/instrumentation/opentelemetry-instrumentation-urllib
  lint-instrumentation-urllib: isort --diff --check-only --settings-path {toxinidir}/.isort.cfg {toxinidir}/instrumentation/opentelemetry-instrumentation-urllib
  lint-instrumentation-urllib: flake8 --config {toxinidir}/.flake8 {toxinidir}/instrumentation/opentelemetry-instrumentation-urllib
  lint-instrumentation-urllib: sh -c "cd instrumentation && pylint --rcfile ../.pylintrc opentelemetry-instrumentation-urllib"

  test-instrumentation-urllib3: pytest {toxinidir}/instrumentation/opentelemetry-instrumentation-urllib3/tests {posargs}
  lint-instrumentation-urllib3: black --diff --check --config {toxinidir}/pyproject.toml {toxinidir}/instrumentation/opentelemetry-instrumentation-urllib3
  lint-instrumentation-urllib3: isort --diff --check-only --settings-path {toxinidir}/.isort.cfg {toxinidir}/instrumentation/opentelemetry-instrumentation-urllib3
  lint-instrumentation-urllib3: flake8 --config {toxinidir}/.flake8 {toxinidir}/instrumentation/opentelemetry-instrumentation-urllib3
  lint-instrumentation-urllib3: sh -c "cd instrumentation && pylint --rcfile ../.pylintrc opentelemetry-instrumentation-urllib3"

  test-instrumentation-grpc: pytest {toxinidir}/instrumentation/opentelemetry-instrumentation-grpc/tests {posargs}
  lint-instrumentation-grpc: black --diff --check --config {toxinidir}/pyproject.toml {toxinidir}/instrumentation/opentelemetry-instrumentation-grpc
  lint-instrumentation-grpc: isort --diff --check-only --settings-path {toxinidir}/.isort.cfg {toxinidir}/instrumentation/opentelemetry-instrumentation-grpc
  lint-instrumentation-grpc: flake8 --config {toxinidir}/.flake8 {toxinidir}/instrumentation/opentelemetry-instrumentation-grpc
  lint-instrumentation-grpc: sh -c "cd instrumentation && pylint --rcfile ../.pylintrc opentelemetry-instrumentation-grpc"

  test-instrumentation-jinja2: pytest {toxinidir}/instrumentation/opentelemetry-instrumentation-jinja2/tests {posargs}
  lint-instrumentation-jinja2: black --diff --check --config {toxinidir}/pyproject.toml {toxinidir}/instrumentation/opentelemetry-instrumentation-jinja2
  lint-instrumentation-jinja2: isort --diff --check-only --settings-path {toxinidir}/.isort.cfg {toxinidir}/instrumentation/opentelemetry-instrumentation-jinja2
  lint-instrumentation-jinja2: flake8 --config {toxinidir}/.flake8 {toxinidir}/instrumentation/opentelemetry-instrumentation-jinja2
  lint-instrumentation-jinja2: sh -c "cd instrumentation && pylint --rcfile ../.pylintrc opentelemetry-instrumentation-jinja2"

  test-instrumentation-kafka-python: pytest {toxinidir}/instrumentation/opentelemetry-instrumentation-kafka-python/tests {posargs}
  lint-instrumentation-kafka-python: black --diff --check --config {toxinidir}/pyproject.toml {toxinidir}/instrumentation/opentelemetry-instrumentation-kafka-python
  lint-instrumentation-kafka-python: isort --diff --check-only --settings-path {toxinidir}/.isort.cfg {toxinidir}/instrumentation/opentelemetry-instrumentation-kafka-python
  lint-instrumentation-kafka-python: flake8 --config {toxinidir}/.flake8 {toxinidir}/instrumentation/opentelemetry-instrumentation-kafka-python
  lint-instrumentation-kafka-python: sh -c "cd instrumentation && pylint --rcfile ../.pylintrc opentelemetry-instrumentation-kafka-python"

  ; Test only for kafka-pythonng instrumentation as the only difference between kafka-python and kafka-pythonng is the version of kafka-python
  test-instrumentation-kafka-pythonng: pytest {toxinidir}/instrumentation/opentelemetry-instrumentation-kafka-python/tests {posargs}

  test-instrumentation-confluent-kafka: pytest {toxinidir}/instrumentation/opentelemetry-instrumentation-confluent-kafka/tests {posargs}
  lint-instrumentation-confluent-kafka: black --diff --check --config {toxinidir}/pyproject.toml {toxinidir}/instrumentation/opentelemetry-instrumentation-confluent-kafka
  lint-instrumentation-confluent-kafka: isort --diff --check-only --settings-path {toxinidir}/.isort.cfg {toxinidir}/instrumentation/opentelemetry-instrumentation-confluent-kafka
  lint-instrumentation-confluent-kafka: flake8 --config {toxinidir}/.flake8 {toxinidir}/instrumentation/opentelemetry-instrumentation-confluent-kafka
  lint-instrumentation-confluent-kafka: sh -c "cd instrumentation && pylint --rcfile ../.pylintrc opentelemetry-instrumentation-confluent-kafka"

  test-instrumentation-logging: pytest {toxinidir}/instrumentation/opentelemetry-instrumentation-logging/tests {posargs}
  lint-instrumentation-logging: black --diff --check --config {toxinidir}/pyproject.toml {toxinidir}/instrumentation/opentelemetry-instrumentation-logging
  lint-instrumentation-logging: isort --diff --check-only --settings-path {toxinidir}/.isort.cfg {toxinidir}/instrumentation/opentelemetry-instrumentation-logging
  lint-instrumentation-logging: flake8 --config {toxinidir}/.flake8 {toxinidir}/instrumentation/opentelemetry-instrumentation-logging
  lint-instrumentation-logging: sh -c "cd instrumentation && pylint --rcfile ../.pylintrc opentelemetry-instrumentation-logging"

  test-instrumentation-mysql: pytest {toxinidir}/instrumentation/opentelemetry-instrumentation-mysql/tests {posargs}
  lint-instrumentation-mysql: black --diff --check --config {toxinidir}/pyproject.toml {toxinidir}/instrumentation/opentelemetry-instrumentation-mysql
  lint-instrumentation-mysql: isort --diff --check-only --settings-path {toxinidir}/.isort.cfg {toxinidir}/instrumentation/opentelemetry-instrumentation-mysql
  lint-instrumentation-mysql: flake8 --config {toxinidir}/.flake8 {toxinidir}/instrumentation/opentelemetry-instrumentation-mysql
  lint-instrumentation-mysql: sh -c "cd instrumentation && pylint --rcfile ../.pylintrc opentelemetry-instrumentation-mysql"

  test-instrumentation-mysqlclient: pytest {toxinidir}/instrumentation/opentelemetry-instrumentation-mysqlclient/tests {posargs}
  lint-instrumentation-mysqlclient: black --diff --check --config {toxinidir}/pyproject.toml {toxinidir}/instrumentation/opentelemetry-instrumentation-mysqlclient
  lint-instrumentation-mysqlclient: isort --diff --check-only --settings-path {toxinidir}/.isort.cfg {toxinidir}/instrumentation/opentelemetry-instrumentation-mysqlclient
  lint-instrumentation-mysqlclient: flake8 --config {toxinidir}/.flake8 {toxinidir}/instrumentation/opentelemetry-instrumentation-mysqlclient
  lint-instrumentation-mysqlclient: sh -c "cd instrumentation && pylint --rcfile ../.pylintrc opentelemetry-instrumentation-mysqlclient"

  test-instrumentation-sio-pika: pytest {toxinidir}/instrumentation/opentelemetry-instrumentation-pika/tests {posargs}
  lint-instrumentation-sio-pika: black --diff --check --config {toxinidir}/pyproject.toml {toxinidir}/instrumentation/opentelemetry-instrumentation-pika
  lint-instrumentation-sio-pika: isort --diff --check-only --settings-path {toxinidir}/.isort.cfg {toxinidir}/instrumentation/opentelemetry-instrumentation-pika
  lint-instrumentation-sio-pika: flake8 --config {toxinidir}/.flake8 {toxinidir}/instrumentation/opentelemetry-instrumentation-pika
  lint-instrumentation-sio-pika: sh -c "cd instrumentation && pylint --rcfile ../.pylintrc opentelemetry-instrumentation-pika"

  test-instrumentation-aio-pika: pytest {toxinidir}/instrumentation/opentelemetry-instrumentation-aio-pika/tests {posargs}
  lint-instrumentation-aio-pika: black --diff --check --config {toxinidir}/pyproject.toml {toxinidir}/instrumentation/opentelemetry-instrumentation-aio-pika
  lint-instrumentation-aio-pika: isort --diff --check-only --settings-path {toxinidir}/.isort.cfg {toxinidir}/instrumentation/opentelemetry-instrumentation-aio-pika
  lint-instrumentation-aio-pika: flake8 --config {toxinidir}/.flake8 {toxinidir}/instrumentation/opentelemetry-instrumentation-aio-pika
  lint-instrumentation-aio-pika: sh -c "cd instrumentation && pylint --rcfile ../.pylintrc opentelemetry-instrumentation-aio-pika"

  test-instrumentation-psycopg: pytest {toxinidir}/instrumentation/opentelemetry-instrumentation-psycopg/tests {posargs}
  lint-instrumentation-psycopg: black --diff --check --config {toxinidir}/pyproject.toml {toxinidir}/instrumentation/opentelemetry-instrumentation-psycopg
  lint-instrumentation-psycopg: isort --diff --check-only --settings-path {toxinidir}/.isort.cfg {toxinidir}/instrumentation/opentelemetry-instrumentation-psycopg
  lint-instrumentation-psycopg: flake8 --config {toxinidir}/.flake8 {toxinidir}/instrumentation/opentelemetry-instrumentation-psycopg
  lint-instrumentation-psycopg: sh -c "cd instrumentation && pylint --rcfile ../.pylintrc opentelemetry-instrumentation-psycopg"

  test-instrumentation-psycopg2: pytest {toxinidir}/instrumentation/opentelemetry-instrumentation-psycopg2/tests {posargs}
  lint-instrumentation-psycopg2: black --diff --check --config {toxinidir}/pyproject.toml {toxinidir}/instrumentation/opentelemetry-instrumentation-psycopg2
  lint-instrumentation-psycopg2: isort --diff --check-only --settings-path {toxinidir}/.isort.cfg {toxinidir}/instrumentation/opentelemetry-instrumentation-psycopg2
  lint-instrumentation-psycopg2: flake8 --config {toxinidir}/.flake8 {toxinidir}/instrumentation/opentelemetry-instrumentation-psycopg2
  lint-instrumentation-psycopg2: sh -c "cd instrumentation && pylint --rcfile ../.pylintrc opentelemetry-instrumentation-psycopg2"

  test-instrumentation-pymemcache: pytest {toxinidir}/instrumentation/opentelemetry-instrumentation-pymemcache/tests {posargs}
  lint-instrumentation-pymemcache: black --diff --check --config {toxinidir}/pyproject.toml {toxinidir}/instrumentation/opentelemetry-instrumentation-pymemcache
  lint-instrumentation-pymemcache: isort --diff --check-only --settings-path {toxinidir}/.isort.cfg {toxinidir}/instrumentation/opentelemetry-instrumentation-pymemcache
  lint-instrumentation-pymemcache: flake8 --config {toxinidir}/.flake8 {toxinidir}/instrumentation/opentelemetry-instrumentation-pymemcache
  lint-instrumentation-pymemcache: sh -c "cd instrumentation && pylint --rcfile ../.pylintrc opentelemetry-instrumentation-pymemcache"

  test-instrumentation-pymongo: pytest {toxinidir}/instrumentation/opentelemetry-instrumentation-pymongo/tests {posargs}
  lint-instrumentation-pymongo: black --diff --check --config {toxinidir}/pyproject.toml {toxinidir}/instrumentation/opentelemetry-instrumentation-pymongo
  lint-instrumentation-pymongo: isort --diff --check-only --settings-path {toxinidir}/.isort.cfg {toxinidir}/instrumentation/opentelemetry-instrumentation-pymongo
  lint-instrumentation-pymongo: flake8 --config {toxinidir}/.flake8 {toxinidir}/instrumentation/opentelemetry-instrumentation-pymongo
  lint-instrumentation-pymongo: sh -c "cd instrumentation && pylint --rcfile ../.pylintrc opentelemetry-instrumentation-pymongo"

  test-instrumentation-pymysql: pytest {toxinidir}/instrumentation/opentelemetry-instrumentation-pymysql/tests {posargs}
  lint-instrumentation-pymysql: black --diff --check --config {toxinidir}/pyproject.toml {toxinidir}/instrumentation/opentelemetry-instrumentation-pymysql
  lint-instrumentation-pymysql: isort --diff --check-only --settings-path {toxinidir}/.isort.cfg {toxinidir}/instrumentation/opentelemetry-instrumentation-pymysql
  lint-instrumentation-pymysql: flake8 --config {toxinidir}/.flake8 {toxinidir}/instrumentation/opentelemetry-instrumentation-pymysql
  lint-instrumentation-pymysql: sh -c "cd instrumentation && pylint --rcfile ../.pylintrc opentelemetry-instrumentation-pymysql"

  test-instrumentation-pyramid: pytest {toxinidir}/instrumentation/opentelemetry-instrumentation-pyramid/tests {posargs}
  lint-instrumentation-pyramid: black --diff --check --config {toxinidir}/pyproject.toml {toxinidir}/instrumentation/opentelemetry-instrumentation-pyramid
  lint-instrumentation-pyramid: isort --diff --check-only --settings-path {toxinidir}/.isort.cfg {toxinidir}/instrumentation/opentelemetry-instrumentation-pyramid
  lint-instrumentation-pyramid: flake8 --config {toxinidir}/.flake8 {toxinidir}/instrumentation/opentelemetry-instrumentation-pyramid
  lint-instrumentation-pyramid: sh -c "cd instrumentation && pylint --rcfile ../.pylintrc opentelemetry-instrumentation-pyramid"

  test-instrumentation-redis: pytest {toxinidir}/instrumentation/opentelemetry-instrumentation-redis/tests {posargs}
  lint-instrumentation-redis: black --diff --check --config {toxinidir}/pyproject.toml {toxinidir}/instrumentation/opentelemetry-instrumentation-redis
  lint-instrumentation-redis: isort --diff --check-only --settings-path {toxinidir}/.isort.cfg {toxinidir}/instrumentation/opentelemetry-instrumentation-redis
  lint-instrumentation-redis: flake8 --config {toxinidir}/.flake8 {toxinidir}/instrumentation/opentelemetry-instrumentation-redis
  lint-instrumentation-redis: sh -c "cd instrumentation && pylint --rcfile ../.pylintrc opentelemetry-instrumentation-redis"

  test-instrumentation-remoulade: pytest {toxinidir}/instrumentation/opentelemetry-instrumentation-remoulade/tests {posargs}
  lint-instrumentation-remoulade: black --diff --check --config {toxinidir}/pyproject.toml {toxinidir}/instrumentation/opentelemetry-instrumentation-remoulade
  lint-instrumentation-remoulade: isort --diff --check-only --settings-path {toxinidir}/.isort.cfg {toxinidir}/instrumentation/opentelemetry-instrumentation-remoulade
  lint-instrumentation-remoulade: flake8 --config {toxinidir}/.flake8 {toxinidir}/instrumentation/opentelemetry-instrumentation-remoulade
  lint-instrumentation-remoulade: sh -c "cd instrumentation && pylint --rcfile ../.pylintrc opentelemetry-instrumentation-remoulade"

  test-instrumentation-requests: pytest {toxinidir}/instrumentation/opentelemetry-instrumentation-requests/tests {posargs}
  lint-instrumentation-requests: black --diff --check --config {toxinidir}/pyproject.toml {toxinidir}/instrumentation/opentelemetry-instrumentation-requests
  lint-instrumentation-requests: isort --diff --check-only --settings-path {toxinidir}/.isort.cfg {toxinidir}/instrumentation/opentelemetry-instrumentation-requests
  lint-instrumentation-requests: flake8 --config {toxinidir}/.flake8 {toxinidir}/instrumentation/opentelemetry-instrumentation-requests
  lint-instrumentation-requests: sh -c "cd instrumentation && pylint --rcfile ../.pylintrc opentelemetry-instrumentation-requests"

  test-instrumentation-sqlalchemy: pytest {toxinidir}/instrumentation/opentelemetry-instrumentation-sqlalchemy/tests {posargs}
  lint-instrumentation-sqlalchemy: black --diff --check --config {toxinidir}/pyproject.toml {toxinidir}/instrumentation/opentelemetry-instrumentation-sqlalchemy
  lint-instrumentation-sqlalchemy: isort --diff --check-only --settings-path {toxinidir}/.isort.cfg {toxinidir}/instrumentation/opentelemetry-instrumentation-sqlalchemy
  lint-instrumentation-sqlalchemy: flake8 --config {toxinidir}/.flake8 {toxinidir}/instrumentation/opentelemetry-instrumentation-sqlalchemy
  lint-instrumentation-sqlalchemy: sh -c "cd instrumentation && pylint --rcfile ../.pylintrc opentelemetry-instrumentation-sqlalchemy"

  test-instrumentation-sqlite3: pytest {toxinidir}/instrumentation/opentelemetry-instrumentation-sqlite3/tests {posargs}
  lint-instrumentation-sqlite3: black --diff --check --config {toxinidir}/pyproject.toml {toxinidir}/instrumentation/opentelemetry-instrumentation-sqlite3
  lint-instrumentation-sqlite3: isort --diff --check-only --settings-path {toxinidir}/.isort.cfg {toxinidir}/instrumentation/opentelemetry-instrumentation-sqlite3
  lint-instrumentation-sqlite3: flake8 --config {toxinidir}/.flake8 {toxinidir}/instrumentation/opentelemetry-instrumentation-sqlite3
  lint-instrumentation-sqlite3: sh -c "cd instrumentation && pylint --rcfile ../.pylintrc opentelemetry-instrumentation-sqlite3"

  test-instrumentation-starlette: pytest {toxinidir}/instrumentation/opentelemetry-instrumentation-starlette/tests {posargs}
  lint-instrumentation-starlette: black --diff --check --config {toxinidir}/pyproject.toml {toxinidir}/instrumentation/opentelemetry-instrumentation-starlette
  lint-instrumentation-starlette: isort --diff --check-only --settings-path {toxinidir}/.isort.cfg {toxinidir}/instrumentation/opentelemetry-instrumentation-starlette
  lint-instrumentation-starlette: flake8 --config {toxinidir}/.flake8 {toxinidir}/instrumentation/opentelemetry-instrumentation-starlette
  lint-instrumentation-starlette: sh -c "cd instrumentation && pylint --rcfile ../.pylintrc opentelemetry-instrumentation-starlette"

  test-instrumentation-system-metrics: pytest {toxinidir}/instrumentation/opentelemetry-instrumentation-system-metrics/tests {posargs}
  lint-instrumentation-system-metrics: black --diff --check --config {toxinidir}/pyproject.toml {toxinidir}/instrumentation/opentelemetry-instrumentation-system-metrics
  lint-instrumentation-system-metrics: isort --diff --check-only --settings-path {toxinidir}/.isort.cfg {toxinidir}/instrumentation/opentelemetry-instrumentation-system-metrics
  lint-instrumentation-system-metrics: flake8 --config {toxinidir}/.flake8 {toxinidir}/instrumentation/opentelemetry-instrumentation-system-metrics
  lint-instrumentation-system-metrics: sh -c "cd instrumentation && pylint --rcfile ../.pylintrc opentelemetry-instrumentation-system-metrics"

  test-instrumentation-threading: pytest {toxinidir}/instrumentation/opentelemetry-instrumentation-threading/tests {posargs}
  lint-instrumentation-threading: black --diff --check --config {toxinidir}/pyproject.toml {toxinidir}/instrumentation/opentelemetry-instrumentation-threading
  lint-instrumentation-threading: isort --diff --check-only --settings-path {toxinidir}/.isort.cfg {toxinidir}/instrumentation/opentelemetry-instrumentation-threading
  lint-instrumentation-threading: flake8 --config {toxinidir}/.flake8 {toxinidir}/instrumentation/opentelemetry-instrumentation-threading
  lint-instrumentation-threading: sh -c "cd instrumentation && pylint --rcfile ../.pylintrc opentelemetry-instrumentation-threading"

  test-instrumentation-tornado: pytest {toxinidir}/instrumentation/opentelemetry-instrumentation-tornado/tests {posargs}
  lint-instrumentation-tornado: black --diff --check --config {toxinidir}/pyproject.toml {toxinidir}/instrumentation/opentelemetry-instrumentation-tornado
  lint-instrumentation-tornado: isort --diff --check-only --settings-path {toxinidir}/.isort.cfg {toxinidir}/instrumentation/opentelemetry-instrumentation-tornado
  lint-instrumentation-tornado: flake8 --config {toxinidir}/.flake8 {toxinidir}/instrumentation/opentelemetry-instrumentation-tornado
  lint-instrumentation-tornado: sh -c "cd instrumentation && pylint --rcfile ../.pylintrc opentelemetry-instrumentation-tornado"

  test-instrumentation-tortoiseorm: pytest {toxinidir}/instrumentation/opentelemetry-instrumentation-tortoiseorm/tests {posargs}
  lint-instrumentation-tortoiseorm: black --diff --check --config {toxinidir}/pyproject.toml {toxinidir}/instrumentation/opentelemetry-instrumentation-tortoiseorm
  lint-instrumentation-tortoiseorm: isort --diff --check-only --settings-path {toxinidir}/.isort.cfg {toxinidir}/instrumentation/opentelemetry-instrumentation-tortoiseorm
  lint-instrumentation-tortoiseorm: flake8 --config {toxinidir}/.flake8 {toxinidir}/instrumentation/opentelemetry-instrumentation-tortoiseorm
  lint-instrumentation-tortoiseorm: sh -c "cd instrumentation && pylint --rcfile ../.pylintrc opentelemetry-instrumentation-tortoiseorm"

  test-instrumentation-wsgi: pytest {toxinidir}/instrumentation/opentelemetry-instrumentation-wsgi/tests {posargs}
  lint-instrumentation-wsgi: black --diff --check --config {toxinidir}/pyproject.toml {toxinidir}/instrumentation/opentelemetry-instrumentation-wsgi
  lint-instrumentation-wsgi: isort --diff --check-only --settings-path {toxinidir}/.isort.cfg {toxinidir}/instrumentation/opentelemetry-instrumentation-wsgi
  lint-instrumentation-wsgi: flake8 --config {toxinidir}/.flake8 {toxinidir}/instrumentation/opentelemetry-instrumentation-wsgi
  lint-instrumentation-wsgi: sh -c "cd instrumentation && pylint --rcfile ../.pylintrc opentelemetry-instrumentation-wsgi"

  test-instrumentation-httpx: pytest {toxinidir}/instrumentation/opentelemetry-instrumentation-httpx/tests {posargs}
  lint-instrumentation-httpx: black --diff --check --config {toxinidir}/pyproject.toml {toxinidir}/instrumentation/opentelemetry-instrumentation-httpx
  lint-instrumentation-httpx: isort --diff --check-only --settings-path {toxinidir}/.isort.cfg {toxinidir}/instrumentation/opentelemetry-instrumentation-httpx
  lint-instrumentation-httpx: flake8 --config {toxinidir}/.flake8 {toxinidir}/instrumentation/opentelemetry-instrumentation-httpx
  lint-instrumentation-httpx: sh -c "cd instrumentation && pylint --rcfile ../.pylintrc opentelemetry-instrumentation-httpx"

  test-instrumentation-asyncio: pytest {toxinidir}/instrumentation/opentelemetry-instrumentation-asyncio/tests {posargs}
  lint-instrumentation-asyncio: black --diff --check --config {toxinidir}/pyproject.toml {toxinidir}/instrumentation/opentelemetry-instrumentation-asyncio
  lint-instrumentation-asyncio: isort --diff --check-only --settings-path {toxinidir}/.isort.cfg {toxinidir}/instrumentation/opentelemetry-instrumentation-asyncio
  lint-instrumentation-asyncio: flake8 --config {toxinidir}/.flake8 {toxinidir}/instrumentation/opentelemetry-instrumentation-asyncio
  lint-instrumentation-asyncio: sh -c "cd instrumentation && pylint --rcfile ../.pylintrc opentelemetry-instrumentation-asyncio"

  test-util-http: pytest {toxinidir}/util/opentelemetry-util-http/tests {posargs}
  lint-util-http: black --diff --check --config {toxinidir}/pyproject.toml {toxinidir}/util/opentelemetry-util-http
  lint-util-http: isort --diff --check-only --settings-path {toxinidir}/.isort.cfg {toxinidir}/util/opentelemetry-util-http
  lint-util-http: flake8 --config {toxinidir}/.flake8 {toxinidir}/util/opentelemetry-util-http
  lint-util-http: sh -c "cd util && pylint --rcfile ../.pylintrc opentelemetry-util-http"

  test-sdk-extension-aws: pytest {toxinidir}/sdk-extension/opentelemetry-sdk-extension-aws/tests {posargs}
  lint-sdk-extension-aws: black --diff --check --config {toxinidir}/pyproject.toml {toxinidir}/sdk-extension/opentelemetry-sdk-extension-aws
  lint-sdk-extension-aws: isort --diff --check-only --settings-path {toxinidir}/.isort.cfg {toxinidir}/sdk-extension/opentelemetry-sdk-extension-aws
  lint-sdk-extension-aws: flake8 --config {toxinidir}/.flake8 {toxinidir}/sdk-extension/opentelemetry-sdk-extension-aws
  lint-sdk-extension-aws: sh -c "cd sdk-extension && pylint --rcfile ../.pylintrc opentelemetry-sdk-extension-aws"
  benchmark-sdk-extension-aws: pytest {toxinidir}/sdk-extension/opentelemetry-sdk-extension-aws/benchmarks {posargs} --benchmark-json=sdk-extension-aws-benchmark.json

  test-resource-detector-container: pytest {toxinidir}/resource/opentelemetry-resource-detector-container/tests {posargs}
  lint-resource-detector-container: black --diff --check --config {toxinidir}/pyproject.toml {toxinidir}/resource/opentelemetry-resource-detector-container
  lint-resource-detector-container: isort --diff --check-only --settings-path {toxinidir}/.isort.cfg {toxinidir}/resource/opentelemetry-resource-detector-container
  lint-resource-detector-container: flake8 --config {toxinidir}/.flake8 {toxinidir}/resource/opentelemetry-resource-detector-container
  lint-resource-detector-container: sh -c "cd resource && pylint --rcfile ../.pylintrc opentelemetry-resource-detector-container"

  test-resource-detector-azure: pytest {toxinidir}/resource/opentelemetry-resource-detector-azure/tests {posargs}
  lint-resource-detector-azure: black --diff --check --config {toxinidir}/pyproject.toml {toxinidir}/resource/opentelemetry-resource-detector-azure
  lint-resource-detector-azure: isort --diff --check-only --settings-path {toxinidir}/.isort.cfg {toxinidir}/resource/opentelemetry-resource-detector-azure
  lint-resource-detector-azure: flake8 --config {toxinidir}/.flake8 {toxinidir}/resource/opentelemetry-resource-detector-azure
  lint-resource-detector-azure: sh -c "cd resource && pylint --rcfile ../.pylintrc opentelemetry-resource-detector-azure"

  test-processor-baggage: pytest {toxinidir}/processor/opentelemetry-processor-baggage/tests {posargs}
  lint-processor-baggage: black --diff --check --config {toxinidir}/pyproject.toml {toxinidir}/processor/opentelemetry-processor-baggage
  lint-processor-baggage: isort --diff --check-only --settings-path {toxinidir}/.isort.cfg {toxinidir}/processor/opentelemetry-processor-baggage
  lint-processor-baggage: flake8 --config {toxinidir}/.flake8 {toxinidir}/processor/opentelemetry-processor-baggage
  lint-processor-baggage: sh -c "cd processor && pylint --rcfile ../.pylintrc opentelemetry-processor-baggage"

  test-propagator-aws-xray: pytest {toxinidir}/propagator/opentelemetry-propagator-aws-xray/tests {posargs}
  lint-propagator-aws-xray: black --diff --check --config {toxinidir}/pyproject.toml {toxinidir}/propagator/opentelemetry-propagator-aws-xray
  lint-propagator-aws-xray: isort --diff --check-only --settings-path {toxinidir}/.isort.cfg {toxinidir}/propagator/opentelemetry-propagator-aws-xray
  lint-propagator-aws-xray: flake8 --config {toxinidir}/.flake8 {toxinidir}/propagator/opentelemetry-propagator-aws-xray
  lint-propagator-aws-xray: sh -c "cd propagator && pylint --rcfile ../.pylintrc opentelemetry-propagator-aws-xray"
  benchmark-propagator-aws-xray: pytest {toxinidir}/propagator/opentelemetry-propagator-aws-xray/benchmarks {posargs} --benchmark-json=propagator-aws-xray-benchmark.json

  test-propagator-ot-trace: pytest {toxinidir}/propagator/opentelemetry-propagator-ot-trace/tests {posargs}
  lint-propagator-ot-trace: black --diff --check --config {toxinidir}/pyproject.toml {toxinidir}/propagator/opentelemetry-propagator-ot-trace
  lint-propagator-ot-trace: isort --diff --check-only --settings-path {toxinidir}/.isort.cfg {toxinidir}/propagator/opentelemetry-propagator-ot-trace
  lint-propagator-ot-trace: flake8 --config {toxinidir}/.flake8 {toxinidir}/propagator/opentelemetry-propagator-ot-trace
  lint-propagator-ot-trace: sh -c "cd propagator && pylint --rcfile ../.pylintrc opentelemetry-propagator-ot-trace"

  test-exporter-richconsole: pytest {toxinidir}/exporter/opentelemetry-exporter-richconsole/tests {posargs}
  lint-exporter-richconsole: black --diff --check --config {toxinidir}/pyproject.toml {toxinidir}/exporter/opentelemetry-exporter-richconsole
  lint-exporter-richconsole: isort --diff --check-only --settings-path {toxinidir}/.isort.cfg {toxinidir}/exporter/opentelemetry-exporter-richconsole
  lint-exporter-richconsole: flake8 --config {toxinidir}/.flake8 {toxinidir}/exporter/opentelemetry-exporter-richconsole
  lint-exporter-richconsole: sh -c "cd exporter && pylint --rcfile ../.pylintrc opentelemetry-exporter-richconsole"

  test-exporter-prometheus-remote-write: pytest {toxinidir}/exporter/opentelemetry-exporter-prometheus-remote-write/tests {posargs}
  lint-exporter-prometheus-remote-write: black --diff --check --config {toxinidir}/pyproject.toml {toxinidir}/exporter/opentelemetry-exporter-prometheus-remote-write
  lint-exporter-prometheus-remote-write: isort --diff --check-only --settings-path {toxinidir}/.isort.cfg {toxinidir}/exporter/opentelemetry-exporter-prometheus-remote-write
  lint-exporter-prometheus-remote-write: flake8 --config {toxinidir}/.flake8 {toxinidir}/exporter/opentelemetry-exporter-prometheus-remote-write
  lint-exporter-prometheus-remote-write: sh -c "cd exporter && pylint --rcfile ../.pylintrc opentelemetry-exporter-prometheus-remote-write"

  coverage: {toxinidir}/scripts/coverage.sh

[testenv:docs]
deps =
  -c {toxinidir}/dev-requirements.txt
  -r {toxinidir}/docs-requirements.txt
  pytest

commands_pre =
  python -m pip install {env:CORE_REPO}\#egg=opentelemetry-api&subdirectory=opentelemetry-api
  python -m pip install {env:CORE_REPO}\#egg=opentelemetry-semantic-conventions&subdirectory=opentelemetry-semantic-conventions
  python -m pip install {env:CORE_REPO}\#egg=opentelemetry-sdk&subdirectory=opentelemetry-sdk
  python -m pip install {toxinidir}/opentelemetry-instrumentation
  python -m pip install {toxinidir}/util/opentelemetry-util-http

changedir = docs

commands =
  sphinx-build -E -a -W -b html -T . _build/html

[testenv:lint]
basepython: python3
recreate = True
deps =
  -r dev-requirements.txt

commands =
  black --config {toxinidir}/pyproject.toml {toxinidir} --diff --check
  isort --settings-path {toxinidir}/.isort.cfg {toxinidir} --diff --check-only
  flake8 --config {toxinidir}/.flake8 {toxinidir}

[testenv:spellcheck]
basepython: python3
recreate = True
deps =
  codespell==2.2.6

commands =
  codespell

[testenv:docker-tests]
basepython: python3
deps =
  aiopg==1.4.0
  amqp==5.2.0
  asgiref==3.7.2
  async-timeout==4.0.3
  asyncpg==0.29.0
  attrs==23.2.0
  bcrypt==4.1.2
  billiard==4.2.0
  celery==5.3.6
  certifi==2024.2.2
  cffi==1.16.0
  chardet==3.0.4
  click==8.1.7
  click-didyoumean==0.3.0
  click-plugins==1.1.1
  click-repl==0.3.0
  cryptography==42.0.5
  Deprecated==1.2.14
  distro==1.9.0
  dnspython==2.6.1
  docker==5.0.3
  docker-compose==1.29.2
  dockerpty==0.4.1
  docopt==0.6.2
  exceptiongroup==1.2.0
  flaky==3.7.0
  greenlet==3.0.3
  grpcio==1.62.1
  idna==2.10
  importlib-metadata==6.11.0
  iniconfig==2.0.0
  jsonschema==3.2.0
  kombu==5.3.5
  mysql-connector-python==8.3.0
  mysqlclient==2.1.1
  opencensus-proto==0.1.0
  packaging==24.0
  paramiko==3.4.0
  pluggy==1.4.0
  prometheus_client==0.20.0
  prompt-toolkit==3.0.43
  protobuf==3.20.3
  # prerequisite: install libpq-dev (debian) or postgresql-devel (rhel), postgresql (mac)
  # see https://www.psycopg.org/docs/install.html#build-prerequisites
  # you might have to install additional packages depending on your OS
  psycopg==3.1.18
  psycopg2==2.9.9
  psycopg2-binary==2.9.9
  pycparser==2.21
  pymongo==4.6.3
  PyMySQL==0.10.1
  PyNaCl==1.5.0
  # prerequisite: install unixodbc
  pyodbc==4.0.39
  pyrsistent==0.20.0
  pytest==8.0.2
  pytest-celery==0.0.0
  python-dateutil==2.9.0.post0
  python-dotenv==0.21.1
  pytz==2024.1
  PyYAML==5.3.1
  redis==5.0.1
  remoulade==3.2.0
  requests==2.25.0
  six==1.16.0
  SQLAlchemy==1.4.52
  texttable==1.7.0
  tomli==2.0.1
  typing_extensions==4.12.2
  tzdata==2024.1
  urllib3==1.26.19
  vine==5.1.0
  wcwidth==0.2.13
  websocket-client==0.59.0
  wrapt==1.16.0
  zipp==3.18.0

changedir =
  tests/opentelemetry-docker-tests/tests

commands_pre =
  pip install {env:CORE_REPO}\#egg=opentelemetry-api&subdirectory=opentelemetry-api \
              {env:CORE_REPO}\#egg=opentelemetry-semantic-conventions&subdirectory=opentelemetry-semantic-conventions \
              {env:CORE_REPO}\#egg=opentelemetry-sdk&subdirectory=opentelemetry-sdk \
              {env:CORE_REPO}\#egg=opentelemetry-test-utils&subdirectory=tests/opentelemetry-test-utils \
              -e {toxinidir}/opentelemetry-instrumentation \
              -e {toxinidir}/instrumentation/opentelemetry-instrumentation-asyncpg \
              -e {toxinidir}/instrumentation/opentelemetry-instrumentation-celery \
              -e {toxinidir}/instrumentation/opentelemetry-instrumentation-pika \
              -e {toxinidir}/instrumentation/opentelemetry-instrumentation-kafka-python \
              -e {toxinidir}/instrumentation/opentelemetry-instrumentation-confluent-kafka \
              -e {toxinidir}/instrumentation/opentelemetry-instrumentation-dbapi \
              -e {toxinidir}/instrumentation/opentelemetry-instrumentation-mysql \
              -e {toxinidir}/instrumentation/opentelemetry-instrumentation-mysqlclient \
              -e {toxinidir}/instrumentation/opentelemetry-instrumentation-psycopg \
              -e {toxinidir}/instrumentation/opentelemetry-instrumentation-psycopg2 \
              -e {toxinidir}/instrumentation/opentelemetry-instrumentation-pymongo \
              -e {toxinidir}/instrumentation/opentelemetry-instrumentation-pymysql \
              -e {toxinidir}/instrumentation/opentelemetry-instrumentation-sqlalchemy \
              -e {toxinidir}/instrumentation/opentelemetry-instrumentation-aiopg \
              -e {toxinidir}/instrumentation/opentelemetry-instrumentation-redis \
              -e {toxinidir}/instrumentation/opentelemetry-instrumentation-remoulade \
              {env:CORE_REPO}\#egg=opentelemetry-exporter-opencensus&subdirectory=exporter/opentelemetry-exporter-opencensus
  docker-compose up -d
  python check_availability.py

commands =
  pytest {posargs}

commands_post =
  docker-compose down -v

[testenv:generate]
deps =
  -r {toxinidir}/gen-requirements.txt

allowlist_externals =
  {toxinidir}/scripts/generate_instrumentation_bootstrap.py
  {toxinidir}/scripts/generate_instrumentation_readme.py
  {toxinidir}/scripts/generate_instrumentation_metapackage.py

commands =
  {toxinidir}/scripts/generate_instrumentation_bootstrap.py
  {toxinidir}/scripts/generate_instrumentation_readme.py
  {toxinidir}/scripts/generate_instrumentation_metapackage.py

[testenv:generate-workflows]

commands_pre =
  pip install {toxinidir}/.github/workflows/generate_workflows_lib

commands =
  python {toxinidir}/.github/workflows/generate_workflows.py

[testenv:shellcheck]

commands_pre =
  sh -c "sudo apt update -y && sudo apt install --assume-yes shellcheck"

commands =
  sh -c "find {toxinidir} -name \*.sh | xargs shellcheck --severity=warning"<|MERGE_RESOLUTION|>--- conflicted
+++ resolved
@@ -112,13 +112,8 @@
     lint-instrumentation-falcon
 
     ; opentelemetry-instrumentation-fastapi
-<<<<<<< HEAD
-    py3{8,9,10,11,12,13}-test-instrumentation-fastapi-{main,slim}
-    pypy3-test-instrumentation-fastapi-{main,slim}
-=======
-    py3{8,9,10,11,12}-test-instrumentation-fastapi
+    py3{8,9,10,11,12,13}-test-instrumentation-fastapi
     pypy3-test-instrumentation-fastapi
->>>>>>> f9dc90fe
     lint-instrumentation-fastapi
 
     ; opentelemetry-instrumentation-flask
