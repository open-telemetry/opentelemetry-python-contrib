[tox]
isolated_build = True
skipsdist = True
skip_missing_interpreters = True
envlist =
    ; Environments are organized by individual package, allowing
    ; for specifying supported Python versions per package.

    ; opentelemetry-resource-detector-container
    py3{8,9,10,11}-test-resource-detector-container
    pypy3-test-resource-detector-container

    ; opentelemetry-sdk-extension-aws
    py3{8,9,10,11}-test-sdkextension-aws
    pypy3-test-sdkextension-aws

    ; opentelemetry-distro
    py3{8,9,10,11}-test-distro
    pypy3-test-distro

    ; opentelemetry-instrumentation
    py3{8,9,10,11}-test-opentelemetry-instrumentation
    pypy3-test-opentelemetry-instrumentation

    ; opentelemetry-instrumentation-aiohttp-client
    py3{8,9,10,11}-test-instrumentation-aiohttp-client
    pypy3-test-instrumentation-aiohttp-client

    ; opentelemetry-instrumentation-aiohttp-server
    py3{6,8,9,10,11}-test-instrumentation-aiohttp-server
    pypy3-test-instrumentation-aiohttp-server

    ; opentelemetry-instrumentation-aiopg
    py3{8,9,10,11}-test-instrumentation-aiopg
    ; instrumentation-aiopg intentionally excluded from pypy3

    ; opentelemetry-instrumentation-aws-lambda
    py3{8,9,10,11}-test-instrumentation-aws-lambda
    pypy3-test-instrumentation-aws-lambda

    ; opentelemetry-instrumentation-botocore
    py3{8,9,10,11}-test-instrumentation-botocore
    ; FIXME: see https://github.com/open-telemetry/opentelemetry-python-contrib/issues/1736
    ; pypy3-test-instrumentation-botocore

    ; opentelemetry-instrumentation-boto3sqs
    py3{6,8,9,10,11}-test-instrumentation-boto3sqs
    ; FIXME: see https://github.com/open-telemetry/opentelemetry-python-contrib/issues/1736
    ; pypy3-test-instrumentation-boto3sqs

    ; opentelemetry-instrumentation-django
    ; Only officially supported Python versions are tested for each Django
    ; major release. Updated list can be found at:
    ; https://docs.djangoproject.com/en/dev/faq/install/#what-python-version-can-i-use-with-django
    py3{8,9}-test-instrumentation-django-2
    py3{8,9,10,11}-test-instrumentation-django-3
    py3{8,9,10,11}-test-instrumentation-django-4
    pypy3-test-instrumentation-django-{2,3}

    ; opentelemetry-instrumentation-dbapi
    py3{8,9,10,11}-test-instrumentation-dbapi
    pypy3-test-instrumentation-dbapi

    ; opentelemetry-instrumentation-boto
    py3{8,9,10,11}-test-instrumentation-boto
    ; FIXME: see https://github.com/open-telemetry/opentelemetry-python-contrib/issues/1736
    ; pypy3-test-instrumentation-boto

    ; opentelemetry-instrumentation-elasticsearch
    py3{8,9,10,11}-test-instrumentation-elasticsearch-{2,6}
    pypy3-test-instrumentation-elasticsearch-{2,6}
    py3{8,9}-test-instrumentation-elasticsearch-5
    pypy3-test-instrumentation-elasticsearch-5

    ; opentelemetry-instrumentation-falcon
    ; py310 does not work with falcon 1
    py3{8,9}-test-instrumentation-falcon-1
    py3{8,9,10,11}-test-instrumentation-falcon-{2,3}
    pypy3-test-instrumentation-falcon-{1,2,3}

    ; opentelemetry-instrumentation-fastapi
    py3{8,9,10,11}-test-instrumentation-fastapi
    pypy3-test-instrumentation-fastapi

    ; opentelemetry-instrumentation-flask
    py3{8,9,10,11}-test-instrumentation-flask-{213,220}
    py3{8,9,10,11}-test-instrumentation-flask-{300}
    pypy3-test-instrumentation-flask-{213,220}

    ; opentelemetry-instrumentation-urllib
    py3{8,9,10,11}-test-instrumentation-urllib
    pypy3-test-instrumentation-urllib

    ; opentelemetry-instrumentation-urllib3
    py3{8,9,10,11}-test-instrumentation-urllib3v-{1,2}
    pypy3-test-instrumentation-urllib3v-{1,2}

    ; opentelemetry-instrumentation-requests
    py3{8,9,10,11}-test-instrumentation-requests
    ;pypy3-test-instrumentation-requests

    ; opentelemetry-instrumentation-starlette
    py3{8,9,10,11}-test-instrumentation-starlette
    pypy3-test-instrumentation-starlette

    ; opentelemetry-instrumentation-jinja2
    py3{8,9,10,11}-test-instrumentation-jinja2
    pypy3-test-instrumentation-jinja2

    ; opentelemetry-instrumentation-logging
    py3{8,9,10,11}-test-instrumentation-logging
    pypy3-test-instrumentation-logging

    ; opentelemetry-exporter-richconsole
    py3{8,9,10,11}-test-exporter-richconsole
    pypy3-test-exporter-richconsole

    ; opentelemetry-exporter-prometheus-remote-write
    py3{6,8,9,10,11}-test-exporter-prometheus-remote-write
    pypy3-test-exporter-prometheus-remote-write

    ; opentelemetry-instrumentation-mysql
    py3{8,9,10,11}-test-instrumentation-mysql
    pypy3-test-instrumentation-mysql

    ; opentelemetry-instrumentation-mysqlclient
    py3{8,9,10,11}-test-instrumentation-mysqlclient
    pypy3-test-instrumentation-mysqlclient

    ; opentelemetry-instrumentation-psycopg2
    py3{8,9,10,11}-test-instrumentation-psycopg2
    ; ext-psycopg2 intentionally excluded from pypy3

<<<<<<< HEAD
    ; opentelemetry-instrumentation-psycopg3
    py3{7,8,9,10,11}-test-instrumentation-psycopg3
    ; ext-psycopg3 intentionally excluded from pypy3
=======
    ; opentelemetry-instrumentation-psycopg
    py3{7,8,9,10,11}-test-instrumentation-psycopg
    pypy3-test-instrumentation-psycopg
>>>>>>> 8daa8ad4

    ; opentelemetry-instrumentation-pymemcache
    py3{8,9,10,11}-test-instrumentation-pymemcache-{135,200,300,342,400}
    pypy3-test-instrumentation-pymemcache-{135,200,300,342,400}

    ; opentelemetry-instrumentation-pymongo
    py3{8,9,10,11}-test-instrumentation-pymongo
    pypy3-test-instrumentation-pymongo

    ; opentelemetry-instrumentation-pymysql
    py3{8,9,10,11}-test-instrumentation-pymysql
    pypy3-test-instrumentation-pymysql

    ; opentelemetry-instrumentation-pyramid
    py3{8,9,10,11}-test-instrumentation-pyramid
    pypy3-test-instrumentation-pyramid

    ; opentelemetry-instrumentation-asgi
    py3{8,9,10,11}-test-instrumentation-asgi
    pypy3-test-instrumentation-asgi

    ; opentelemetry-instrumentation-asyncpg
    py3{8,9,10,11}-test-instrumentation-asyncpg
    ; ext-asyncpg intentionally excluded from pypy3

    ; opentelemetry-instrumentation-sqlite3
    py3{8,9,10,11}-test-instrumentation-sqlite3
    pypy3-test-instrumentation-sqlite3

    ; opentelemetry-instrumentation-wsgi
    py3{8,9,10,11}-test-instrumentation-wsgi
    pypy3-test-instrumentation-wsgi

    ; opentelemetry-instrumentation-grpc
    py3{8,9,10,11}-test-instrumentation-grpc
    pypy3-test-instrumentation-grpc

    ; opentelemetry-instrumentation-sqlalchemy
    py3{8,9,10,11}-test-instrumentation-sqlalchemy-{14}
    pypy3-test-instrumentation-sqlalchemy-{11,14}

    ; opentelemetry-instrumentation-redis
    py3{8,9,10,11}-test-instrumentation-redis
    pypy3-test-instrumentation-redis

    ; opentelemetry-instrumentation-remoulade
    py3{8,9,10,11}-test-instrumentation-remoulade
    ; instrumentation-remoulade intentionally excluded from pypy3

    ; opentelemetry-instrumentation-celery
    py3{8,9,10,11}-test-instrumentation-celery
    pypy3-test-instrumentation-celery

    ; opentelemetry-instrumentation-sklearn
    py3{8}-test-instrumentation-sklearn

    ; opentelemetry-instrumentation-system-metrics
    py3{6,8,9,10,11}-test-instrumentation-system-metrics
    pypy3-test-instrumentation-system-metrics

    ; opentelemetry-instrumentation-tornado
    py3{8,9,10,11}-test-instrumentation-tornado
    pypy3-test-instrumentation-tornado

    ; opentelemetry-instrumentation-tortoiseorm
    py3{8,9,10,11}-test-instrumentation-tortoiseorm
    pypy3-test-instrumentation-tortoiseorm

    ; opentelemetry-instrumentation-httpx
    py3{8,9,10,11}-test-instrumentation-httpx-{18,21}
    pypy3-test-instrumentation-httpx-{18,21}

    ; opentelemetry-util-http
    py3{8,9,10,11}-test-util-http
    pypy3-test-util-http

    ; opentelemetry-propagator-aws-xray
    py3{8,9,10,11}-test-propagator-aws-xray
    pypy3-test-propagator-aws-xray

    ; opentelemetry-propagator-ot-trace
    py3{8,9,10,11}-test-propagator-ot-trace
    pypy3-test-propagator-ot-trace

    ; opentelemetry-instrumentation-sio-pika
    py3{8,9,10,11}-test-instrumentation-sio-pika-{0,1}
    pypy3-test-instrumentation-sio-pika-{0,1}

    ; opentelemetry-instrumentation-aio-pika
    py3{8,9,10,11}-test-instrumentation-aio-pika-{8,9}
    pypy3-test-instrumentation-aio-pika-{8,9}

    ; opentelemetry-instrumentation-kafka-python
    py3{8,9,10,11}-test-instrumentation-kafka-python
    pypy3-test-instrumentation-kafka-python

    ; opentelemetry-instrumentation-confluent-kafka
    py3{8,9,10,11}-test-instrumentation-confluent-kafka
    pypy3-test-instrumentation-confluent-kafka

    ; opentelemetry-instrumentation-asyncio
    py3{8,9,10,11}-test-instrumentation-asyncio

    ; opentelemetry-instrumentation-cassandra
    py3{8,9,10,11}-test-instrumentation-cassandra
    pypy3-test-instrumentation-cassandra

    lint
    spellcheck
    docker-tests
    docs

    generate

[testenv]
deps =
  -c dev-requirements.txt
  test: pytest
  test: pytest-benchmark
  coverage: pytest
  coverage: pytest-cov
  django-2: django~=2.0
  django-3: django~=3.0
  django-4: django>=4.0b1,<5.0
  elasticsearch-2: elasticsearch-dsl>=2.0,<3.0
  elasticsearch-2: elasticsearch>=2.0,<3.0
  elasticsearch-5: elasticsearch-dsl>=5.0,<6.0
  elasticsearch-5: elasticsearch>=5.0,<6.0
  elasticsearch-6: elasticsearch-dsl>=6.0,<7.0
  elasticsearch-6: elasticsearch>=6.0,<7.0
  ; FIXME: Elasticsearch >=7 causes CI workflow tests to hang, see open-telemetry/opentelemetry-python-contrib#620
  ; elasticsearch-7: elasticsearch-dsl>=7.0,<8.0
  ; elasticsearch-7: elasticsearch>=7.0,<8.0
  ; elasticsearch-8: elasticsearch-dsl>=8.0,<9.0
  ; elasticsearch-8: elasticsearch>=8.0,<9.0
  falcon-1: falcon ==1.4.1
  falcon-2: falcon >=2.0.0,<3.0.0
  falcon-3: falcon >=3.0.0,<4.0.0
  flask-213: Flask ==2.1.3
  flask-213: Werkzeug <3.0.0
  flask-220: Flask ==2.2.0
  flask-220: Werkzeug <3.0.0
  flask-300: Flask >=3.0.0
  flask-300: Werkzeug >=3.0.0
  grpc: pytest-asyncio
  sqlalchemy-11: sqlalchemy>=1.1,<1.2
  sqlalchemy-14: aiosqlite
  sqlalchemy-14: sqlalchemy~=1.4
  sio-pika-0: pika>=0.12.0,<1.0.0
  sio-pika-1: pika>=1.0.0
  aio-pika-7: aio_pika~=7.2.0
  aio-pika-8: aio_pika>=8.0.0,<9.0.0
  aio-pika-9: aio_pika>=9.0.0,<10.0.0
  pymemcache-135: pymemcache ==1.3.5
  pymemcache-200: pymemcache >2.0.0,<3.0.0
  pymemcache-300: pymemcache >3.0.0,<3.4.2
  pymemcache-342: pymemcache ==3.4.2
  pymemcache-400: pymemcache ==4.0.0
  httpx-18: httpx>=0.18.0,<0.19.0
  httpx-18: respx~=0.17.0
  httpx-21: httpx>=0.19.0
  httpx-21: respx~=0.20.1
  urllib3v-1: urllib3 >=1.0.0,<2.0.0
  urllib3v-2: urllib3 >=2.0.0,<3.0.0

  ; FIXME: add coverage testing
  ; FIXME: add mypy testing

setenv =
  ; override CORE_REPO_SHA via env variable when testing other branches/commits than main
  ; i.e: CORE_REPO_SHA=dde62cebffe519c35875af6d06fae053b3be65ec tox -e <env to test>
  CORE_REPO_SHA={env:CORE_REPO_SHA:main}
  CORE_REPO=git+https://github.com/open-telemetry/opentelemetry-python.git@{env:CORE_REPO_SHA}
  WRAPT_DISABLE_EXTENSIONS="1"

changedir =
  test-distro: opentelemetry-distro/tests
  test-opentelemetry-instrumentation: opentelemetry-instrumentation/tests
  test-instrumentation-aiohttp-client: instrumentation/opentelemetry-instrumentation-aiohttp-client/tests
  test-instrumentation-aiohttp-server: instrumentation/opentelemetry-instrumentation-aiohttp-server/tests
  test-instrumentation-aiopg: instrumentation/opentelemetry-instrumentation-aiopg/tests
  test-instrumentation-asgi: instrumentation/opentelemetry-instrumentation-asgi/tests
  test-instrumentation-asyncpg: instrumentation/opentelemetry-instrumentation-asyncpg/tests
  test-instrumentation-aws-lambda: instrumentation/opentelemetry-instrumentation-aws-lambda/tests
  test-instrumentation-boto: instrumentation/opentelemetry-instrumentation-boto/tests
  test-instrumentation-botocore: instrumentation/opentelemetry-instrumentation-botocore/tests
  test-instrumentation-boto3sqs: instrumentation/opentelemetry-instrumentation-boto3sqs/tests
  test-instrumentation-cassandra: instrumentation/opentelemetry-instrumentation-cassandra/tests
  test-instrumentation-celery: instrumentation/opentelemetry-instrumentation-celery/tests
  test-instrumentation-dbapi: instrumentation/opentelemetry-instrumentation-dbapi/tests
  test-instrumentation-django-{1,2,3,4}: instrumentation/opentelemetry-instrumentation-django/tests
  test-instrumentation-elasticsearch-{2,5,6}: instrumentation/opentelemetry-instrumentation-elasticsearch/tests
  test-instrumentation-falcon-{1,2,3}: instrumentation/opentelemetry-instrumentation-falcon/tests
  test-instrumentation-fastapi: instrumentation/opentelemetry-instrumentation-fastapi/tests
  test-instrumentation-flask-{213,220,300}: instrumentation/opentelemetry-instrumentation-flask/tests
  test-instrumentation-urllib: instrumentation/opentelemetry-instrumentation-urllib/tests
  test-instrumentation-urllib3v-{1,2}: instrumentation/opentelemetry-instrumentation-urllib3/tests
  test-instrumentation-grpc: instrumentation/opentelemetry-instrumentation-grpc/tests
  test-instrumentation-jinja2: instrumentation/opentelemetry-instrumentation-jinja2/tests
  test-instrumentation-kafka-python: instrumentation/opentelemetry-instrumentation-kafka-python/tests
  test-instrumentation-confluent-kafka: instrumentation/opentelemetry-instrumentation-confluent-kafka/tests
  test-instrumentation-logging: instrumentation/opentelemetry-instrumentation-logging/tests
  test-instrumentation-mysql: instrumentation/opentelemetry-instrumentation-mysql/tests
  test-instrumentation-mysqlclient: instrumentation/opentelemetry-instrumentation-mysqlclient/tests
  test-instrumentation-sio-pika-{0,1}: instrumentation/opentelemetry-instrumentation-pika/tests
  test-instrumentation-aio-pika-{8,9}: instrumentation/opentelemetry-instrumentation-aio-pika/tests
  test-instrumentation-psycopg: instrumentation/opentelemetry-instrumentation-psycopg/tests
  test-instrumentation-psycopg2: instrumentation/opentelemetry-instrumentation-psycopg2/tests
  test-instrumentation-psycopg3: instrumentation/opentelemetry-instrumentation-psycopg3/tests
  test-instrumentation-pymemcache-{135,200,300,342,400}: instrumentation/opentelemetry-instrumentation-pymemcache/tests
  test-instrumentation-pymongo: instrumentation/opentelemetry-instrumentation-pymongo/tests
  test-instrumentation-pymysql: instrumentation/opentelemetry-instrumentation-pymysql/tests
  test-instrumentation-pyramid: instrumentation/opentelemetry-instrumentation-pyramid/tests
  test-instrumentation-redis: instrumentation/opentelemetry-instrumentation-redis/tests
  test-instrumentation-remoulade: instrumentation/opentelemetry-instrumentation-remoulade/tests
  test-instrumentation-requests: instrumentation/opentelemetry-instrumentation-requests/tests
  test-instrumentation-sklearn: instrumentation/opentelemetry-instrumentation-sklearn/tests
  test-instrumentation-sqlalchemy-{11,14}: instrumentation/opentelemetry-instrumentation-sqlalchemy/tests
  test-instrumentation-sqlite3: instrumentation/opentelemetry-instrumentation-sqlite3/tests
  test-instrumentation-starlette: instrumentation/opentelemetry-instrumentation-starlette/tests
  test-instrumentation-system-metrics: instrumentation/opentelemetry-instrumentation-system-metrics/tests
  test-instrumentation-tornado: instrumentation/opentelemetry-instrumentation-tornado/tests
  test-instrumentation-tortoiseorm: instrumentation/opentelemetry-instrumentation-tortoiseorm/tests
  test-instrumentation-wsgi: instrumentation/opentelemetry-instrumentation-wsgi/tests
  test-instrumentation-httpx-{18,21}: instrumentation/opentelemetry-instrumentation-httpx/tests
  test-instrumentation-asyncio: instrumentation/opentelemetry-instrumentation-asyncio/tests
  test-util-http: util/opentelemetry-util-http/tests
  test-sdkextension-aws: sdk-extension/opentelemetry-sdk-extension-aws/tests
  test-resource-detector-container: resource/opentelemetry-resource-detector-container/tests
  test-propagator-aws: propagator/opentelemetry-propagator-aws-xray/tests
  test-propagator-ot-trace: propagator/opentelemetry-propagator-ot-trace/tests
  test-exporter-richconsole: exporter/opentelemetry-exporter-richconsole/tests
  test-exporter-prometheus-remote-write: exporter/opentelemetry-exporter-prometheus-remote-write/tests

commands_pre =
; Install without -e to test the actual installation
  py3{8,9,10,11}: python -m pip install -U pip setuptools wheel
; Install common packages for all the tests. These are not needed in all the
; cases but it saves a lot of boilerplate in this file.
  test: pip install opentelemetry-api[test]@{env:CORE_REPO}\#egg=opentelemetry-api&subdirectory=opentelemetry-api
  test: pip install opentelemetry-semantic-conventions[test]@{env:CORE_REPO}\#egg=opentelemetry-semantic-conventions&subdirectory=opentelemetry-semantic-conventions
  test: pip install opentelemetry-sdk[test]@{env:CORE_REPO}\#egg=opentelemetry-sdk&subdirectory=opentelemetry-sdk
  test: pip install opentelemetry-test-utils[test]@{env:CORE_REPO}\#egg=opentelemetry-test-utils&subdirectory=tests/opentelemetry-test-utils
  test: pip install {toxinidir}/opentelemetry-instrumentation

  distro: pip install {toxinidir}/opentelemetry-distro

  celery: pip install {toxinidir}/instrumentation/opentelemetry-instrumentation-celery[test]

  sio-pika-{0,1}: pip install {toxinidir}/instrumentation/opentelemetry-instrumentation-pika[test]

  aio-pika-{8,9}: pip install {toxinidir}/instrumentation/opentelemetry-instrumentation-aio-pika[test]

  kafka-python: pip install {toxinidir}/instrumentation/opentelemetry-instrumentation-kafka-python[test]

  confluent-kafka: pip install {toxinidir}/instrumentation/opentelemetry-instrumentation-confluent-kafka[test]

  grpc: pip install {toxinidir}/instrumentation/opentelemetry-instrumentation-grpc[test]

  falcon-{1,2,3},flask-{213,220,300},django-{1,2,3,4},pyramid,tornado,starlette,fastapi,aiohttp,asgi,httpx-{18,21},requests,urllib,urllib3v-{1,2},wsgi: pip install {toxinidir}/util/opentelemetry-util-http
  wsgi,falcon-{1,2,3},flask-{213,220,300},django-{1,2,3,4},pyramid: pip install {toxinidir}/instrumentation/opentelemetry-instrumentation-wsgi[test]
  asgi,django-{3,4},starlette,fastapi: pip install {toxinidir}/instrumentation/opentelemetry-instrumentation-asgi[test]

  asyncpg: pip install {toxinidir}/instrumentation/opentelemetry-instrumentation-asyncpg[test]

  aws-lambda: pip install {toxinidir}/instrumentation/opentelemetry-instrumentation-aws-lambda[test]

  boto: pip install {toxinidir}/instrumentation/opentelemetry-instrumentation-botocore[test]
  boto: pip install {toxinidir}/instrumentation/opentelemetry-instrumentation-boto[test]

  boto3sqs: pip install {toxinidir}/instrumentation/opentelemetry-instrumentation-boto3sqs[test]

  falcon-{1,2,3}: pip install {toxinidir}/instrumentation/opentelemetry-instrumentation-falcon[test]

  flask-{213,220,300}: pip install {toxinidir}/instrumentation/opentelemetry-instrumentation-flask[test]

  urllib: pip install {toxinidir}/instrumentation/opentelemetry-instrumentation-urllib[test]

  urllib3v-{1,2}: pip install {toxinidir}/instrumentation/opentelemetry-instrumentation-urllib3[test]

  botocore: pip install {toxinidir}/instrumentation/opentelemetry-instrumentation-botocore[test]

  cassandra: pip install {toxinidir}/instrumentation/opentelemetry-instrumentation-cassandra[test]

  dbapi: pip install {toxinidir}/instrumentation/opentelemetry-instrumentation-dbapi[test]

  django-{1,2,3,4}: pip install {toxinidir}/instrumentation/opentelemetry-instrumentation-django[test]

  fastapi: pip install {toxinidir}/instrumentation/opentelemetry-instrumentation-fastapi[test]

  mysql: pip install {toxinidir}/instrumentation/opentelemetry-instrumentation-dbapi {toxinidir}/instrumentation/opentelemetry-instrumentation-mysql[test]

  mysqlclient: pip install {toxinidir}/instrumentation/opentelemetry-instrumentation-dbapi {toxinidir}/instrumentation/opentelemetry-instrumentation-mysqlclient[test]

  pymemcache-{135,200,300,342,400}: pip install {toxinidir}/instrumentation/opentelemetry-instrumentation-pymemcache[test]

  pymongo: pip install {toxinidir}/instrumentation/opentelemetry-instrumentation-pymongo[test]

  psycopg: pip install {toxinidir}/instrumentation/opentelemetry-instrumentation-dbapi {toxinidir}/instrumentation/opentelemetry-instrumentation-psycopg[test]

  psycopg2: pip install {toxinidir}/instrumentation/opentelemetry-instrumentation-dbapi {toxinidir}/instrumentation/opentelemetry-instrumentation-psycopg2[test]

  psycopg3: pip install {toxinidir}/instrumentation/opentelemetry-instrumentation-dbapi {toxinidir}/instrumentation/opentelemetry-instrumentation-psycopg3[test]

  pymysql: pip install {toxinidir}/instrumentation/opentelemetry-instrumentation-dbapi {toxinidir}/instrumentation/opentelemetry-instrumentation-pymysql[test]

  pyramid: pip install {toxinidir}/instrumentation/opentelemetry-instrumentation-pyramid[test]

  sqlite3: pip install {toxinidir}/instrumentation/opentelemetry-instrumentation-dbapi {toxinidir}/instrumentation/opentelemetry-instrumentation-sqlite3[test]

  redis: pip install {toxinidir}/instrumentation/opentelemetry-instrumentation-redis[test]

  remoulade: pip install {toxinidir}/instrumentation/opentelemetry-instrumentation-remoulade[test]

  requests: pip install {toxinidir}/instrumentation/opentelemetry-instrumentation-requests[test]

  starlette: pip install {toxinidir}/instrumentation/opentelemetry-instrumentation-starlette[test]

  system-metrics: pip install {toxinidir}/instrumentation/opentelemetry-instrumentation-system-metrics[test]

  tornado: pip install {toxinidir}/instrumentation/opentelemetry-instrumentation-tornado[test]

  tortoiseorm: pip install {toxinidir}/instrumentation/opentelemetry-instrumentation-tortoiseorm[test]

  jinja2: pip install {toxinidir}/instrumentation/opentelemetry-instrumentation-jinja2[test]

  logging: pip install {toxinidir}/instrumentation/opentelemetry-instrumentation-logging[test]

  aio-pika-{8,9}: pip install {toxinidir}/instrumentation/opentelemetry-instrumentation-aio-pika[test]

  aiohttp-client: pip install {toxinidir}/instrumentation/opentelemetry-instrumentation-aiohttp-client[test]

  aiohttp-server: pip install {toxinidir}/instrumentation/opentelemetry-instrumentation-aiohttp-server[test]

  aiopg: pip install {toxinidir}/instrumentation/opentelemetry-instrumentation-dbapi pip install {toxinidir}/instrumentation/opentelemetry-instrumentation-aiopg[test]

  richconsole: pip install flaky {toxinidir}/exporter/opentelemetry-exporter-richconsole[test]

  prometheus: pip install {toxinidir}/exporter/opentelemetry-exporter-prometheus-remote-write[test]

  sklearn: pip install {toxinidir}/instrumentation/opentelemetry-instrumentation-sklearn[test]

  sqlalchemy-{11,14}: pip install {toxinidir}/instrumentation/opentelemetry-instrumentation-sqlalchemy[test]

  elasticsearch-{2,5,6}: pip install {toxinidir}/opentelemetry-instrumentation[test] {toxinidir}/instrumentation/opentelemetry-instrumentation-elasticsearch[test]

  asyncio: pip install {toxinidir}/instrumentation/opentelemetry-instrumentation-asyncio[test]

  httpx-{18,21}: pip install {toxinidir}/instrumentation/opentelemetry-instrumentation-httpx[test]

  sdkextension-aws: pip install {toxinidir}/sdk-extension/opentelemetry-sdk-extension-aws[test]

  resource-detector-container: pip install {toxinidir}/resource/opentelemetry-resource-detector-container[test]

  http: pip install {toxinidir}/util/opentelemetry-util-http
; In order to get a health coverage report,
  propagator-ot-trace: pip install {toxinidir}/propagator/opentelemetry-propagator-ot-trace[test]

  propagator-aws-xray: pip install requests {toxinidir}/propagator/opentelemetry-propagator-aws-xray[test]

; we have to install packages in editable mode.
  coverage: python {toxinidir}/scripts/eachdist.py install --editable

commands =
  test: pytest {posargs}
  coverage: {toxinidir}/scripts/coverage.sh

[testenv:docs]
deps =
  -c {toxinidir}/dev-requirements.txt
  -r {toxinidir}/docs-requirements.txt
  pytest

commands_pre =
  python -m pip install {env:CORE_REPO}\#egg=opentelemetry-api&subdirectory=opentelemetry-api
  python -m pip install {env:CORE_REPO}\#egg=opentelemetry-semantic-conventions&subdirectory=opentelemetry-semantic-conventions
  python -m pip install {env:CORE_REPO}\#egg=opentelemetry-sdk&subdirectory=opentelemetry-sdk
  python -m pip install {toxinidir}/opentelemetry-instrumentation
  python -m pip install {toxinidir}/util/opentelemetry-util-http

changedir = docs

commands =
  sphinx-build -E -a -W -b html -T . _build/html

[testenv:spellcheck]
basepython: python3
recreate = True
deps =
  codespell

commands =
  codespell

[testenv:lint]
basepython: python3
recreate = True
deps =
  -r dev-requirements.txt

commands_pre =
  python -m pip install {env:CORE_REPO}\#egg=opentelemetry-api&subdirectory=opentelemetry-api
  python -m pip install {env:CORE_REPO}\#egg=opentelemetry-semantic-conventions&subdirectory=opentelemetry-semantic-conventions
  python -m pip install {env:CORE_REPO}\#egg=opentelemetry-sdk&subdirectory=opentelemetry-sdk
  python -m pip install {env:CORE_REPO}\#egg=opentelemetry-test-utils&subdirectory=tests/opentelemetry-test-utils
  python -m pip install -e {toxinidir}/util/opentelemetry-util-http[test]
  python -m pip install -e {toxinidir}/opentelemetry-instrumentation[test]
  python -m pip install -e {toxinidir}/instrumentation/opentelemetry-instrumentation-wsgi[test]
  python -m pip install -e {toxinidir}/instrumentation/opentelemetry-instrumentation-dbapi[test]
  python -m pip install -e {toxinidir}/instrumentation/opentelemetry-instrumentation-asgi[test]
  python -m pip install -e {toxinidir}/instrumentation/opentelemetry-instrumentation-botocore[test]
  python -m pip install -e {toxinidir}/instrumentation/opentelemetry-instrumentation-boto3sqs[test]
  python -m pip install -e {toxinidir}/instrumentation/opentelemetry-instrumentation-django[test]
  python -m pip install -e {toxinidir}/instrumentation/opentelemetry-instrumentation-starlette[test]
  python -m pip install -e {toxinidir}/instrumentation/opentelemetry-instrumentation-grpc[test]
  python -m pip install -e {toxinidir}/instrumentation/opentelemetry-instrumentation-falcon[test]
  python -m pip install -e {toxinidir}/instrumentation/opentelemetry-instrumentation-boto[test]
  python -m pip install -e {toxinidir}/instrumentation/opentelemetry-instrumentation-flask[test]
  python -m pip install -e {toxinidir}/instrumentation/opentelemetry-instrumentation-sqlalchemy[test]
  python -m pip install -e {toxinidir}/instrumentation/opentelemetry-instrumentation-cassandra[test]
  python -m pip install -e {toxinidir}/instrumentation/opentelemetry-instrumentation-celery[test]
  python -m pip install -e {toxinidir}/instrumentation/opentelemetry-instrumentation-pika[test]
  python -m pip install -e {toxinidir}/instrumentation/opentelemetry-instrumentation-aio-pika[test]
  ; python -m pip install -e {toxinidir}/instrumentation/opentelemetry-instrumentation-sklearn[test]
  python -m pip install -e {toxinidir}/instrumentation/opentelemetry-instrumentation-redis[test]
  python -m pip install -e {toxinidir}/instrumentation/opentelemetry-instrumentation-remoulade[test]
  python -m pip install -e {toxinidir}/instrumentation/opentelemetry-instrumentation-fastapi[test]
  python -m pip install -e {toxinidir}/instrumentation/opentelemetry-instrumentation-jinja2[test]
  python -m pip install -e {toxinidir}/instrumentation/opentelemetry-instrumentation-kafka-python[test]
  python -m pip install -e {toxinidir}/instrumentation/opentelemetry-instrumentation-confluent-kafka[test]
  python -m pip install -e {toxinidir}/instrumentation/opentelemetry-instrumentation-logging[test]
  python -m pip install -e {toxinidir}/instrumentation/opentelemetry-instrumentation-pymemcache[test]
  python -m pip install -e {toxinidir}/instrumentation/opentelemetry-instrumentation-psycopg[test]
  python -m pip install -e {toxinidir}/instrumentation/opentelemetry-instrumentation-psycopg2[test]
  python -m pip install -e {toxinidir}/instrumentation/opentelemetry-instrumentation-psycopg3[test]
  python -m pip install -e {toxinidir}/instrumentation/opentelemetry-instrumentation-aiohttp-client[test]
  python -m pip install -e {toxinidir}/instrumentation/opentelemetry-instrumentation-aiohttp-server[test]
  python -m pip install -e {toxinidir}/instrumentation/opentelemetry-instrumentation-aiopg[test]
  python -m pip install -e {toxinidir}/instrumentation/opentelemetry-instrumentation-sqlite3[test]
  python -m pip install -e {toxinidir}/instrumentation/opentelemetry-instrumentation-pyramid[test]
  python -m pip install -e {toxinidir}/instrumentation/opentelemetry-instrumentation-requests[test]
  python -m pip install -e {toxinidir}/instrumentation/opentelemetry-instrumentation-urllib[test]
  python -m pip install -e {toxinidir}/instrumentation/opentelemetry-instrumentation-urllib3[test]
  python -m pip install -e {toxinidir}/instrumentation/opentelemetry-instrumentation-pymysql[test]
  # prerequisite: follow the instructions here https://github.com/PyMySQL/mysqlclient#install
  # for your OS to install the required dependencies
  python -m pip install -e {toxinidir}/instrumentation/opentelemetry-instrumentation-mysqlclient[test]
  python -m pip install -e {toxinidir}/instrumentation/opentelemetry-instrumentation-pymongo[test]
  python -m pip install -e {toxinidir}/instrumentation/opentelemetry-instrumentation-elasticsearch[test]
  python -m pip install -e {toxinidir}/instrumentation/opentelemetry-instrumentation-asyncpg[test]
  python -m pip install -e {toxinidir}/instrumentation/opentelemetry-instrumentation-tornado[test]
  python -m pip install -e {toxinidir}/instrumentation/opentelemetry-instrumentation-tortoiseorm[test]
  python -m pip install -e {toxinidir}/instrumentation/opentelemetry-instrumentation-mysql[test]
  python -m pip install -e {toxinidir}/instrumentation/opentelemetry-instrumentation-httpx[test]
  python -m pip install -e {toxinidir}/instrumentation/opentelemetry-instrumentation-aws-lambda[test]
  python -m pip install -e {toxinidir}/instrumentation/opentelemetry-instrumentation-system-metrics[test]
  python -m pip install -e {toxinidir}/instrumentation/opentelemetry-instrumentation-asyncio[test]
  python -m pip install -e {toxinidir}/exporter/opentelemetry-exporter-richconsole[test]
  # requires snappy headers to be available on the system
  python -m pip install -e {toxinidir}/sdk-extension/opentelemetry-sdk-extension-aws[test]
  python -m pip install -e {toxinidir}/resource/opentelemetry-resource-detector-container[test]
  python -m pip install -e {toxinidir}/propagator/opentelemetry-propagator-aws-xray[test]
  python -m pip install -e {toxinidir}/propagator/opentelemetry-propagator-ot-trace[test]
  python -m pip install -e {toxinidir}/opentelemetry-distro[test]

commands =
  python scripts/eachdist.py lint --check-only

[testenv:docker-tests]
basepython: python3
deps =
  pip >= 20.3.3
  pytest
  asyncpg==0.27.0
  docker-compose >= 1.25.2
  mysql-connector-python ~=  8.0
  pymongo >= 3.1, < 5.0
  PyMySQL ~= 0.10.1
  # prerequisite: install libpq-dev (debian) or postgresql-devel (rhel), postgresql (mac)
  # see https://www.psycopg.org/docs/install.html#build-prerequisites
  # you might have to install additional packages depending on your OS
  psycopg ~= 3.1.17
  psycopg2 ~= 2.9.5
  psycopg ~= 3.1.17
  aiopg >= 0.13.0, < 1.3.0
  sqlalchemy ~= 1.4
  redis ~= 4.3
  celery[pytest] >= 4.0, < 6.0
  protobuf~=3.13
  requests==2.25.0
  # prerequisite: install unixodbc
  pyodbc~=4.0.30
  flaky==3.7.0
  remoulade>=0.50
  mysqlclient~=2.1.1
  pyyaml==5.3.1

changedir =
  tests/opentelemetry-docker-tests/tests

commands_pre =
  pip install {env:CORE_REPO}\#egg=opentelemetry-api&subdirectory=opentelemetry-api \
              {env:CORE_REPO}\#egg=opentelemetry-semantic-conventions&subdirectory=opentelemetry-semantic-conventions \
              {env:CORE_REPO}\#egg=opentelemetry-sdk&subdirectory=opentelemetry-sdk \
              {env:CORE_REPO}\#egg=opentelemetry-test-utils&subdirectory=tests/opentelemetry-test-utils \
              -e {toxinidir}/opentelemetry-instrumentation \
              -e {toxinidir}/instrumentation/opentelemetry-instrumentation-asyncpg \
              -e {toxinidir}/instrumentation/opentelemetry-instrumentation-celery \
              -e {toxinidir}/instrumentation/opentelemetry-instrumentation-pika \
              -e {toxinidir}/instrumentation/opentelemetry-instrumentation-kafka-python \
              -e {toxinidir}/instrumentation/opentelemetry-instrumentation-confluent-kafka \
              -e {toxinidir}/instrumentation/opentelemetry-instrumentation-dbapi \
              -e {toxinidir}/instrumentation/opentelemetry-instrumentation-mysql \
              -e {toxinidir}/instrumentation/opentelemetry-instrumentation-mysqlclient \
              -e {toxinidir}/instrumentation/opentelemetry-instrumentation-psycopg \
              -e {toxinidir}/instrumentation/opentelemetry-instrumentation-psycopg2 \
              -e {toxinidir}/instrumentation/opentelemetry-instrumentation-psycopg3 \
              -e {toxinidir}/instrumentation/opentelemetry-instrumentation-pymongo \
              -e {toxinidir}/instrumentation/opentelemetry-instrumentation-pymysql \
              -e {toxinidir}/instrumentation/opentelemetry-instrumentation-sqlalchemy \
              -e {toxinidir}/instrumentation/opentelemetry-instrumentation-aiopg \
              -e {toxinidir}/instrumentation/opentelemetry-instrumentation-redis \
              -e {toxinidir}/instrumentation/opentelemetry-instrumentation-remoulade \
              {env:CORE_REPO}\#egg=opentelemetry-exporter-opencensus&subdirectory=exporter/opentelemetry-exporter-opencensus
  docker-compose up -d
  python check_availability.py

commands =
  pytest {posargs}

commands_post =
  docker-compose down -v

[testenv:generate]
deps =
  -r {toxinidir}/gen-requirements.txt

allowlist_externals =
  {toxinidir}/scripts/generate_instrumentation_bootstrap.py
  {toxinidir}/scripts/generate_instrumentation_readme.py
  {toxinidir}/scripts/generate_instrumentation_metapackage.py

commands =
  {toxinidir}/scripts/generate_instrumentation_bootstrap.py
  {toxinidir}/scripts/generate_instrumentation_readme.py
  {toxinidir}/scripts/generate_instrumentation_metapackage.py<|MERGE_RESOLUTION|>--- conflicted
+++ resolved
@@ -131,15 +131,9 @@
     py3{8,9,10,11}-test-instrumentation-psycopg2
     ; ext-psycopg2 intentionally excluded from pypy3
 
-<<<<<<< HEAD
-    ; opentelemetry-instrumentation-psycopg3
-    py3{7,8,9,10,11}-test-instrumentation-psycopg3
-    ; ext-psycopg3 intentionally excluded from pypy3
-=======
     ; opentelemetry-instrumentation-psycopg
     py3{7,8,9,10,11}-test-instrumentation-psycopg
     pypy3-test-instrumentation-psycopg
->>>>>>> 8daa8ad4
 
     ; opentelemetry-instrumentation-pymemcache
     py3{8,9,10,11}-test-instrumentation-pymemcache-{135,200,300,342,400}
@@ -348,7 +342,6 @@
   test-instrumentation-aio-pika-{8,9}: instrumentation/opentelemetry-instrumentation-aio-pika/tests
   test-instrumentation-psycopg: instrumentation/opentelemetry-instrumentation-psycopg/tests
   test-instrumentation-psycopg2: instrumentation/opentelemetry-instrumentation-psycopg2/tests
-  test-instrumentation-psycopg3: instrumentation/opentelemetry-instrumentation-psycopg3/tests
   test-instrumentation-pymemcache-{135,200,300,342,400}: instrumentation/opentelemetry-instrumentation-pymemcache/tests
   test-instrumentation-pymongo: instrumentation/opentelemetry-instrumentation-pymongo/tests
   test-instrumentation-pymysql: instrumentation/opentelemetry-instrumentation-pymysql/tests
@@ -441,9 +434,7 @@
   psycopg: pip install {toxinidir}/instrumentation/opentelemetry-instrumentation-dbapi {toxinidir}/instrumentation/opentelemetry-instrumentation-psycopg[test]
 
   psycopg2: pip install {toxinidir}/instrumentation/opentelemetry-instrumentation-dbapi {toxinidir}/instrumentation/opentelemetry-instrumentation-psycopg2[test]
-
-  psycopg3: pip install {toxinidir}/instrumentation/opentelemetry-instrumentation-dbapi {toxinidir}/instrumentation/opentelemetry-instrumentation-psycopg3[test]
-
+  
   pymysql: pip install {toxinidir}/instrumentation/opentelemetry-instrumentation-dbapi {toxinidir}/instrumentation/opentelemetry-instrumentation-pymysql[test]
 
   pyramid: pip install {toxinidir}/instrumentation/opentelemetry-instrumentation-pyramid[test]
@@ -574,7 +565,6 @@
   python -m pip install -e {toxinidir}/instrumentation/opentelemetry-instrumentation-pymemcache[test]
   python -m pip install -e {toxinidir}/instrumentation/opentelemetry-instrumentation-psycopg[test]
   python -m pip install -e {toxinidir}/instrumentation/opentelemetry-instrumentation-psycopg2[test]
-  python -m pip install -e {toxinidir}/instrumentation/opentelemetry-instrumentation-psycopg3[test]
   python -m pip install -e {toxinidir}/instrumentation/opentelemetry-instrumentation-aiohttp-client[test]
   python -m pip install -e {toxinidir}/instrumentation/opentelemetry-instrumentation-aiohttp-server[test]
   python -m pip install -e {toxinidir}/instrumentation/opentelemetry-instrumentation-aiopg[test]
@@ -623,7 +613,6 @@
   # you might have to install additional packages depending on your OS
   psycopg ~= 3.1.17
   psycopg2 ~= 2.9.5
-  psycopg ~= 3.1.17
   aiopg >= 0.13.0, < 1.3.0
   sqlalchemy ~= 1.4
   redis ~= 4.3
@@ -656,7 +645,6 @@
               -e {toxinidir}/instrumentation/opentelemetry-instrumentation-mysqlclient \
               -e {toxinidir}/instrumentation/opentelemetry-instrumentation-psycopg \
               -e {toxinidir}/instrumentation/opentelemetry-instrumentation-psycopg2 \
-              -e {toxinidir}/instrumentation/opentelemetry-instrumentation-psycopg3 \
               -e {toxinidir}/instrumentation/opentelemetry-instrumentation-pymongo \
               -e {toxinidir}/instrumentation/opentelemetry-instrumentation-pymysql \
               -e {toxinidir}/instrumentation/opentelemetry-instrumentation-sqlalchemy \
