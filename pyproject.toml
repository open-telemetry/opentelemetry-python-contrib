--- conflicted
+++ resolved
@@ -220,7 +220,7 @@
   "instrumentation-genai/opentelemetry-instrumentation-weaviate/tests/**/*.py",
   "instrumentation-genai/opentelemetry-instrumentation-weaviate/examples/**/*.py",
   "util/opentelemetry-util-genai/tests/**/*.py",
-<<<<<<< HEAD
+  "**/.venv",
 ]
 
 [dependency-groups]
@@ -228,7 +228,4 @@
     "tox",
     "tox-uv>=1",
     "pre-commit",
-=======
-  "**/.venv",
->>>>>>> 06bcda07
 ]