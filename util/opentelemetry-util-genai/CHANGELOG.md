# Changelog

All notable changes to this project will be documented in this file.

The format is based on [Keep a Changelog](https://keepachangelog.com/en/1.0.0/),
and this project adheres to [Semantic Versioning](https://semver.org/spec/v2.0.0.html).

## Unreleased

<<<<<<< HEAD
## Version 0.1b0 (2025-09-25)
=======
- Add jsonlines support to fsspec uploader
  ([https://github.com/open-telemetry/opentelemetry-python-contrib/pull/3791](#3791))
- Rename "fsspec_upload" entry point and classes to more generic "upload"
  ([https://github.com/open-telemetry/opentelemetry-python-contrib/pull/3798](#3798))
- Record content-type and use canonical paths in fsspec genai uploader
  ([https://github.com/open-telemetry/opentelemetry-python-contrib/pull/3795](#3795))

## Version 0.1b0 (2025-09-24)
>>>>>>> 02cbe283

- Add completion hook to genai utils to implement semconv v1.37.

  Includes a hook implementation using
  [`fsspec`](https://filesystem-spec.readthedocs.io/en/latest/) to support uploading to various
  pluggable backends.

  ([#3780](https://github.com/open-telemetry/opentelemetry-python-contrib/pull/3780))
  ([#3752](https://github.com/open-telemetry/opentelemetry-python-contrib/pull/3752))
  ([#3759](https://github.com/open-telemetry/opentelemetry-python-contrib/pull/3759))
  ([#3763](https://github.com/open-telemetry/opentelemetry-python-contrib/pull/3763))
- Add a utility to parse the `OTEL_INSTRUMENTATION_GENAI_CAPTURE_MESSAGE_CONTENT` environment variable.
  Add `gen_ai_latest_experimental` as a new value to the Sem Conv stability flag ([#3716](https://github.com/open-telemetry/opentelemetry-python-contrib/pull/3716)).<|MERGE_RESOLUTION|>--- conflicted
+++ resolved
@@ -7,9 +7,6 @@
 
 ## Unreleased
 
-<<<<<<< HEAD
-## Version 0.1b0 (2025-09-25)
-=======
 - Add jsonlines support to fsspec uploader
   ([https://github.com/open-telemetry/opentelemetry-python-contrib/pull/3791](#3791))
 - Rename "fsspec_upload" entry point and classes to more generic "upload"
@@ -17,8 +14,7 @@
 - Record content-type and use canonical paths in fsspec genai uploader
   ([https://github.com/open-telemetry/opentelemetry-python-contrib/pull/3795](#3795))
 
-## Version 0.1b0 (2025-09-24)
->>>>>>> 02cbe283
+## Version 0.1b0 (2025-09-25)
 
 - Add completion hook to genai utils to implement semconv v1.37.
 
