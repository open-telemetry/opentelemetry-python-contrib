# Changelog

All notable changes to this project will be documented in this file.

The format is based on [Keep a Changelog](https://keepachangelog.com/en/1.0.0/),
and this project adheres to [Semantic Versioning](https://semver.org/spec/v2.0.0.html).

## Unreleased

- Add jsonlines support to fsspec uploader
  ([https://github.com/open-telemetry/opentelemetry-python-contrib/pull/3791](#3791))
- Rename "fsspec_upload" entry point and classes to more generic "upload"
  ([https://github.com/open-telemetry/opentelemetry-python-contrib/pull/3798](#3798))
- Record content-type and use canonical paths in fsspec genai uploader
  ([https://github.com/open-telemetry/opentelemetry-python-contrib/pull/3795](#3795))
- Make inputs / outputs / system instructions optional params to `on_completion`,
  ([https://github.com/open-telemetry/opentelemetry-python-contrib/pull/3802](#3802)).
<<<<<<< HEAD
- Use an md5 hash of the system instructions as it's upload filename, and check
  if the file exists before re-uploading it, ([https://github.com/open-telemetry/opentelemetry-python-contrib/pull/3814](#3814)).
=======
  - `opentelemetry-instrumentation-google-genai`: migrate off the deprecated events API to use the logs API
  ([#3625](https://github.com/open-telemetry/opentelemetry-python-contrib/pull/3624))
>>>>>>> 9f393c75


## Version 0.1b0 (2025-09-25)

- Add completion hook to genai utils to implement semconv v1.37.

  Includes a hook implementation using
  [`fsspec`](https://filesystem-spec.readthedocs.io/en/latest/) to support uploading to various
  pluggable backends.

  ([#3780](https://github.com/open-telemetry/opentelemetry-python-contrib/pull/3780))
  ([#3752](https://github.com/open-telemetry/opentelemetry-python-contrib/pull/3752))
  ([#3759](https://github.com/open-telemetry/opentelemetry-python-contrib/pull/3759))
  ([#3763](https://github.com/open-telemetry/opentelemetry-python-contrib/pull/3763))
- Add a utility to parse the `OTEL_INSTRUMENTATION_GENAI_CAPTURE_MESSAGE_CONTENT` environment variable.
  Add `gen_ai_latest_experimental` as a new value to the Sem Conv stability flag ([#3716](https://github.com/open-telemetry/opentelemetry-python-contrib/pull/3716)).<|MERGE_RESOLUTION|>--- conflicted
+++ resolved
@@ -15,13 +15,10 @@
   ([https://github.com/open-telemetry/opentelemetry-python-contrib/pull/3795](#3795))
 - Make inputs / outputs / system instructions optional params to `on_completion`,
   ([https://github.com/open-telemetry/opentelemetry-python-contrib/pull/3802](#3802)).
-<<<<<<< HEAD
-- Use an md5 hash of the system instructions as it's upload filename, and check
-  if the file exists before re-uploading it, ([https://github.com/open-telemetry/opentelemetry-python-contrib/pull/3814](#3814)).
-=======
   - `opentelemetry-instrumentation-google-genai`: migrate off the deprecated events API to use the logs API
   ([#3625](https://github.com/open-telemetry/opentelemetry-python-contrib/pull/3624))
->>>>>>> 9f393c75
+  - Use an crc32 checksum of the system instructions as it's upload filename, and check
+  if the file exists before re-uploading it, ([https://github.com/open-telemetry/opentelemetry-python-contrib/pull/3814](#3814)).
 
 
 ## Version 0.1b0 (2025-09-25)
