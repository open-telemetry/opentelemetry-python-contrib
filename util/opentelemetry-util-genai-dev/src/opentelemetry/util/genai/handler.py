--- conflicted
+++ resolved
@@ -258,16 +258,10 @@
                 ContentCapturingMode.SPAN_ONLY,
                 ContentCapturingMode.SPAN_AND_EVENT,
             )
-<<<<<<< HEAD
             # Respect the content capture mode for all generator kinds
-=======
             traceloop_requested = os.environ.get(
                 OTEL_INSTRUMENTATION_GENAI_CAPTURE_MESSAGE_CONTENT, ""
             ).strip().lower() in ("true", "1", "yes")
-            # For span_metric_event flavor we always keep span lean (never capture on span)
-            if getattr(self, "_generator_kind", None) == "span_metric_event":
-                new_value_span = False
->>>>>>> 91279a11
             new_value_events = mode in (
                 ContentCapturingMode.EVENT_ONLY,
                 ContentCapturingMode.SPAN_AND_EVENT,
