--- conflicted
+++ resolved
@@ -140,14 +140,10 @@
         if span is None:
             return
         if isinstance(invocation, ToolCall):
-<<<<<<< HEAD
-            op_value = "execute_tool"
-=======
             enum_val = getattr(
                 GenAI.GenAiOperationNameValues, "EXECUTE_TOOL", None
             )
             op_value = enum_val.value if enum_val else "execute_tool"
->>>>>>> 91279a11
         elif isinstance(invocation, EmbeddingInvocation):
             enum_val = getattr(
                 GenAI.GenAiOperationNameValues, "EMBEDDINGS", None
@@ -655,7 +651,9 @@
             )
         # Set error type from invocation if available
         if embedding.error_type:
-            span.set_attribute(ErrorAttributes.ERROR_TYPE, embedding.error_type)
+            span.set_attribute(
+                ErrorAttributes.ERROR_TYPE, embedding.error_type
+            )
         token = embedding.context_token
         if token is not None and hasattr(token, "__exit__"):
             try:
