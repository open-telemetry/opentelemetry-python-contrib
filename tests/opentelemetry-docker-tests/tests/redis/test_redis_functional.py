# Copyright The OpenTelemetry Authors
#
# Licensed under the Apache License, Version 2.0 (the "License");
# you may not use this file except in compliance with the License.
# You may obtain a copy of the License at
#
#     http://www.apache.org/licenses/LICENSE-2.0
#
# Unless required by applicable law or agreed to in writing, software
# distributed under the License is distributed on an "AS IS" BASIS,
# WITHOUT WARRANTIES OR CONDITIONS OF ANY KIND, either express or implied.
# See the License for the specific language governing permissions and
# limitations under the License.

import redis

from opentelemetry import trace
from opentelemetry.instrumentation.redis import RedisInstrumentor
from opentelemetry.test.test_base import TestBase
from opentelemetry.trace.attributes import SpanAttributes


class TestRedisInstrument(TestBase):
    def setUp(self):
        super().setUp()
        self.redis_client = redis.Redis(port=6379)
        self.redis_client.flushall()
        RedisInstrumentor().instrument(tracer_provider=self.tracer_provider)

    def tearDown(self):
        super().tearDown()
        RedisInstrumentor().uninstrument()

    def _check_span(self, span, name):
        self.assertEqual(span.name, name)
        self.assertIs(span.status.status_code, trace.StatusCode.UNSET)
<<<<<<< HEAD
        self.assertEqual(span.attributes.get(SpanAttributes.DB_NAME), 0)
        self.assertEqual(
            span.attributes[SpanAttributes.NET_PEER_NAME], "localhost"
        )
        self.assertEqual(span.attributes[SpanAttributes.NET_PEER_IP], 6379)
=======
        self.assertEqual(span.attributes.get("db.name"), 0)
        self.assertEqual(span.attributes["net.peer.name"], "localhost")
        self.assertEqual(span.attributes["net.peer.port"], 6379)
>>>>>>> 0fcb60d2

    def test_long_command(self):
        self.redis_client.mget(*range(1000))

        spans = self.memory_exporter.get_finished_spans()
        self.assertEqual(len(spans), 1)
        span = spans[0]
        self._check_span(span, "MGET")
        self.assertTrue(
            span.attributes.get(SpanAttributes.DB_STATEMENT).startswith(
                "MGET 0 1 2 3"
            )
        )
        self.assertTrue(
            span.attributes.get(SpanAttributes.DB_STATEMENT).endswith("...")
        )

    def test_basics(self):
        self.assertIsNone(self.redis_client.get("cheese"))
        spans = self.memory_exporter.get_finished_spans()
        self.assertEqual(len(spans), 1)
        span = spans[0]
        self._check_span(span, "GET")
        self.assertEqual(
            span.attributes.get(SpanAttributes.DB_STATEMENT), "GET cheese"
        )
        self.assertEqual(span.attributes.get("db.redis.args_length"), 2)

    def test_pipeline_traced(self):
        with self.redis_client.pipeline(transaction=False) as pipeline:
            pipeline.set("blah", 32)
            pipeline.rpush("foo", "éé")
            pipeline.hgetall("xxx")
            pipeline.execute()

        spans = self.memory_exporter.get_finished_spans()
        self.assertEqual(len(spans), 1)
        span = spans[0]
        self._check_span(span, "SET RPUSH HGETALL")
        self.assertEqual(
            span.attributes.get(SpanAttributes.DB_STATEMENT),
            "SET blah 32\nRPUSH foo éé\nHGETALL xxx",
        )
        self.assertEqual(span.attributes.get("db.redis.pipeline_length"), 3)

    def test_pipeline_immediate(self):
        with self.redis_client.pipeline() as pipeline:
            pipeline.set("a", 1)
            pipeline.immediate_execute_command("SET", "b", 2)
            pipeline.execute()

        spans = self.memory_exporter.get_finished_spans()
        # expecting two separate spans here, rather than a
        # single span for the whole pipeline
        self.assertEqual(len(spans), 2)
        span = spans[0]
        self._check_span(span, "SET")
        self.assertEqual(
            span.attributes.get(SpanAttributes.DB_STATEMENT), "SET b 2"
        )

    def test_parent(self):
        """Ensure OpenTelemetry works with redis."""
        ot_tracer = trace.get_tracer("redis_svc")

        with ot_tracer.start_as_current_span("redis_get"):
            self.assertIsNone(self.redis_client.get("cheese"))

        spans = self.memory_exporter.get_finished_spans()
        self.assertEqual(len(spans), 2)
        child_span, parent_span = spans[0], spans[1]

        # confirm the parenting
        self.assertIsNone(parent_span.parent)
        self.assertIs(child_span.parent, parent_span.get_span_context())

        self.assertEqual(parent_span.name, "redis_get")
        self.assertEqual(parent_span.instrumentation_info.name, "redis_svc")

        self.assertEqual(child_span.name, "GET")


class TestRedisDBIndexInstrument(TestBase):
    def setUp(self):
        super().setUp()
        self.redis_client = redis.Redis(port=6379, db=10)
        self.redis_client.flushall()
        RedisInstrumentor().instrument(tracer_provider=self.tracer_provider)

    def tearDown(self):
        super().tearDown()
        RedisInstrumentor().uninstrument()

    def _check_span(self, span, name):
        self.assertEqual(span.name, name)
        self.assertIs(span.status.status_code, trace.StatusCode.UNSET)
<<<<<<< HEAD
        self.assertEqual(
            span.attributes[SpanAttributes.NET_PEER_NAME], "localhost"
        )
        self.assertEqual(span.attributes[SpanAttributes.NET_PEER_IP], 6379)
        self.assertEqual(
            span.attributes[SpanAttributes.DB_REDIS_DATABASE_INDEX], 10
        )
=======
        self.assertEqual(span.attributes["net.peer.name"], "localhost")
        self.assertEqual(span.attributes["net.peer.port"], 6379)
        self.assertEqual(span.attributes["db.redis.database_index"], 10)
>>>>>>> 0fcb60d2

    def test_get(self):
        self.assertIsNone(self.redis_client.get("foo"))
        spans = self.memory_exporter.get_finished_spans()
        self.assertEqual(len(spans), 1)
        span = spans[0]
        self._check_span(span, "GET")
        self.assertEqual(
            span.attributes.get(SpanAttributes.DB_STATEMENT), "GET foo"
        )<|MERGE_RESOLUTION|>--- conflicted
+++ resolved
@@ -34,17 +34,11 @@
     def _check_span(self, span, name):
         self.assertEqual(span.name, name)
         self.assertIs(span.status.status_code, trace.StatusCode.UNSET)
-<<<<<<< HEAD
         self.assertEqual(span.attributes.get(SpanAttributes.DB_NAME), 0)
         self.assertEqual(
             span.attributes[SpanAttributes.NET_PEER_NAME], "localhost"
         )
-        self.assertEqual(span.attributes[SpanAttributes.NET_PEER_IP], 6379)
-=======
-        self.assertEqual(span.attributes.get("db.name"), 0)
-        self.assertEqual(span.attributes["net.peer.name"], "localhost")
-        self.assertEqual(span.attributes["net.peer.port"], 6379)
->>>>>>> 0fcb60d2
+        self.assertEqual(span.attributes[SpanAttributes.NET_PEER_PORT], 6379)
 
     def test_long_command(self):
         self.redis_client.mget(*range(1000))
@@ -141,19 +135,13 @@
     def _check_span(self, span, name):
         self.assertEqual(span.name, name)
         self.assertIs(span.status.status_code, trace.StatusCode.UNSET)
-<<<<<<< HEAD
         self.assertEqual(
             span.attributes[SpanAttributes.NET_PEER_NAME], "localhost"
         )
-        self.assertEqual(span.attributes[SpanAttributes.NET_PEER_IP], 6379)
+        self.assertEqual(span.attributes[SpanAttributes.NET_PEER_PORT], 6379)
         self.assertEqual(
             span.attributes[SpanAttributes.DB_REDIS_DATABASE_INDEX], 10
         )
-=======
-        self.assertEqual(span.attributes["net.peer.name"], "localhost")
-        self.assertEqual(span.attributes["net.peer.port"], 6379)
-        self.assertEqual(span.attributes["db.redis.database_index"], 10)
->>>>>>> 0fcb60d2
 
     def test_get(self):
         self.assertIsNone(self.redis_client.get("foo"))
