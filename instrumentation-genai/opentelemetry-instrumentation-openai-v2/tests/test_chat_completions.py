# Copyright The OpenTelemetry Authors
#
# Licensed under the Apache License, Version 2.0 (the "License");
# you may not use this file except in compliance with the License.
# You may obtain a copy of the License at
#
#     http://www.apache.org/licenses/LICENSE-2.0
#
# Unless required by applicable law or agreed to in writing, software
# distributed under the License is distributed on an "AS IS" BASIS,
# WITHOUT WARRANTIES OR CONDITIONS OF ANY KIND, either express or implied.
# See the License for the specific language governing permissions and
# limitations under the License.
# pylint: disable=too-many-locals

<<<<<<< HEAD
import logging
from typing import Optional

import pytest
from openai import NOT_GIVEN, APIConnectionError, NotFoundError, OpenAI
from openai.resources.chat.completions import ChatCompletion
=======

import pytest
from openai import APIConnectionError, NotFoundError, OpenAI
>>>>>>> fecd8afa

from opentelemetry.semconv._incubating.attributes import (
    error_attributes as ErrorAttributes,
)
from opentelemetry.semconv._incubating.attributes import (
    gen_ai_attributes as GenAIAttributes,
)
from opentelemetry.semconv._incubating.attributes import (
    server_attributes as ServerAttributes,
)
from opentelemetry.semconv._incubating.metrics import gen_ai_metrics

from .test_utils import (
    assert_all_attributes,
    assert_log_parent,
    remove_none_values,
)


@pytest.mark.vcr()
def test_chat_completion_with_content(
    span_exporter, log_exporter, openai_client, instrument_with_content
):
    llm_model_value = "gpt-4o-mini"
    messages_value = [{"role": "user", "content": "Say this is a test"}]

    response = openai_client.chat.completions.create(
        messages=messages_value,
        model=llm_model_value,
        stream=False,
    )

    spans = span_exporter.get_finished_spans()
    assert_all_attributes(
        spans[0],
        llm_model_value,
        response.id,
        response.model,
        response.usage.prompt_tokens,
        response.usage.completion_tokens,
    )

    logs = log_exporter.get_finished_logs()
    assert len(logs) == 2

    user_message = {"content": messages_value[0]["content"]}
    assert_message_in_logs(
        logs[0], "gen_ai.user.message", user_message, spans[0]
    )

    choice_event = {
        "index": 0,
        "finish_reason": "stop",
        "message": {
            "role": "assistant",
            "content": response.choices[0].message.content,
        },
    }
    assert_message_in_logs(logs[1], "gen_ai.choice", choice_event, spans[0])


@pytest.mark.vcr()
def test_chat_completion_handles_not_given(
    span_exporter, log_exporter, openai_client, instrument_no_content, caplog
):
    caplog.set_level(logging.WARNING)
    llm_model_value = "gpt-4o-mini"
    messages_value = [{"role": "user", "content": "Say this is a test"}]

    response = openai_client.chat.completions.create(
        messages=messages_value,
        model=llm_model_value,
        stream=False,
        top_p=NOT_GIVEN,
    )

    spans = span_exporter.get_finished_spans()
    assert_completion_attributes(spans[0], llm_model_value, response)

    logs = log_exporter.get_finished_logs()
    assert len(logs) == 2

    assert_no_invalid_type_warning(caplog)


@pytest.mark.vcr()
def test_chat_completion_no_content(
    span_exporter, log_exporter, openai_client, instrument_no_content
):
    llm_model_value = "gpt-4o-mini"
    messages_value = [{"role": "user", "content": "Say this is a test"}]

    response = openai_client.chat.completions.create(
        messages=messages_value, model=llm_model_value, stream=False
    )

    spans = span_exporter.get_finished_spans()
    assert_all_attributes(
        spans[0],
        llm_model_value,
        response.id,
        response.model,
        response.usage.prompt_tokens,
        response.usage.completion_tokens,
    )

    logs = log_exporter.get_finished_logs()
    assert len(logs) == 2

    assert_message_in_logs(logs[0], "gen_ai.user.message", None, spans[0])

    choice_event = {
        "index": 0,
        "finish_reason": "stop",
        "message": {"role": "assistant"},
    }
    assert_message_in_logs(logs[1], "gen_ai.choice", choice_event, spans[0])


def test_chat_completion_bad_endpoint(
    span_exporter, metric_reader, instrument_no_content
):
    llm_model_value = "gpt-4o-mini"
    messages_value = [{"role": "user", "content": "Say this is a test"}]

    client = OpenAI(base_url="http://localhost:4242")

    with pytest.raises(APIConnectionError):
        client.chat.completions.create(
            messages=messages_value,
            model=llm_model_value,
            timeout=0.1,
        )

    spans = span_exporter.get_finished_spans()
    assert_all_attributes(
        spans[0], llm_model_value, server_address="localhost"
    )
    assert 4242 == spans[0].attributes[ServerAttributes.SERVER_PORT]
    assert (
        "APIConnectionError" == spans[0].attributes[ErrorAttributes.ERROR_TYPE]
    )

    metrics = metric_reader.get_metrics_data().resource_metrics
    assert len(metrics) == 1

    metric_data = metrics[0].scope_metrics[0].metrics
    duration_metric = next(
        (
            m
            for m in metric_data
            if m.name == gen_ai_metrics.GEN_AI_CLIENT_OPERATION_DURATION
        ),
        None,
    )
    assert duration_metric is not None
    assert duration_metric.data.data_points[0].sum > 0
    assert (
        duration_metric.data.data_points[0].attributes[
            ErrorAttributes.ERROR_TYPE
        ]
        == "APIConnectionError"
    )


@pytest.mark.vcr()
def test_chat_completion_404(
    span_exporter, openai_client, metric_reader, instrument_no_content
):
    llm_model_value = "this-model-does-not-exist"
    messages_value = [{"role": "user", "content": "Say this is a test"}]

    with pytest.raises(NotFoundError):
        openai_client.chat.completions.create(
            messages=messages_value,
            model=llm_model_value,
        )

    spans = span_exporter.get_finished_spans()

    assert_all_attributes(spans[0], llm_model_value)
    assert "NotFoundError" == spans[0].attributes[ErrorAttributes.ERROR_TYPE]

    metrics = metric_reader.get_metrics_data().resource_metrics
    assert len(metrics) == 1

    metric_data = metrics[0].scope_metrics[0].metrics
    duration_metric = next(
        (
            m
            for m in metric_data
            if m.name == gen_ai_metrics.GEN_AI_CLIENT_OPERATION_DURATION
        ),
        None,
    )
    assert duration_metric is not None
    assert duration_metric.data.data_points[0].sum > 0
    assert (
        duration_metric.data.data_points[0].attributes[
            ErrorAttributes.ERROR_TYPE
        ]
        == "NotFoundError"
    )


@pytest.mark.vcr()
def test_chat_completion_extra_params(
    span_exporter, openai_client, instrument_no_content
):
    llm_model_value = "gpt-4o-mini"
    messages_value = [{"role": "user", "content": "Say this is a test"}]

    response = openai_client.chat.completions.create(
        messages=messages_value,
        model=llm_model_value,
        seed=42,
        temperature=0.5,
        max_tokens=50,
        stream=False,
        extra_body={"service_tier": "default"},
        response_format={"type": "text"},
    )

    spans = span_exporter.get_finished_spans()
    assert_all_attributes(
        spans[0],
        llm_model_value,
        response.id,
        response.model,
        response.usage.prompt_tokens,
        response.usage.completion_tokens,
    )
    assert (
        spans[0].attributes[GenAIAttributes.GEN_AI_OPENAI_REQUEST_SEED] == 42
    )
    assert (
        spans[0].attributes[GenAIAttributes.GEN_AI_REQUEST_TEMPERATURE] == 0.5
    )
    assert spans[0].attributes[GenAIAttributes.GEN_AI_REQUEST_MAX_TOKENS] == 50
    assert (
        spans[0].attributes[GenAIAttributes.GEN_AI_OPENAI_REQUEST_SERVICE_TIER]
        == "default"
    )
    assert (
        spans[0].attributes[
            GenAIAttributes.GEN_AI_OPENAI_REQUEST_RESPONSE_FORMAT
        ]
        == "text"
    )


@pytest.mark.vcr()
def test_chat_completion_multiple_choices(
    span_exporter, log_exporter, openai_client, instrument_with_content
):
    llm_model_value = "gpt-4o-mini"
    messages_value = [{"role": "user", "content": "Say this is a test"}]

    response = openai_client.chat.completions.create(
        messages=messages_value, model=llm_model_value, n=2, stream=False
    )

    spans = span_exporter.get_finished_spans()
    assert_all_attributes(
        spans[0],
        llm_model_value,
        response.id,
        response.model,
        response.usage.prompt_tokens,
        response.usage.completion_tokens,
    )

    logs = log_exporter.get_finished_logs()
    assert len(logs) == 3  # 1 user message + 2 choice messages

    user_message = {"content": messages_value[0]["content"]}
    assert_message_in_logs(
        logs[0], "gen_ai.user.message", user_message, spans[0]
    )

    choice_event_0 = {
        "index": 0,
        "finish_reason": "stop",
        "message": {
            "role": "assistant",
            "content": response.choices[0].message.content,
        },
    }
    assert_message_in_logs(logs[1], "gen_ai.choice", choice_event_0, spans[0])

    choice_event_1 = {
        "index": 1,
        "finish_reason": "stop",
        "message": {
            "role": "assistant",
            "content": response.choices[1].message.content,
        },
    }
    assert_message_in_logs(logs[2], "gen_ai.choice", choice_event_1, spans[0])


@pytest.mark.vcr()
def test_chat_completion_tool_calls_with_content(
    span_exporter, log_exporter, openai_client, instrument_with_content
):
    chat_completion_tool_call(span_exporter, log_exporter, openai_client, True)


@pytest.mark.vcr()
def test_chat_completion_tool_calls_no_content(
    span_exporter, log_exporter, openai_client, instrument_no_content
):
    chat_completion_tool_call(
        span_exporter, log_exporter, openai_client, False
    )


def chat_completion_tool_call(
    span_exporter, log_exporter, openai_client, expect_content
):
    llm_model_value = "gpt-4o-mini"
    messages_value = [
        {"role": "system", "content": "You're a helpful assistant."},
        {
            "role": "user",
            "content": "What's the weather in Seattle and San Francisco today?",
        },
    ]

    response_0 = openai_client.chat.completions.create(
        messages=messages_value,
        model=llm_model_value,
        tool_choice="auto",
        tools=[get_current_weather_tool_definition()],
    )

    # sanity check
    assert "tool_calls" in response_0.choices[0].finish_reason

    # final request
    messages_value.append(
        {
            "role": "assistant",
            "tool_calls": response_0.choices[0].message.to_dict()[
                "tool_calls"
            ],
        }
    )

    tool_call_result_0 = {
        "role": "tool",
        "content": "50 degrees and raining",
        "tool_call_id": response_0.choices[0].message.tool_calls[0].id,
    }
    tool_call_result_1 = {
        "role": "tool",
        "content": "70 degrees and sunny",
        "tool_call_id": response_0.choices[0].message.tool_calls[1].id,
    }

    messages_value.append(tool_call_result_0)
    messages_value.append(tool_call_result_1)

    response_1 = openai_client.chat.completions.create(
        messages=messages_value, model=llm_model_value
    )

    # sanity check
    assert "stop" in response_1.choices[0].finish_reason

    # validate both calls
    spans = span_exporter.get_finished_spans()
    assert len(spans) == 2
    assert_all_attributes(
        spans[0],
        llm_model_value,
        response_0.id,
        response_0.model,
        response_0.usage.prompt_tokens,
        response_0.usage.completion_tokens,
    )
    assert_all_attributes(
        spans[1],
        llm_model_value,
        response_1.id,
        response_1.model,
        response_1.usage.prompt_tokens,
        response_1.usage.completion_tokens,
    )

    logs = log_exporter.get_finished_logs()
    assert len(logs) == 9  # 3 logs for first completion, 6 for second

    # call one
    system_message = (
        {"content": messages_value[0]["content"]} if expect_content else None
    )
    assert_message_in_logs(
        logs[0], "gen_ai.system.message", system_message, spans[0]
    )

    user_message = (
        {"content": messages_value[1]["content"]} if expect_content else None
    )
    assert_message_in_logs(
        logs[1], "gen_ai.user.message", user_message, spans[0]
    )

    function_call_0 = {"name": "get_current_weather"}
    function_call_1 = {"name": "get_current_weather"}
    if expect_content:
        function_call_0["arguments"] = (
            response_0.choices[0]
            .message.tool_calls[0]
            .function.arguments.replace("\n", "")
        )
        function_call_1["arguments"] = (
            response_0.choices[0]
            .message.tool_calls[1]
            .function.arguments.replace("\n", "")
        )

    choice_event = {
        "index": 0,
        "finish_reason": "tool_calls",
        "message": {
            "role": "assistant",
            "tool_calls": [
                {
                    "id": response_0.choices[0].message.tool_calls[0].id,
                    "type": "function",
                    "function": function_call_0,
                },
                {
                    "id": response_0.choices[0].message.tool_calls[1].id,
                    "type": "function",
                    "function": function_call_1,
                },
            ],
        },
    }
    assert_message_in_logs(logs[2], "gen_ai.choice", choice_event, spans[0])

    # call two
    system_message = (
        {"content": messages_value[0]["content"]} if expect_content else None
    )
    assert_message_in_logs(
        logs[3], "gen_ai.system.message", system_message, spans[1]
    )

    user_message = (
        {"content": messages_value[1]["content"]} if expect_content else None
    )
    assert_message_in_logs(
        logs[4], "gen_ai.user.message", user_message, spans[1]
    )

    assistant_tool_call = {"tool_calls": messages_value[2]["tool_calls"]}
    if not expect_content:
        assistant_tool_call["tool_calls"][0]["function"]["arguments"] = None
        assistant_tool_call["tool_calls"][1]["function"]["arguments"] = None

    assert_message_in_logs(
        logs[5], "gen_ai.assistant.message", assistant_tool_call, spans[1]
    )

    tool_message_0 = {
        "id": tool_call_result_0["tool_call_id"],
        "content": tool_call_result_0["content"] if expect_content else None,
    }

    assert_message_in_logs(
        logs[6], "gen_ai.tool.message", tool_message_0, spans[1]
    )

    tool_message_1 = {
        "id": tool_call_result_1["tool_call_id"],
        "content": tool_call_result_1["content"] if expect_content else None,
    }

    assert_message_in_logs(
        logs[7], "gen_ai.tool.message", tool_message_1, spans[1]
    )

    message = {
        "role": "assistant",
        "content": response_1.choices[0].message.content
        if expect_content
        else None,
    }
    choice = {
        "index": 0,
        "finish_reason": "stop",
        "message": message,
    }
    assert_message_in_logs(logs[8], "gen_ai.choice", choice, spans[1])


@pytest.mark.vcr()
def test_chat_completion_streaming(
    span_exporter, log_exporter, openai_client, instrument_with_content
):
    llm_model_value = "gpt-4"
    messages_value = [{"role": "user", "content": "Say this is a test"}]

    kwargs = {
        "model": llm_model_value,
        "messages": messages_value,
        "stream": True,
        "stream_options": {"include_usage": True},
    }

    response_stream_usage = None
    response_stream_model = None
    response_stream_id = None
    response_stream_result = ""
    response = openai_client.chat.completions.create(**kwargs)
    for chunk in response:
        if chunk.choices:
            response_stream_result += chunk.choices[0].delta.content or ""

        # get the last chunk
        if getattr(chunk, "usage", None):
            response_stream_usage = chunk.usage
            response_stream_model = chunk.model
            response_stream_id = chunk.id

    spans = span_exporter.get_finished_spans()
    assert_all_attributes(
        spans[0],
        llm_model_value,
        response_stream_id,
        response_stream_model,
        response_stream_usage.prompt_tokens,
        response_stream_usage.completion_tokens,
    )

    logs = log_exporter.get_finished_logs()
    assert len(logs) == 2

    user_message = {"content": "Say this is a test"}
    assert_message_in_logs(
        logs[0], "gen_ai.user.message", user_message, spans[0]
    )

    choice_event = {
        "index": 0,
        "finish_reason": "stop",
        "message": {"role": "assistant", "content": response_stream_result},
    }
    assert_message_in_logs(logs[1], "gen_ai.choice", choice_event, spans[0])


@pytest.mark.vcr()
def test_chat_completion_streaming_not_complete(
    span_exporter, log_exporter, openai_client, instrument_with_content
):
    llm_model_value = "gpt-4"
    messages_value = [{"role": "user", "content": "Say this is a test"}]

    kwargs = {
        "model": llm_model_value,
        "messages": messages_value,
        "stream": True,
    }

    response_stream_model = None
    response_stream_id = None
    response_stream_result = ""
    response = openai_client.chat.completions.create(**kwargs)
    for idx, chunk in enumerate(response):
        if chunk.choices:
            response_stream_result += chunk.choices[0].delta.content or ""
        if idx == 1:
            # fake a stop
            break

        if chunk.model:
            response_stream_model = chunk.model
        if chunk.id:
            response_stream_id = chunk.id

    response.close()
    spans = span_exporter.get_finished_spans()
    assert_all_attributes(
        spans[0], llm_model_value, response_stream_id, response_stream_model
    )

    logs = log_exporter.get_finished_logs()
    assert len(logs) == 2

    user_message = {"content": "Say this is a test"}
    assert_message_in_logs(
        logs[0], "gen_ai.user.message", user_message, spans[0]
    )

    choice_event = {
        "index": 0,
        "finish_reason": "error",
        "message": {"role": "assistant", "content": response_stream_result},
    }
    assert_message_in_logs(logs[1], "gen_ai.choice", choice_event, spans[0])


@pytest.mark.vcr()
def test_chat_completion_multiple_choices_streaming(
    span_exporter, log_exporter, openai_client, instrument_with_content
):
    llm_model_value = "gpt-4o-mini"
    messages_value = [
        {"role": "system", "content": "You're a helpful assistant."},
        {
            "role": "user",
            "content": "What's the weather in Seattle and San Francisco today?",
        },
    ]

    response_0 = openai_client.chat.completions.create(
        messages=messages_value,
        model=llm_model_value,
        n=2,
        stream=True,
        stream_options={"include_usage": True},
    )

    # two strings for each choice
    response_stream_result = ["", ""]
    finish_reasons = ["", ""]
    for chunk in response_0:
        if chunk.choices:
            for choice in chunk.choices:
                response_stream_result[choice.index] += (
                    choice.delta.content or ""
                )
                if choice.finish_reason:
                    finish_reasons[choice.index] = choice.finish_reason

        # get the last chunk
        if getattr(chunk, "usage", None):
            response_stream_usage = chunk.usage
            response_stream_model = chunk.model
            response_stream_id = chunk.id

    # sanity check
    assert "stop" == finish_reasons[0]

    spans = span_exporter.get_finished_spans()
    assert_all_attributes(
        spans[0],
        llm_model_value,
        response_stream_id,
        response_stream_model,
        response_stream_usage.prompt_tokens,
        response_stream_usage.completion_tokens,
    )

    logs = log_exporter.get_finished_logs()
    assert len(logs) == 4

    system_message = {"content": messages_value[0]["content"]}
    assert_message_in_logs(
        logs[0], "gen_ai.system.message", system_message, spans[0]
    )

    user_message = {
        "content": "What's the weather in Seattle and San Francisco today?"
    }
    assert_message_in_logs(
        logs[1], "gen_ai.user.message", user_message, spans[0]
    )

    choice_event_0 = {
        "index": 0,
        "finish_reason": "stop",
        "message": {
            "role": "assistant",
            "content": "".join(response_stream_result[0]),
        },
    }
    assert_message_in_logs(logs[2], "gen_ai.choice", choice_event_0, spans[0])

    choice_event_1 = {
        "index": 1,
        "finish_reason": "stop",
        "message": {
            "role": "assistant",
            "content": "".join(response_stream_result[1]),
        },
    }
    assert_message_in_logs(logs[3], "gen_ai.choice", choice_event_1, spans[0])


@pytest.mark.vcr()
def test_chat_completion_multiple_tools_streaming_with_content(
    span_exporter, log_exporter, openai_client, instrument_with_content
):
    chat_completion_multiple_tools_streaming(
        span_exporter, log_exporter, openai_client, True
    )


@pytest.mark.vcr()
def test_chat_completion_multiple_tools_streaming_no_content(
    span_exporter, log_exporter, openai_client, instrument_no_content
):
    chat_completion_multiple_tools_streaming(
        span_exporter, log_exporter, openai_client, False
    )


@pytest.mark.vcr()
def test_chat_completion_with_content_span_unsampled(
    span_exporter,
    log_exporter,
    openai_client,
    instrument_with_content_unsampled,
):
    llm_model_value = "gpt-4o-mini"
    messages_value = [{"role": "user", "content": "Say this is a test"}]

    response = openai_client.chat.completions.create(
        messages=messages_value, model=llm_model_value, stream=False
    )

    spans = span_exporter.get_finished_spans()
    assert len(spans) == 0

    logs = log_exporter.get_finished_logs()
    assert len(logs) == 2

    user_message = {"content": messages_value[0]["content"]}
    assert_message_in_logs(logs[0], "gen_ai.user.message", user_message, None)

    choice_event = {
        "index": 0,
        "finish_reason": "stop",
        "message": {
            "role": "assistant",
            "content": response.choices[0].message.content,
        },
    }
    assert_message_in_logs(logs[1], "gen_ai.choice", choice_event, None)

    assert logs[0].log_record.trace_id is not None
    assert logs[0].log_record.span_id is not None
    assert logs[0].log_record.trace_flags == 0

    assert logs[0].log_record.trace_id == logs[1].log_record.trace_id
    assert logs[0].log_record.span_id == logs[1].log_record.span_id
    assert logs[0].log_record.trace_flags == logs[1].log_record.trace_flags


def chat_completion_multiple_tools_streaming(
    span_exporter, log_exporter, openai_client, expect_content
):
    llm_model_value = "gpt-4o-mini"
    messages_value = [
        {"role": "system", "content": "You're a helpful assistant."},
        {
            "role": "user",
            "content": "What's the weather in Seattle and San Francisco today?",
        },
    ]

    response = openai_client.chat.completions.create(
        messages=messages_value,
        model=llm_model_value,
        tool_choice="auto",
        tools=[get_current_weather_tool_definition()],
        stream=True,
        stream_options={"include_usage": True},
    )

    finish_reason = None
    # two tools
    tool_names = ["", ""]
    tool_call_ids = ["", ""]
    tool_args = ["", ""]
    for chunk in response:
        if chunk.choices:
            if chunk.choices[0].finish_reason:
                finish_reason = chunk.choices[0].finish_reason
            for tool_call in chunk.choices[0].delta.tool_calls or []:
                t_idx = tool_call.index
                if tool_call.id:
                    tool_call_ids[t_idx] = tool_call.id
                if tool_call.function:
                    if tool_call.function.arguments:
                        tool_args[t_idx] += tool_call.function.arguments
                    if tool_call.function.name:
                        tool_names[t_idx] = tool_call.function.name

        # get the last chunk
        if getattr(chunk, "usage", None):
            response_stream_usage = chunk.usage
            response_stream_model = chunk.model
            response_stream_id = chunk.id

    # sanity check
    assert "tool_calls" == finish_reason

    spans = span_exporter.get_finished_spans()
    assert_all_attributes(
        spans[0],
        llm_model_value,
        response_stream_id,
        response_stream_model,
        response_stream_usage.prompt_tokens,
        response_stream_usage.completion_tokens,
    )

    logs = log_exporter.get_finished_logs()
    assert len(logs) == 3

    system_message = (
        {"content": messages_value[0]["content"]} if expect_content else None
    )
    assert_message_in_logs(
        logs[0], "gen_ai.system.message", system_message, spans[0]
    )

    user_message = (
        {"content": "What's the weather in Seattle and San Francisco today?"}
        if expect_content
        else None
    )
    assert_message_in_logs(
        logs[1], "gen_ai.user.message", user_message, spans[0]
    )

    choice_event = {
        "index": 0,
        "finish_reason": "tool_calls",
        "message": {
            "role": "assistant",
            "tool_calls": [
                {
                    "id": tool_call_ids[0],
                    "type": "function",
                    "function": {
                        "name": tool_names[0],
                        "arguments": tool_args[0].replace("\n", "")
                        if expect_content
                        else None,
                    },
                },
                {
                    "id": tool_call_ids[1],
                    "type": "function",
                    "function": {
                        "name": tool_names[1],
                        "arguments": tool_args[1].replace("\n", "")
                        if expect_content
                        else None,
                    },
                },
            ],
        },
    }
    assert_message_in_logs(logs[2], "gen_ai.choice", choice_event, spans[0])


def assert_message_in_logs(log, event_name, expected_content, parent_span):
    assert log.log_record.event_name == event_name
    assert (
        log.log_record.attributes[GenAIAttributes.GEN_AI_SYSTEM]
        == GenAIAttributes.GenAiSystemValues.OPENAI.value
    )

    if not expected_content:
        assert not log.log_record.body
    else:
        assert log.log_record.body
        assert dict(log.log_record.body) == remove_none_values(
            expected_content
        )
    assert_log_parent(log, parent_span)


def get_current_weather_tool_definition():
    return {
        "type": "function",
        "function": {
            "name": "get_current_weather",
            "description": "Get the current weather in a given location",
            "parameters": {
                "type": "object",
                "properties": {
                    "location": {
                        "type": "string",
                        "description": "The city and state, e.g. Boston, MA",
                    },
                },
                "required": ["location"],
                "additionalProperties": False,
            },
        },
    }


def assert_no_invalid_type_warning(caplog):
    assert "Invalid type" not in caplog.text<|MERGE_RESOLUTION|>--- conflicted
+++ resolved
@@ -13,18 +13,10 @@
 # limitations under the License.
 # pylint: disable=too-many-locals
 
-<<<<<<< HEAD
 import logging
-from typing import Optional
 
 import pytest
 from openai import NOT_GIVEN, APIConnectionError, NotFoundError, OpenAI
-from openai.resources.chat.completions import ChatCompletion
-=======
-
-import pytest
-from openai import APIConnectionError, NotFoundError, OpenAI
->>>>>>> fecd8afa
 
 from opentelemetry.semconv._incubating.attributes import (
     error_attributes as ErrorAttributes,
