# Copyright The OpenTelemetry Authors
#
# Licensed under the Apache License, Version 2.0 (the "License");
# you may not use this file except in compliance with the License.
# You may obtain a copy of the License at
#
#     http://www.apache.org/licenses/LICENSE-2.0
#
# Unless required by applicable law or agreed to in writing, software
# distributed under the License is distributed on an "AS IS" BASIS,
# WITHOUT WARRANTIES OR CONDITIONS OF ANY KIND, either express or implied.
# See the License for the specific language governing permissions and
# limitations under the License.

[build-system]
requires = ["hatchling"]
build-backend = "hatchling.build"

[project]
name = "opentelemetry-instrumentation-google-genai"
dynamic = ["version"]
description = "OpenTelemetry"
readme = "README.rst"
license = "Apache-2.0"
requires-python = ">=3.9"
authors = [
  { name = "OpenTelemetry Authors", email = "cncf-opentelemetry-contributors@lists.cncf.io" },
]
classifiers = [
  "Development Status :: 4 - Beta",
  "Intended Audience :: Developers",
  "License :: OSI Approved :: Apache Software License",
  "Programming Language :: Python",
  "Programming Language :: Python :: 3",
  "Programming Language :: Python :: 3.10",
  "Programming Language :: Python :: 3.11",
  "Programming Language :: Python :: 3.12"
]
dependencies = [
<<<<<<< HEAD
  "opentelemetry-api >=1.37, <2",
  "opentelemetry-instrumentation >=0.58b0, <2",
  "opentelemetry-semantic-conventions >=0.58b0, <2",
  # TODO https://github.com/open-telemetry/opentelemetry-python-contrib/issues/3786: restrict
  # version after the first release
  "opentelemetry-util-genai",]
=======
  "opentelemetry-api ~=1.37",
  "opentelemetry-instrumentation >=0.52b1, <2",
  "opentelemetry-semantic-conventions >=0.52b1, <2"
]
>>>>>>> e3d38174

[project.optional-dependencies]
instruments = [
    "google-genai >= 1.32.0"
]

[project.entry-points.opentelemetry_instrumentor]
google-genai = "opentelemetry.instrumentation.google_genai:GoogleGenAiSdkInstrumentor"

[project.urls]
Homepage = "https://github.com/open-telemetry/opentelemetry-python-contrib/tree/main/instrumentation-genai/opentelemetry-instrumentation-google-genai"
Repository = "https://github.com/open-telemetry/opentelemetry-python-contrib"

[tool.hatch.version]
path = "src/opentelemetry/instrumentation/google_genai/version.py"

[tool.hatch.build.targets.sdist]
include = [
  "/src",
  "/tests",
]

[tool.hatch.build.targets.wheel]
packages = ["src/opentelemetry"]

[tool.pyright]
include = [
  "src",
]
exclude = [
  "**/__pycache__",
]
stubPath = "types"
reportMissingImports = "error"
reportMissingTypeStubs = false
pythonVersion = "3.9"<|MERGE_RESOLUTION|>--- conflicted
+++ resolved
@@ -37,19 +37,12 @@
   "Programming Language :: Python :: 3.12"
 ]
 dependencies = [
-<<<<<<< HEAD
-  "opentelemetry-api >=1.37, <2",
+  "opentelemetry-api ~=1.37",
   "opentelemetry-instrumentation >=0.58b0, <2",
   "opentelemetry-semantic-conventions >=0.58b0, <2",
   # TODO https://github.com/open-telemetry/opentelemetry-python-contrib/issues/3786: restrict
   # version after the first release
   "opentelemetry-util-genai",]
-=======
-  "opentelemetry-api ~=1.37",
-  "opentelemetry-instrumentation >=0.52b1, <2",
-  "opentelemetry-semantic-conventions >=0.52b1, <2"
-]
->>>>>>> e3d38174
 
 [project.optional-dependencies]
 instruments = [
