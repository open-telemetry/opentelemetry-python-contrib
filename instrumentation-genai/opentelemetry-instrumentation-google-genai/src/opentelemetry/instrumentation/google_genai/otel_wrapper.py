# Copyright The OpenTelemetry Authors
#
# Licensed under the Apache License, Version 2.0 (the "License");
# you may not use this file except in compliance with the License.
# You may obtain a copy of the License at
#
#     http://www.apache.org/licenses/LICENSE-2.0
#
# Unless required by applicable law or agreed to in writing, software
# distributed under the License is distributed on an "AS IS" BASIS,
# WITHOUT WARRANTIES OR CONDITIONS OF ANY KIND, either express or implied.
# See the License for the specific language governing permissions and
# limitations under the License.
from __future__ import annotations

import logging
from typing import Any

import google.genai

<<<<<<< HEAD
from opentelemetry._events import Event, EventLogger, EventLoggerProvider
from opentelemetry.metrics import Meter, MeterProvider
=======
from opentelemetry._logs import LogRecord
>>>>>>> a4adc93c
from opentelemetry.semconv._incubating.metrics import gen_ai_metrics
from opentelemetry.semconv.schemas import Schemas
from opentelemetry.trace import Tracer, TracerProvider

from .version import __version__ as _LIBRARY_VERSION

_logger = logging.getLogger(__name__)

_SCOPE_NAME = "opentelemetry.instrumentation.google_genai"
_PYPI_PACKAGE_NAME = "opentelemetry-instrumentation-google-genai"
_SCHEMA_URL = Schemas.V1_30_0.value
_SCOPE_ATTRIBUTES = {
    "gcp.client.name": "google.genai",
    "gcp.client.repo": "googleapis/python-genai",
    "gcp.client.version": google.genai.__version__,
    "pypi.package.name": _PYPI_PACKAGE_NAME,
}


class OTelWrapper:
<<<<<<< HEAD
    def __init__(
        self, tracer: Tracer, event_logger: EventLogger, meter: Meter
    ):
=======
    def __init__(self, tracer, logger, meter):
>>>>>>> a4adc93c
        self._tracer = tracer
        self._logger = logger
        self._meter = meter
        self._operation_duration_metric = (
            gen_ai_metrics.create_gen_ai_client_operation_duration(meter)
        )
        self._token_usage_metric = (
            gen_ai_metrics.create_gen_ai_client_token_usage(meter)
        )

    @staticmethod
<<<<<<< HEAD
    def from_providers(
        tracer_provider: TracerProvider,
        event_logger_provider: EventLoggerProvider,
        meter_provider: MeterProvider,
    ):
=======
    def from_providers(tracer_provider, logger_provider, meter_provider):
>>>>>>> a4adc93c
        return OTelWrapper(
            tracer_provider.get_tracer(
                _SCOPE_NAME, _LIBRARY_VERSION, _SCHEMA_URL, _SCOPE_ATTRIBUTES
            ),
            logger_provider.get_logger(
                _SCOPE_NAME, _LIBRARY_VERSION, _SCHEMA_URL, _SCOPE_ATTRIBUTES
            ),
            meter=meter_provider.get_meter(
                _SCOPE_NAME, _LIBRARY_VERSION, _SCHEMA_URL, _SCOPE_ATTRIBUTES
            ),
        )

    def start_as_current_span(self, *args, **kwargs):
        return self._tracer.start_as_current_span(*args, **kwargs)

    @property
    def operation_duration_metric(self):
        return self._operation_duration_metric

    @property
    def token_usage_metric(self):
        return self._token_usage_metric

    def log_system_prompt(
        self, attributes: dict[str, str], body: dict[str, Any]
    ):
        _logger.debug("Recording system prompt.")
        event_name = "gen_ai.system.message"
        self._log_event(event_name, attributes, body)

    def log_user_prompt(
        self, attributes: dict[str, str], body: dict[str, Any]
    ):
        _logger.debug("Recording user prompt.")
        event_name = "gen_ai.user.message"
        self._log_event(event_name, attributes, body)

    def log_response_content(
        self, attributes: dict[str, str], body: dict[str, Any]
    ):
        _logger.debug("Recording response.")
        event_name = "gen_ai.choice"
        self._log_event(event_name, attributes, body)

<<<<<<< HEAD
    def _log_event(
        self, event_name: str, attributes: dict[str, str], body: dict[str, Any]
    ):
        event = Event(event_name, body=body, attributes=attributes)
        self._event_logger.emit(event)

    def log_completion_details(
        self,
        event: Event,
    ) -> None:
        _logger.debug("Recording completion details event.")
        self._event_logger.emit(event)
=======
    def _log_event(self, event_name, attributes, body):
        event = LogRecord(
            event_name=event_name, body=body, attributes=attributes
        )
        self._logger.emit(event)
>>>>>>> a4adc93c
<|MERGE_RESOLUTION|>--- conflicted
+++ resolved
@@ -18,12 +18,8 @@
 
 import google.genai
 
-<<<<<<< HEAD
-from opentelemetry._events import Event, EventLogger, EventLoggerProvider
+from opentelemetry._logs import LogRecord, Logger, LoggerProvider
 from opentelemetry.metrics import Meter, MeterProvider
-=======
-from opentelemetry._logs import LogRecord
->>>>>>> a4adc93c
 from opentelemetry.semconv._incubating.metrics import gen_ai_metrics
 from opentelemetry.semconv.schemas import Schemas
 from opentelemetry.trace import Tracer, TracerProvider
@@ -44,13 +40,9 @@
 
 
 class OTelWrapper:
-<<<<<<< HEAD
     def __init__(
-        self, tracer: Tracer, event_logger: EventLogger, meter: Meter
+        self, tracer: Tracer, logger: Logger, meter: Meter
     ):
-=======
-    def __init__(self, tracer, logger, meter):
->>>>>>> a4adc93c
         self._tracer = tracer
         self._logger = logger
         self._meter = meter
@@ -62,15 +54,11 @@
         )
 
     @staticmethod
-<<<<<<< HEAD
     def from_providers(
         tracer_provider: TracerProvider,
-        event_logger_provider: EventLoggerProvider,
+        logger_provider: LoggerProvider,
         meter_provider: MeterProvider,
     ):
-=======
-    def from_providers(tracer_provider, logger_provider, meter_provider):
->>>>>>> a4adc93c
         return OTelWrapper(
             tracer_provider.get_tracer(
                 _SCOPE_NAME, _LIBRARY_VERSION, _SCHEMA_URL, _SCOPE_ATTRIBUTES
@@ -115,23 +103,17 @@
         event_name = "gen_ai.choice"
         self._log_event(event_name, attributes, body)
 
-<<<<<<< HEAD
     def _log_event(
         self, event_name: str, attributes: dict[str, str], body: dict[str, Any]
     ):
-        event = Event(event_name, body=body, attributes=attributes)
-        self._event_logger.emit(event)
-
-    def log_completion_details(
-        self,
-        event: Event,
-    ) -> None:
-        _logger.debug("Recording completion details event.")
-        self._event_logger.emit(event)
-=======
-    def _log_event(self, event_name, attributes, body):
         event = LogRecord(
             event_name=event_name, body=body, attributes=attributes
         )
         self._logger.emit(event)
->>>>>>> a4adc93c
+
+    def log_completion_details(
+        self,
+        event: LogRecord,
+    ) -> None:
+        _logger.debug("Recording completion details event.")
+        self._logger.emit(event)