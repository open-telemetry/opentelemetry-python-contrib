# Copyright The OpenTelemetry Authors
#
# Licensed under the Apache License, Version 2.0 (the "License");
# you may not use this file except in compliance with the License.
# You may obtain a copy of the License at
#
#     http://www.apache.org/licenses/LICENSE-2.0
#
# Unless required by applicable law or agreed to in writing, software
# distributed under the License is distributed on an "AS IS" BASIS,
# WITHOUT WARRANTIES OR CONDITIONS OF ANY KIND, either express or implied.
# See the License for the specific language governing permissions and
# limitations under the License.

"""
VertexAI client instrumentation supporting `google-cloud-aiplatform` SDK, it can be enabled by
using ``VertexAIInstrumentor``.

.. _vertexai: https://pypi.org/project/google-cloud-aiplatform/

Usage
-----

.. code:: python

    import vertexai
    from vertexai.generative_models import GenerativeModel
    from opentelemetry.instrumentation.vertexai import VertexAIInstrumentor

    VertexAIInstrumentor().instrument()

    vertexai.init()
    model = GenerativeModel("gemini-1.5-flash-002")
    chat_completion = model.generate_content(
        "Write a short poem on OpenTelemetry."
    )

API
---
"""

from __future__ import annotations

from typing import Any, Collection

from wrapt import (
    wrap_function_wrapper,  # type: ignore[reportUnknownVariableType]
)

<<<<<<< HEAD
from opentelemetry._logs import get_logger
=======
from opentelemetry._events import get_event_logger
from opentelemetry.instrumentation._semconv import (
    _OpenTelemetrySemanticConventionStability,
    _OpenTelemetryStabilitySignalType,
    _StabilityMode,
)
>>>>>>> 28eed8fa
from opentelemetry.instrumentation.instrumentor import BaseInstrumentor
from opentelemetry.instrumentation.utils import unwrap
from opentelemetry.instrumentation.vertexai.package import _instruments
from opentelemetry.instrumentation.vertexai.patch import MethodWrappers
from opentelemetry.instrumentation.vertexai.utils import is_content_enabled
from opentelemetry.semconv.schemas import Schemas
from opentelemetry.trace import get_tracer
from opentelemetry.util.genai.completion_hook import load_completion_hook


def _methods_to_wrap(
    method_wrappers: MethodWrappers,
):
    # This import is very slow, do it lazily in case instrument() is not called
    # pylint: disable=import-outside-toplevel
    from google.cloud.aiplatform_v1.services.prediction_service import (
        async_client,
        client,
    )
    from google.cloud.aiplatform_v1beta1.services.prediction_service import (
        async_client as async_client_v1beta1,
    )
    from google.cloud.aiplatform_v1beta1.services.prediction_service import (
        client as client_v1beta1,
    )

    for client_class in (
        client.PredictionServiceClient,
        client_v1beta1.PredictionServiceClient,
    ):
        yield (
            client_class,
            client_class.generate_content.__name__,  # type: ignore[reportUnknownMemberType]
            method_wrappers.generate_content,
        )

    for client_class in (
        async_client.PredictionServiceAsyncClient,
        async_client_v1beta1.PredictionServiceAsyncClient,
    ):
        yield (
            client_class,
            client_class.generate_content.__name__,  # type: ignore[reportUnknownMemberType]
            method_wrappers.agenerate_content,
        )


class VertexAIInstrumentor(BaseInstrumentor):
    def __init__(self) -> None:
        super().__init__()
        self._methods_to_unwrap: list[tuple[Any, str]] = []

    def instrumentation_dependencies(self) -> Collection[str]:
        return _instruments

    def _instrument(self, **kwargs: Any):
        """Enable VertexAI instrumentation."""
        completion_hook = (
            kwargs.get("completion_hook") or load_completion_hook()
        )
        sem_conv_opt_in_mode = _OpenTelemetrySemanticConventionStability._get_opentelemetry_stability_opt_in_mode(
            _OpenTelemetryStabilitySignalType.GEN_AI,
        )
        tracer_provider = kwargs.get("tracer_provider")
        schema = (
            Schemas.V1_28_0.value
            if sem_conv_opt_in_mode == _StabilityMode.DEFAULT
            else Schemas.V1_36_0.value
        )
        tracer = get_tracer(
            __name__,
            "",
            tracer_provider,
            schema_url=schema,
        )
        logger_provider = kwargs.get("logger_provider")
        logger = get_logger(
            __name__,
            "",
<<<<<<< HEAD
            schema_url=Schemas.V1_28_0.value,
            logger_provider=logger_provider,
        )

        method_wrappers = MethodWrappers(tracer, logger, is_content_enabled())
=======
            schema_url=schema,
            event_logger_provider=event_logger_provider,
        )
        sem_conv_opt_in_mode = _OpenTelemetrySemanticConventionStability._get_opentelemetry_stability_opt_in_mode(
            _OpenTelemetryStabilitySignalType.GEN_AI,
        )
        if sem_conv_opt_in_mode == _StabilityMode.DEFAULT:
            # Type checker now knows sem_conv_opt_in_mode is a Literal[_StabilityMode.DEFAULT]
            method_wrappers = MethodWrappers(
                tracer,
                event_logger,
                is_content_enabled(sem_conv_opt_in_mode),
                sem_conv_opt_in_mode,
                completion_hook,
            )
        elif sem_conv_opt_in_mode == _StabilityMode.GEN_AI_LATEST_EXPERIMENTAL:
            # Type checker now knows it's the other literal
            method_wrappers = MethodWrappers(
                tracer,
                event_logger,
                is_content_enabled(sem_conv_opt_in_mode),
                sem_conv_opt_in_mode,
                completion_hook,
            )
        else:
            raise RuntimeError(f"{sem_conv_opt_in_mode} mode not supported")
>>>>>>> 28eed8fa
        for client_class, method_name, wrapper in _methods_to_wrap(
            method_wrappers
        ):
            wrap_function_wrapper(
                client_class,
                name=method_name,
                wrapper=wrapper,
            )
            self._methods_to_unwrap.append((client_class, method_name))

    def _uninstrument(self, **kwargs: Any) -> None:
        for client_class, method_name in self._methods_to_unwrap:
            unwrap(client_class, method_name)<|MERGE_RESOLUTION|>--- conflicted
+++ resolved
@@ -47,16 +47,12 @@
     wrap_function_wrapper,  # type: ignore[reportUnknownVariableType]
 )
 
-<<<<<<< HEAD
 from opentelemetry._logs import get_logger
-=======
-from opentelemetry._events import get_event_logger
 from opentelemetry.instrumentation._semconv import (
     _OpenTelemetrySemanticConventionStability,
     _OpenTelemetryStabilitySignalType,
     _StabilityMode,
 )
->>>>>>> 28eed8fa
 from opentelemetry.instrumentation.instrumentor import BaseInstrumentor
 from opentelemetry.instrumentation.utils import unwrap
 from opentelemetry.instrumentation.vertexai.package import _instruments
@@ -136,15 +132,8 @@
         logger = get_logger(
             __name__,
             "",
-<<<<<<< HEAD
-            schema_url=Schemas.V1_28_0.value,
             logger_provider=logger_provider,
-        )
-
-        method_wrappers = MethodWrappers(tracer, logger, is_content_enabled())
-=======
             schema_url=schema,
-            event_logger_provider=event_logger_provider,
         )
         sem_conv_opt_in_mode = _OpenTelemetrySemanticConventionStability._get_opentelemetry_stability_opt_in_mode(
             _OpenTelemetryStabilitySignalType.GEN_AI,
@@ -153,7 +142,7 @@
             # Type checker now knows sem_conv_opt_in_mode is a Literal[_StabilityMode.DEFAULT]
             method_wrappers = MethodWrappers(
                 tracer,
-                event_logger,
+                logger,
                 is_content_enabled(sem_conv_opt_in_mode),
                 sem_conv_opt_in_mode,
                 completion_hook,
@@ -162,14 +151,13 @@
             # Type checker now knows it's the other literal
             method_wrappers = MethodWrappers(
                 tracer,
-                event_logger,
+                logger,
                 is_content_enabled(sem_conv_opt_in_mode),
                 sem_conv_opt_in_mode,
                 completion_hook,
             )
         else:
             raise RuntimeError(f"{sem_conv_opt_in_mode} mode not supported")
->>>>>>> 28eed8fa
         for client_class, method_name, wrapper in _methods_to_wrap(
             method_wrappers
         ):
