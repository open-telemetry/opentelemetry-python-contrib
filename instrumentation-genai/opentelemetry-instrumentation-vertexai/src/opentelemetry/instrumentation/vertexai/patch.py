# Copyright The OpenTelemetry Authors
#
# Licensed under the Apache License, Version 2.0 (the "License");
# you may not use this file except in compliance with the License.
# You may obtain a copy of the License at
#
#     http://www.apache.org/licenses/LICENSE-2.0
#
# Unless required by applicable law or agreed to in writing, software
# distributed under the License is distributed on an "AS IS" BASIS,
# WITHOUT WARRANTIES OR CONDITIONS OF ANY KIND, either express or implied.
# See the License for the specific language governing permissions and
# limitations under the License.

from __future__ import annotations

from contextlib import contextmanager
from dataclasses import asdict
from typing import (
    TYPE_CHECKING,
    Any,
    Awaitable,
    Callable,
    Literal,
    MutableSequence,
    Union,
    cast,
    overload,
)

<<<<<<< HEAD
from opentelemetry._logs import Logger
=======
from opentelemetry._events import Event, EventLogger
from opentelemetry.instrumentation._semconv import (
    _StabilityMode,
)
>>>>>>> 28eed8fa
from opentelemetry.instrumentation.vertexai.utils import (
    GenerateContentParams,
    _map_finish_reason,
    convert_content_to_message_parts,
    get_genai_request_attributes,
    get_genai_response_attributes,
    get_server_attributes,
    get_span_name,
    request_to_events,
    response_to_events,
)
from opentelemetry.semconv._incubating.attributes import (
    gen_ai_attributes as GenAI,
)
from opentelemetry.trace import SpanKind, Tracer
from opentelemetry.util.genai.completion_hook import CompletionHook
from opentelemetry.util.genai.types import (
    ContentCapturingMode,
    InputMessage,
    OutputMessage,
)
from opentelemetry.util.genai.utils import gen_ai_json_dumps

if TYPE_CHECKING:
    from google.cloud.aiplatform_v1.services.prediction_service import client
    from google.cloud.aiplatform_v1.types import (
        content,
        prediction_service,
    )
    from google.cloud.aiplatform_v1beta1.services.prediction_service import (
        client as client_v1beta1,
    )
    from google.cloud.aiplatform_v1beta1.types import (
        content as content_v1beta1,
    )
    from google.cloud.aiplatform_v1beta1.types import (
        prediction_service as prediction_service_v1beta1,
    )


# Use parameter signature from
# https://github.com/googleapis/python-aiplatform/blob/v1.76.0/google/cloud/aiplatform_v1/services/prediction_service/client.py#L2088
# to handle named vs positional args robustly
def _extract_params(
    request: prediction_service.GenerateContentRequest
    | prediction_service_v1beta1.GenerateContentRequest
    | dict[Any, Any]
    | None = None,
    *,
    model: str | None = None,
    contents: MutableSequence[content.Content]
    | MutableSequence[content_v1beta1.Content]
    | None = None,
    **_kwargs: Any,
) -> GenerateContentParams:
    # Request vs the named parameters are mututally exclusive or the RPC will fail
    if not request:
        return GenerateContentParams(
            model=model or "",
            contents=contents,
        )

    if isinstance(request, dict):
        return GenerateContentParams(**request)

    return GenerateContentParams(
        model=request.model,
        contents=request.contents,
        system_instruction=request.system_instruction,
        tools=request.tools,
        tool_config=request.tool_config,
        labels=request.labels,
        safety_settings=request.safety_settings,
        generation_config=request.generation_config,
    )


# For details about GEN_AI_LATEST_EXPERIMENTAL stability mode see
# https://github.com/open-telemetry/semantic-conventions/blob/v1.37.0/docs/gen-ai/gen-ai-agent-spans.md?plain=1#L18-L37
class MethodWrappers:
    @overload
    def __init__(
        self,
        tracer: Tracer,
        event_logger: EventLogger,
        capture_content: ContentCapturingMode,
        sem_conv_opt_in_mode: Literal[
            _StabilityMode.GEN_AI_LATEST_EXPERIMENTAL
        ],
        completion_hook: CompletionHook,
    ) -> None: ...

    @overload
    def __init__(
        self,
        tracer: Tracer,
        event_logger: EventLogger,
        capture_content: bool,
        sem_conv_opt_in_mode: Literal[_StabilityMode.DEFAULT],
        completion_hook: CompletionHook,
    ) -> None: ...

    def __init__(
<<<<<<< HEAD
        self, tracer: Tracer, logger: Logger, capture_content: bool
=======
        self,
        tracer: Tracer,
        event_logger: EventLogger,
        capture_content: Union[bool, ContentCapturingMode],
        sem_conv_opt_in_mode: Union[
            Literal[_StabilityMode.DEFAULT],
            Literal[_StabilityMode.GEN_AI_LATEST_EXPERIMENTAL],
        ],
        completion_hook: CompletionHook,
>>>>>>> 28eed8fa
    ) -> None:
        self.tracer = tracer
        self.logger = logger
        self.capture_content = capture_content
        self.sem_conv_opt_in_mode = sem_conv_opt_in_mode
        self.completion_hook = completion_hook

    @contextmanager
    def _with_new_instrumentation(
        self,
        capture_content: ContentCapturingMode,
        instance: client.PredictionServiceClient
        | client_v1beta1.PredictionServiceClient,
        args: Any,
        kwargs: Any,
    ):
        params = _extract_params(*args, **kwargs)
        request_attributes = get_genai_request_attributes(True, params)
        with self.tracer.start_as_current_span(
            name=f"{GenAI.GenAiOperationNameValues.CHAT.value} {request_attributes.get(GenAI.GEN_AI_REQUEST_MODEL, '')}".strip(),
            kind=SpanKind.CLIENT,
        ) as span:

            def handle_response(
                response: prediction_service.GenerateContentResponse
                | prediction_service_v1beta1.GenerateContentResponse
                | None,
            ) -> None:
                attributes = (
                    get_server_attributes(instance.api_endpoint)  # type: ignore[reportUnknownMemberType]
                    | request_attributes
                    | get_genai_response_attributes(response)
                )
                system_instructions, inputs, outputs = [], [], []
                if params.system_instruction:
                    system_instructions = convert_content_to_message_parts(
                        params.system_instruction
                    )
                if params.contents:
                    inputs = [
                        InputMessage(
                            role=content.role,
                            parts=convert_content_to_message_parts(content),
                        )
                        for content in params.contents
                    ]
                if response:
                    outputs = [
                        OutputMessage(
                            finish_reason=_map_finish_reason(
                                candidate.finish_reason
                            ),
                            role=candidate.content.role,
                            parts=convert_content_to_message_parts(
                                candidate.content
                            ),
                        )
                        for candidate in response.candidates
                    ]
                content_attributes = {
                    k: [asdict(x) for x in v]
                    for k, v in [
                        (
                            GenAI.GEN_AI_SYSTEM_INSTRUCTIONS,
                            system_instructions,
                        ),
                        (GenAI.GEN_AI_INPUT_MESSAGES, inputs),
                        (GenAI.GEN_AI_OUTPUT_MESSAGES, outputs),
                    ]
                    if v
                }
                if span.is_recording():
                    span.set_attributes(attributes)
                    if capture_content in (
                        ContentCapturingMode.SPAN_AND_EVENT,
                        ContentCapturingMode.SPAN_ONLY,
                    ):
                        span.set_attributes(
                            {
                                k: gen_ai_json_dumps(v)
                                for k, v in content_attributes.items()
                            }
                        )
                event = Event(
                    name="gen_ai.client.inference.operation.details",
                )
                event.attributes = attributes
                if capture_content in (
                    ContentCapturingMode.SPAN_AND_EVENT,
                    ContentCapturingMode.EVENT_ONLY,
                ):
                    event.attributes |= content_attributes
                self.event_logger.emit(event)
                self.completion_hook.on_completion(
                    inputs=inputs,
                    outputs=outputs,
                    system_instruction=system_instructions,
                    span=span,
                    log_record=event,
                )

            yield handle_response

    @contextmanager
    def _with_default_instrumentation(
        self,
        capture_content: bool,
        instance: client.PredictionServiceClient
        | client_v1beta1.PredictionServiceClient,
        args: Any,
        kwargs: Any,
    ):
        params = _extract_params(*args, **kwargs)
        api_endpoint: str = instance.api_endpoint  # type: ignore[reportUnknownMemberType]
        span_attributes = {
            **get_genai_request_attributes(False, params),
            **get_server_attributes(api_endpoint),
        }

        span_name = get_span_name(span_attributes)

        with self.tracer.start_as_current_span(
            name=span_name,
            kind=SpanKind.CLIENT,
            attributes=span_attributes,
        ) as span:
            for event in request_to_events(
                params=params, capture_content=capture_content
            ):
                self.logger.emit(event)

            # TODO: set error.type attribute
            # https://github.com/open-telemetry/semantic-conventions/blob/main/docs/gen-ai/gen-ai-spans.md

            def handle_response(
                response: prediction_service.GenerateContentResponse
                | prediction_service_v1beta1.GenerateContentResponse,
            ) -> None:
                if span.is_recording():
                    # When streaming, this is called multiple times so attributes would be
                    # overwritten. In practice, it looks the API only returns the interesting
                    # attributes on the last streamed response. However, I couldn't find
                    # documentation for this and setting attributes shouldn't be too expensive.
                    span.set_attributes(
                        get_genai_response_attributes(response)
                    )

                for event in response_to_events(
                    response=response, capture_content=capture_content
                ):
                    self.logger.emit(event)

            yield handle_response

    def generate_content(
        self,
        wrapped: Callable[
            ...,
            prediction_service.GenerateContentResponse
            | prediction_service_v1beta1.GenerateContentResponse,
        ],
        instance: client.PredictionServiceClient
        | client_v1beta1.PredictionServiceClient,
        args: Any,
        kwargs: Any,
    ) -> (
        prediction_service.GenerateContentResponse
        | prediction_service_v1beta1.GenerateContentResponse
    ):
        if self.sem_conv_opt_in_mode == _StabilityMode.DEFAULT:
            capture_content_bool = cast(bool, self.capture_content)
            with self._with_default_instrumentation(
                capture_content_bool, instance, args, kwargs
            ) as handle_response:
                response = wrapped(*args, **kwargs)
                handle_response(response)
                return response
        else:
            capture_content = cast(ContentCapturingMode, self.capture_content)
            with self._with_new_instrumentation(
                capture_content, instance, args, kwargs
            ) as handle_response:
                response = None
                try:
                    response = wrapped(*args, **kwargs)
                    return response
                finally:
                    handle_response(response)

    async def agenerate_content(
        self,
        wrapped: Callable[
            ...,
            Awaitable[
                prediction_service.GenerateContentResponse
                | prediction_service_v1beta1.GenerateContentResponse
            ],
        ],
        instance: client.PredictionServiceClient
        | client_v1beta1.PredictionServiceClient,
        args: Any,
        kwargs: Any,
    ) -> (
        prediction_service.GenerateContentResponse
        | prediction_service_v1beta1.GenerateContentResponse
    ):
        if self.sem_conv_opt_in_mode == _StabilityMode.DEFAULT:
            capture_content_bool = cast(bool, self.capture_content)
            with self._with_default_instrumentation(
                capture_content_bool, instance, args, kwargs
            ) as handle_response:
                response = await wrapped(*args, **kwargs)
                handle_response(response)
                return response
        else:
            capture_content = cast(ContentCapturingMode, self.capture_content)
            with self._with_new_instrumentation(
                capture_content, instance, args, kwargs
            ) as handle_response:
                response = None
                try:
                    response = await wrapped(*args, **kwargs)
                    return response
                finally:
                    handle_response(response)<|MERGE_RESOLUTION|>--- conflicted
+++ resolved
@@ -28,14 +28,10 @@
     overload,
 )
 
-<<<<<<< HEAD
-from opentelemetry._logs import Logger
-=======
-from opentelemetry._events import Event, EventLogger
+from opentelemetry._logs import Logger, LogRecord
 from opentelemetry.instrumentation._semconv import (
     _StabilityMode,
 )
->>>>>>> 28eed8fa
 from opentelemetry.instrumentation.vertexai.utils import (
     GenerateContentParams,
     _map_finish_reason,
@@ -120,7 +116,7 @@
     def __init__(
         self,
         tracer: Tracer,
-        event_logger: EventLogger,
+        logger: Logger,
         capture_content: ContentCapturingMode,
         sem_conv_opt_in_mode: Literal[
             _StabilityMode.GEN_AI_LATEST_EXPERIMENTAL
@@ -132,26 +128,22 @@
     def __init__(
         self,
         tracer: Tracer,
-        event_logger: EventLogger,
+        logger: Logger,
         capture_content: bool,
         sem_conv_opt_in_mode: Literal[_StabilityMode.DEFAULT],
         completion_hook: CompletionHook,
     ) -> None: ...
 
     def __init__(
-<<<<<<< HEAD
-        self, tracer: Tracer, logger: Logger, capture_content: bool
-=======
         self,
         tracer: Tracer,
-        event_logger: EventLogger,
+        logger: Logger,
         capture_content: Union[bool, ContentCapturingMode],
         sem_conv_opt_in_mode: Union[
             Literal[_StabilityMode.DEFAULT],
             Literal[_StabilityMode.GEN_AI_LATEST_EXPERIMENTAL],
         ],
         completion_hook: CompletionHook,
->>>>>>> 28eed8fa
     ) -> None:
         self.tracer = tracer
         self.logger = logger
@@ -235,7 +227,7 @@
                                 for k, v in content_attributes.items()
                             }
                         )
-                event = Event(
+                event = LogRecord(
                     name="gen_ai.client.inference.operation.details",
                 )
                 event.attributes = attributes
@@ -244,7 +236,7 @@
                     ContentCapturingMode.EVENT_ONLY,
                 ):
                     event.attributes |= content_attributes
-                self.event_logger.emit(event)
+                self.logger.emit(event)
                 self.completion_hook.on_completion(
                     inputs=inputs,
                     outputs=outputs,
