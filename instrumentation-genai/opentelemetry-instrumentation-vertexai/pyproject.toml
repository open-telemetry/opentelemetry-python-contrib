--- conflicted
+++ resolved
@@ -24,16 +24,11 @@
   "Programming Language :: Python :: 3.12",
 ]
 dependencies = [
-<<<<<<< HEAD
   "opentelemetry-api >= 1.37.0",
-  "opentelemetry-instrumentation ~= 0.58b0",
-=======
-  "opentelemetry-api ~= 1.28",
   "opentelemetry-instrumentation ~= 0.58b0",
   # TODO https://github.com/open-telemetry/opentelemetry-python-contrib/issues/3786: restrict
   # version after the first release
   "opentelemetry-util-genai",
->>>>>>> 28eed8fa
   "opentelemetry-semantic-conventions ~= 0.58b0",
 ]
 
